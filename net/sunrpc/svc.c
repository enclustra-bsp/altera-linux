// SPDX-License-Identifier: GPL-2.0-only
/*
 * linux/net/sunrpc/svc.c
 *
 * High-level RPC service routines
 *
 * Copyright (C) 1995, 1996 Olaf Kirch <okir@monad.swb.de>
 *
 * Multiple threads pools and NUMAisation
 * Copyright (c) 2006 Silicon Graphics, Inc.
 * by Greg Banks <gnb@melbourne.sgi.com>
 */

#include <linux/linkage.h>
#include <linux/sched/signal.h>
#include <linux/errno.h>
#include <linux/net.h>
#include <linux/in.h>
#include <linux/mm.h>
#include <linux/interrupt.h>
#include <linux/module.h>
#include <linux/kthread.h>
#include <linux/slab.h>

#include <linux/sunrpc/types.h>
#include <linux/sunrpc/xdr.h>
#include <linux/sunrpc/stats.h>
#include <linux/sunrpc/svcsock.h>
#include <linux/sunrpc/clnt.h>
#include <linux/sunrpc/bc_xprt.h>

#include <trace/events/sunrpc.h>

#include "fail.h"

#define RPCDBG_FACILITY	RPCDBG_SVCDSP

static void svc_unregister(const struct svc_serv *serv, struct net *net);

#define svc_serv_is_pooled(serv)    ((serv)->sv_ops->svo_function)

#define SVC_POOL_DEFAULT	SVC_POOL_GLOBAL

/*
 * Structure for mapping cpus to pools and vice versa.
 * Setup once during sunrpc initialisation.
 */
struct svc_pool_map svc_pool_map = {
	.mode = SVC_POOL_DEFAULT
};
EXPORT_SYMBOL_GPL(svc_pool_map);

static DEFINE_MUTEX(svc_pool_map_mutex);/* protects svc_pool_map.count only */

static int
param_set_pool_mode(const char *val, const struct kernel_param *kp)
{
	int *ip = (int *)kp->arg;
	struct svc_pool_map *m = &svc_pool_map;
	int err;

	mutex_lock(&svc_pool_map_mutex);

	err = -EBUSY;
	if (m->count)
		goto out;

	err = 0;
	if (!strncmp(val, "auto", 4))
		*ip = SVC_POOL_AUTO;
	else if (!strncmp(val, "global", 6))
		*ip = SVC_POOL_GLOBAL;
	else if (!strncmp(val, "percpu", 6))
		*ip = SVC_POOL_PERCPU;
	else if (!strncmp(val, "pernode", 7))
		*ip = SVC_POOL_PERNODE;
	else
		err = -EINVAL;

out:
	mutex_unlock(&svc_pool_map_mutex);
	return err;
}

static int
param_get_pool_mode(char *buf, const struct kernel_param *kp)
{
	int *ip = (int *)kp->arg;

	switch (*ip)
	{
	case SVC_POOL_AUTO:
		return strlcpy(buf, "auto\n", 20);
	case SVC_POOL_GLOBAL:
		return strlcpy(buf, "global\n", 20);
	case SVC_POOL_PERCPU:
		return strlcpy(buf, "percpu\n", 20);
	case SVC_POOL_PERNODE:
		return strlcpy(buf, "pernode\n", 20);
	default:
		return sprintf(buf, "%d\n", *ip);
	}
}

module_param_call(pool_mode, param_set_pool_mode, param_get_pool_mode,
		 &svc_pool_map.mode, 0644);

/*
 * Detect best pool mapping mode heuristically,
 * according to the machine's topology.
 */
static int
svc_pool_map_choose_mode(void)
{
	unsigned int node;

	if (nr_online_nodes > 1) {
		/*
		 * Actually have multiple NUMA nodes,
		 * so split pools on NUMA node boundaries
		 */
		return SVC_POOL_PERNODE;
	}

	node = first_online_node;
	if (nr_cpus_node(node) > 2) {
		/*
		 * Non-trivial SMP, or CONFIG_NUMA on
		 * non-NUMA hardware, e.g. with a generic
		 * x86_64 kernel on Xeons.  In this case we
		 * want to divide the pools on cpu boundaries.
		 */
		return SVC_POOL_PERCPU;
	}

	/* default: one global pool */
	return SVC_POOL_GLOBAL;
}

/*
 * Allocate the to_pool[] and pool_to[] arrays.
 * Returns 0 on success or an errno.
 */
static int
svc_pool_map_alloc_arrays(struct svc_pool_map *m, unsigned int maxpools)
{
	m->to_pool = kcalloc(maxpools, sizeof(unsigned int), GFP_KERNEL);
	if (!m->to_pool)
		goto fail;
	m->pool_to = kcalloc(maxpools, sizeof(unsigned int), GFP_KERNEL);
	if (!m->pool_to)
		goto fail_free;

	return 0;

fail_free:
	kfree(m->to_pool);
	m->to_pool = NULL;
fail:
	return -ENOMEM;
}

/*
 * Initialise the pool map for SVC_POOL_PERCPU mode.
 * Returns number of pools or <0 on error.
 */
static int
svc_pool_map_init_percpu(struct svc_pool_map *m)
{
	unsigned int maxpools = nr_cpu_ids;
	unsigned int pidx = 0;
	unsigned int cpu;
	int err;

	err = svc_pool_map_alloc_arrays(m, maxpools);
	if (err)
		return err;

	for_each_online_cpu(cpu) {
		BUG_ON(pidx >= maxpools);
		m->to_pool[cpu] = pidx;
		m->pool_to[pidx] = cpu;
		pidx++;
	}
	/* cpus brought online later all get mapped to pool0, sorry */

	return pidx;
};


/*
 * Initialise the pool map for SVC_POOL_PERNODE mode.
 * Returns number of pools or <0 on error.
 */
static int
svc_pool_map_init_pernode(struct svc_pool_map *m)
{
	unsigned int maxpools = nr_node_ids;
	unsigned int pidx = 0;
	unsigned int node;
	int err;

	err = svc_pool_map_alloc_arrays(m, maxpools);
	if (err)
		return err;

	for_each_node_with_cpus(node) {
		/* some architectures (e.g. SN2) have cpuless nodes */
		BUG_ON(pidx > maxpools);
		m->to_pool[node] = pidx;
		m->pool_to[pidx] = node;
		pidx++;
	}
	/* nodes brought online later all get mapped to pool0, sorry */

	return pidx;
}


/*
 * Add a reference to the global map of cpus to pools (and
 * vice versa).  Initialise the map if we're the first user.
 * Returns the number of pools.
 */
unsigned int
svc_pool_map_get(void)
{
	struct svc_pool_map *m = &svc_pool_map;
	int npools = -1;

	mutex_lock(&svc_pool_map_mutex);

	if (m->count++) {
		mutex_unlock(&svc_pool_map_mutex);
		return m->npools;
	}

	if (m->mode == SVC_POOL_AUTO)
		m->mode = svc_pool_map_choose_mode();

	switch (m->mode) {
	case SVC_POOL_PERCPU:
		npools = svc_pool_map_init_percpu(m);
		break;
	case SVC_POOL_PERNODE:
		npools = svc_pool_map_init_pernode(m);
		break;
	}

	if (npools < 0) {
		/* default, or memory allocation failure */
		npools = 1;
		m->mode = SVC_POOL_GLOBAL;
	}
	m->npools = npools;

	mutex_unlock(&svc_pool_map_mutex);
	return m->npools;
}
EXPORT_SYMBOL_GPL(svc_pool_map_get);

/*
 * Drop a reference to the global map of cpus to pools.
 * When the last reference is dropped, the map data is
 * freed; this allows the sysadmin to change the pool
 * mode using the pool_mode module option without
 * rebooting or re-loading sunrpc.ko.
 */
void
svc_pool_map_put(void)
{
	struct svc_pool_map *m = &svc_pool_map;

	mutex_lock(&svc_pool_map_mutex);

	if (!--m->count) {
		kfree(m->to_pool);
		m->to_pool = NULL;
		kfree(m->pool_to);
		m->pool_to = NULL;
		m->npools = 0;
	}

	mutex_unlock(&svc_pool_map_mutex);
}
EXPORT_SYMBOL_GPL(svc_pool_map_put);

static int svc_pool_map_get_node(unsigned int pidx)
{
	const struct svc_pool_map *m = &svc_pool_map;

	if (m->count) {
		if (m->mode == SVC_POOL_PERCPU)
			return cpu_to_node(m->pool_to[pidx]);
		if (m->mode == SVC_POOL_PERNODE)
			return m->pool_to[pidx];
	}
	return NUMA_NO_NODE;
}
/*
 * Set the given thread's cpus_allowed mask so that it
 * will only run on cpus in the given pool.
 */
static inline void
svc_pool_map_set_cpumask(struct task_struct *task, unsigned int pidx)
{
	struct svc_pool_map *m = &svc_pool_map;
	unsigned int node = m->pool_to[pidx];

	/*
	 * The caller checks for sv_nrpools > 1, which
	 * implies that we've been initialized.
	 */
	WARN_ON_ONCE(m->count == 0);
	if (m->count == 0)
		return;

	switch (m->mode) {
	case SVC_POOL_PERCPU:
	{
		set_cpus_allowed_ptr(task, cpumask_of(node));
		break;
	}
	case SVC_POOL_PERNODE:
	{
		set_cpus_allowed_ptr(task, cpumask_of_node(node));
		break;
	}
	}
}

/*
 * Use the mapping mode to choose a pool for a given CPU.
 * Used when enqueueing an incoming RPC.  Always returns
 * a non-NULL pool pointer.
 */
struct svc_pool *
svc_pool_for_cpu(struct svc_serv *serv, int cpu)
{
	struct svc_pool_map *m = &svc_pool_map;
	unsigned int pidx = 0;

	/*
	 * An uninitialised map happens in a pure client when
	 * lockd is brought up, so silently treat it the
	 * same as SVC_POOL_GLOBAL.
	 */
	if (svc_serv_is_pooled(serv)) {
		switch (m->mode) {
		case SVC_POOL_PERCPU:
			pidx = m->to_pool[cpu];
			break;
		case SVC_POOL_PERNODE:
			pidx = m->to_pool[cpu_to_node(cpu)];
			break;
		}
	}
	return &serv->sv_pools[pidx % serv->sv_nrpools];
}

int svc_rpcb_setup(struct svc_serv *serv, struct net *net)
{
	int err;

	err = rpcb_create_local(net);
	if (err)
		return err;

	/* Remove any stale portmap registrations */
	svc_unregister(serv, net);
	return 0;
}
EXPORT_SYMBOL_GPL(svc_rpcb_setup);

void svc_rpcb_cleanup(struct svc_serv *serv, struct net *net)
{
	svc_unregister(serv, net);
	rpcb_put_local(net);
}
EXPORT_SYMBOL_GPL(svc_rpcb_cleanup);

static int svc_uses_rpcbind(struct svc_serv *serv)
{
	struct svc_program	*progp;
	unsigned int		i;

	for (progp = serv->sv_program; progp; progp = progp->pg_next) {
		for (i = 0; i < progp->pg_nvers; i++) {
			if (progp->pg_vers[i] == NULL)
				continue;
			if (!progp->pg_vers[i]->vs_hidden)
				return 1;
		}
	}

	return 0;
}

int svc_bind(struct svc_serv *serv, struct net *net)
{
	if (!svc_uses_rpcbind(serv))
		return 0;
	return svc_rpcb_setup(serv, net);
}
EXPORT_SYMBOL_GPL(svc_bind);

#if defined(CONFIG_SUNRPC_BACKCHANNEL)
static void
__svc_init_bc(struct svc_serv *serv)
{
	INIT_LIST_HEAD(&serv->sv_cb_list);
	spin_lock_init(&serv->sv_cb_lock);
	init_waitqueue_head(&serv->sv_cb_waitq);
}
#else
static void
__svc_init_bc(struct svc_serv *serv)
{
}
#endif

/*
 * Create an RPC service
 */
static struct svc_serv *
__svc_create(struct svc_program *prog, unsigned int bufsize, int npools,
	     const struct svc_serv_ops *ops)
{
	struct svc_serv	*serv;
	unsigned int vers;
	unsigned int xdrsize;
	unsigned int i;

	if (!(serv = kzalloc(sizeof(*serv), GFP_KERNEL)))
		return NULL;
	serv->sv_name      = prog->pg_name;
	serv->sv_program   = prog;
	serv->sv_nrthreads = 1;
	serv->sv_stats     = prog->pg_stats;
	if (bufsize > RPCSVC_MAXPAYLOAD)
		bufsize = RPCSVC_MAXPAYLOAD;
	serv->sv_max_payload = bufsize? bufsize : 4096;
	serv->sv_max_mesg  = roundup(serv->sv_max_payload + PAGE_SIZE, PAGE_SIZE);
	serv->sv_ops = ops;
	xdrsize = 0;
	while (prog) {
		prog->pg_lovers = prog->pg_nvers-1;
		for (vers=0; vers<prog->pg_nvers ; vers++)
			if (prog->pg_vers[vers]) {
				prog->pg_hivers = vers;
				if (prog->pg_lovers > vers)
					prog->pg_lovers = vers;
				if (prog->pg_vers[vers]->vs_xdrsize > xdrsize)
					xdrsize = prog->pg_vers[vers]->vs_xdrsize;
			}
		prog = prog->pg_next;
	}
	serv->sv_xdrsize   = xdrsize;
	INIT_LIST_HEAD(&serv->sv_tempsocks);
	INIT_LIST_HEAD(&serv->sv_permsocks);
	timer_setup(&serv->sv_temptimer, NULL, 0);
	spin_lock_init(&serv->sv_lock);

	__svc_init_bc(serv);

	serv->sv_nrpools = npools;
	serv->sv_pools =
		kcalloc(serv->sv_nrpools, sizeof(struct svc_pool),
			GFP_KERNEL);
	if (!serv->sv_pools) {
		kfree(serv);
		return NULL;
	}

	for (i = 0; i < serv->sv_nrpools; i++) {
		struct svc_pool *pool = &serv->sv_pools[i];

		dprintk("svc: initialising pool %u for %s\n",
				i, serv->sv_name);

		pool->sp_id = i;
		INIT_LIST_HEAD(&pool->sp_sockets);
		INIT_LIST_HEAD(&pool->sp_all_threads);
		spin_lock_init(&pool->sp_lock);
	}

	return serv;
}

struct svc_serv *
svc_create(struct svc_program *prog, unsigned int bufsize,
	   const struct svc_serv_ops *ops)
{
	return __svc_create(prog, bufsize, /*npools*/1, ops);
}
EXPORT_SYMBOL_GPL(svc_create);

struct svc_serv *
svc_create_pooled(struct svc_program *prog, unsigned int bufsize,
		  const struct svc_serv_ops *ops)
{
	struct svc_serv *serv;
	unsigned int npools = svc_pool_map_get();

	serv = __svc_create(prog, bufsize, npools, ops);
	if (!serv)
		goto out_err;
	return serv;
out_err:
	svc_pool_map_put();
	return NULL;
}
EXPORT_SYMBOL_GPL(svc_create_pooled);

void svc_shutdown_net(struct svc_serv *serv, struct net *net)
{
	svc_close_net(serv, net);

	if (serv->sv_ops->svo_shutdown)
		serv->sv_ops->svo_shutdown(serv, net);
}
EXPORT_SYMBOL_GPL(svc_shutdown_net);

/*
 * Destroy an RPC service. Should be called with appropriate locking to
 * protect the sv_nrthreads, sv_permsocks and sv_tempsocks.
 */
void
svc_destroy(struct svc_serv *serv)
{
	dprintk("svc: svc_destroy(%s, %d)\n",
				serv->sv_program->pg_name,
				serv->sv_nrthreads);

	if (serv->sv_nrthreads) {
		if (--(serv->sv_nrthreads) != 0) {
			svc_sock_update_bufs(serv);
			return;
		}
	} else
		printk("svc_destroy: no threads for serv=%p!\n", serv);

	del_timer_sync(&serv->sv_temptimer);

	/*
	 * The last user is gone and thus all sockets have to be destroyed to
	 * the point. Check this.
	 */
	BUG_ON(!list_empty(&serv->sv_permsocks));
	BUG_ON(!list_empty(&serv->sv_tempsocks));

	cache_clean_deferred(serv);

	if (svc_serv_is_pooled(serv))
		svc_pool_map_put();

	kfree(serv->sv_pools);
	kfree(serv);
}
EXPORT_SYMBOL_GPL(svc_destroy);

/*
 * Allocate an RPC server's buffer space.
 * We allocate pages and place them in rq_pages.
 */
static int
svc_init_buffer(struct svc_rqst *rqstp, unsigned int size, int node)
{
	unsigned int pages, arghi;

	/* bc_xprt uses fore channel allocated buffers */
	if (svc_is_backchannel(rqstp))
		return 1;

	pages = size / PAGE_SIZE + 1; /* extra page as we hold both request and reply.
				       * We assume one is at most one page
				       */
	arghi = 0;
	WARN_ON_ONCE(pages > RPCSVC_MAXPAGES);
	if (pages > RPCSVC_MAXPAGES)
		pages = RPCSVC_MAXPAGES;
	while (pages) {
		struct page *p = alloc_pages_node(node, GFP_KERNEL, 0);
		if (!p)
			break;
		rqstp->rq_pages[arghi++] = p;
		pages--;
	}
	return pages == 0;
}

/*
 * Release an RPC server buffer
 */
static void
svc_release_buffer(struct svc_rqst *rqstp)
{
	unsigned int i;

	for (i = 0; i < ARRAY_SIZE(rqstp->rq_pages); i++)
		if (rqstp->rq_pages[i])
			put_page(rqstp->rq_pages[i]);
}

struct svc_rqst *
svc_rqst_alloc(struct svc_serv *serv, struct svc_pool *pool, int node)
{
	struct svc_rqst	*rqstp;

	rqstp = kzalloc_node(sizeof(*rqstp), GFP_KERNEL, node);
	if (!rqstp)
		return rqstp;

	__set_bit(RQ_BUSY, &rqstp->rq_flags);
	spin_lock_init(&rqstp->rq_lock);
	rqstp->rq_server = serv;
	rqstp->rq_pool = pool;

	rqstp->rq_scratch_page = alloc_pages_node(node, GFP_KERNEL, 0);
	if (!rqstp->rq_scratch_page)
		goto out_enomem;

	rqstp->rq_argp = kmalloc_node(serv->sv_xdrsize, GFP_KERNEL, node);
	if (!rqstp->rq_argp)
		goto out_enomem;

	rqstp->rq_resp = kmalloc_node(serv->sv_xdrsize, GFP_KERNEL, node);
	if (!rqstp->rq_resp)
		goto out_enomem;

	if (!svc_init_buffer(rqstp, serv->sv_max_mesg, node))
		goto out_enomem;

	return rqstp;
out_enomem:
	svc_rqst_free(rqstp);
	return NULL;
}
EXPORT_SYMBOL_GPL(svc_rqst_alloc);

struct svc_rqst *
svc_prepare_thread(struct svc_serv *serv, struct svc_pool *pool, int node)
{
	struct svc_rqst	*rqstp;

	rqstp = svc_rqst_alloc(serv, pool, node);
	if (!rqstp)
		return ERR_PTR(-ENOMEM);

	serv->sv_nrthreads++;
	spin_lock_bh(&pool->sp_lock);
	pool->sp_nrthreads++;
	list_add_rcu(&rqstp->rq_all, &pool->sp_all_threads);
	spin_unlock_bh(&pool->sp_lock);
	return rqstp;
}
EXPORT_SYMBOL_GPL(svc_prepare_thread);

/*
 * Choose a pool in which to create a new thread, for svc_set_num_threads
 */
static inline struct svc_pool *
choose_pool(struct svc_serv *serv, struct svc_pool *pool, unsigned int *state)
{
	if (pool != NULL)
		return pool;

	return &serv->sv_pools[(*state)++ % serv->sv_nrpools];
}

/*
 * Choose a thread to kill, for svc_set_num_threads
 */
static inline struct task_struct *
choose_victim(struct svc_serv *serv, struct svc_pool *pool, unsigned int *state)
{
	unsigned int i;
	struct task_struct *task = NULL;

	if (pool != NULL) {
		spin_lock_bh(&pool->sp_lock);
	} else {
		/* choose a pool in round-robin fashion */
		for (i = 0; i < serv->sv_nrpools; i++) {
			pool = &serv->sv_pools[--(*state) % serv->sv_nrpools];
			spin_lock_bh(&pool->sp_lock);
			if (!list_empty(&pool->sp_all_threads))
				goto found_pool;
			spin_unlock_bh(&pool->sp_lock);
		}
		return NULL;
	}

found_pool:
	if (!list_empty(&pool->sp_all_threads)) {
		struct svc_rqst *rqstp;

		/*
		 * Remove from the pool->sp_all_threads list
		 * so we don't try to kill it again.
		 */
		rqstp = list_entry(pool->sp_all_threads.next, struct svc_rqst, rq_all);
		set_bit(RQ_VICTIM, &rqstp->rq_flags);
		list_del_rcu(&rqstp->rq_all);
		task = rqstp->rq_task;
	}
	spin_unlock_bh(&pool->sp_lock);

	return task;
}

/* create new threads */
static int
svc_start_kthreads(struct svc_serv *serv, struct svc_pool *pool, int nrservs)
{
	struct svc_rqst	*rqstp;
	struct task_struct *task;
	struct svc_pool *chosen_pool;
	unsigned int state = serv->sv_nrthreads-1;
	int node;

	do {
		nrservs--;
		chosen_pool = choose_pool(serv, pool, &state);

		node = svc_pool_map_get_node(chosen_pool->sp_id);
		rqstp = svc_prepare_thread(serv, chosen_pool, node);
		if (IS_ERR(rqstp))
			return PTR_ERR(rqstp);

		__module_get(serv->sv_ops->svo_module);
		task = kthread_create_on_node(serv->sv_ops->svo_function, rqstp,
					      node, "%s", serv->sv_name);
		if (IS_ERR(task)) {
			module_put(serv->sv_ops->svo_module);
			svc_exit_thread(rqstp);
			return PTR_ERR(task);
		}

		rqstp->rq_task = task;
		if (serv->sv_nrpools > 1)
			svc_pool_map_set_cpumask(task, chosen_pool->sp_id);

		svc_sock_update_bufs(serv);
		wake_up_process(task);
	} while (nrservs > 0);

	return 0;
}


/* destroy old threads */
static int
svc_signal_kthreads(struct svc_serv *serv, struct svc_pool *pool, int nrservs)
{
	struct task_struct *task;
	unsigned int state = serv->sv_nrthreads-1;

	/* destroy old threads */
	do {
		task = choose_victim(serv, pool, &state);
		if (task == NULL)
			break;
		send_sig(SIGINT, task, 1);
		nrservs++;
	} while (nrservs < 0);

	return 0;
}

/*
 * Create or destroy enough new threads to make the number
 * of threads the given number.  If `pool' is non-NULL, applies
 * only to threads in that pool, otherwise round-robins between
 * all pools.  Caller must ensure that mutual exclusion between this and
 * server startup or shutdown.
 *
 * Destroying threads relies on the service threads filling in
 * rqstp->rq_task, which only the nfs ones do.  Assumes the serv
 * has been created using svc_create_pooled().
 *
 * Based on code that used to be in nfsd_svc() but tweaked
 * to be pool-aware.
 */
int
svc_set_num_threads(struct svc_serv *serv, struct svc_pool *pool, int nrservs)
{
	if (pool == NULL) {
		/* The -1 assumes caller has done a svc_get() */
		nrservs -= (serv->sv_nrthreads-1);
	} else {
		spin_lock_bh(&pool->sp_lock);
		nrservs -= pool->sp_nrthreads;
		spin_unlock_bh(&pool->sp_lock);
	}

	if (nrservs > 0)
		return svc_start_kthreads(serv, pool, nrservs);
	if (nrservs < 0)
		return svc_signal_kthreads(serv, pool, nrservs);
	return 0;
}
EXPORT_SYMBOL_GPL(svc_set_num_threads);

/* destroy old threads */
static int
svc_stop_kthreads(struct svc_serv *serv, struct svc_pool *pool, int nrservs)
{
	struct task_struct *task;
	unsigned int state = serv->sv_nrthreads-1;

	/* destroy old threads */
	do {
		task = choose_victim(serv, pool, &state);
		if (task == NULL)
			break;
		kthread_stop(task);
		nrservs++;
	} while (nrservs < 0);
	return 0;
}

int
svc_set_num_threads_sync(struct svc_serv *serv, struct svc_pool *pool, int nrservs)
{
	if (pool == NULL) {
		/* The -1 assumes caller has done a svc_get() */
		nrservs -= (serv->sv_nrthreads-1);
	} else {
		spin_lock_bh(&pool->sp_lock);
		nrservs -= pool->sp_nrthreads;
		spin_unlock_bh(&pool->sp_lock);
	}

	if (nrservs > 0)
		return svc_start_kthreads(serv, pool, nrservs);
	if (nrservs < 0)
		return svc_stop_kthreads(serv, pool, nrservs);
	return 0;
}
EXPORT_SYMBOL_GPL(svc_set_num_threads_sync);

/**
 * svc_rqst_replace_page - Replace one page in rq_pages[]
 * @rqstp: svc_rqst with pages to replace
 * @page: replacement page
 *
 * When replacing a page in rq_pages, batch the release of the
 * replaced pages to avoid hammering the page allocator.
 */
void svc_rqst_replace_page(struct svc_rqst *rqstp, struct page *page)
{
	if (*rqstp->rq_next_page) {
		if (!pagevec_space(&rqstp->rq_pvec))
			__pagevec_release(&rqstp->rq_pvec);
		pagevec_add(&rqstp->rq_pvec, *rqstp->rq_next_page);
	}

	get_page(page);
	*(rqstp->rq_next_page++) = page;
}
EXPORT_SYMBOL_GPL(svc_rqst_replace_page);

/*
 * Called from a server thread as it's exiting. Caller must hold the "service
 * mutex" for the service.
 */
void
svc_rqst_free(struct svc_rqst *rqstp)
{
	svc_release_buffer(rqstp);
	if (rqstp->rq_scratch_page)
		put_page(rqstp->rq_scratch_page);
	kfree(rqstp->rq_resp);
	kfree(rqstp->rq_argp);
	kfree(rqstp->rq_auth_data);
	kfree_rcu(rqstp, rq_rcu_head);
}
EXPORT_SYMBOL_GPL(svc_rqst_free);

void
svc_exit_thread(struct svc_rqst *rqstp)
{
	struct svc_serv	*serv = rqstp->rq_server;
	struct svc_pool	*pool = rqstp->rq_pool;

	spin_lock_bh(&pool->sp_lock);
	pool->sp_nrthreads--;
	if (!test_and_set_bit(RQ_VICTIM, &rqstp->rq_flags))
		list_del_rcu(&rqstp->rq_all);
	spin_unlock_bh(&pool->sp_lock);

	svc_rqst_free(rqstp);

	/* Release the server */
	if (serv)
		svc_destroy(serv);
}
EXPORT_SYMBOL_GPL(svc_exit_thread);

/*
 * Register an "inet" protocol family netid with the local
 * rpcbind daemon via an rpcbind v4 SET request.
 *
 * No netconfig infrastructure is available in the kernel, so
 * we map IP_ protocol numbers to netids by hand.
 *
 * Returns zero on success; a negative errno value is returned
 * if any error occurs.
 */
static int __svc_rpcb_register4(struct net *net, const u32 program,
				const u32 version,
				const unsigned short protocol,
				const unsigned short port)
{
	const struct sockaddr_in sin = {
		.sin_family		= AF_INET,
		.sin_addr.s_addr	= htonl(INADDR_ANY),
		.sin_port		= htons(port),
	};
	const char *netid;
	int error;

	switch (protocol) {
	case IPPROTO_UDP:
		netid = RPCBIND_NETID_UDP;
		break;
	case IPPROTO_TCP:
		netid = RPCBIND_NETID_TCP;
		break;
	default:
		return -ENOPROTOOPT;
	}

	error = rpcb_v4_register(net, program, version,
					(const struct sockaddr *)&sin, netid);

	/*
	 * User space didn't support rpcbind v4, so retry this
	 * registration request with the legacy rpcbind v2 protocol.
	 */
	if (error == -EPROTONOSUPPORT)
		error = rpcb_register(net, program, version, protocol, port);

	return error;
}

#if IS_ENABLED(CONFIG_IPV6)
/*
 * Register an "inet6" protocol family netid with the local
 * rpcbind daemon via an rpcbind v4 SET request.
 *
 * No netconfig infrastructure is available in the kernel, so
 * we map IP_ protocol numbers to netids by hand.
 *
 * Returns zero on success; a negative errno value is returned
 * if any error occurs.
 */
static int __svc_rpcb_register6(struct net *net, const u32 program,
				const u32 version,
				const unsigned short protocol,
				const unsigned short port)
{
	const struct sockaddr_in6 sin6 = {
		.sin6_family		= AF_INET6,
		.sin6_addr		= IN6ADDR_ANY_INIT,
		.sin6_port		= htons(port),
	};
	const char *netid;
	int error;

	switch (protocol) {
	case IPPROTO_UDP:
		netid = RPCBIND_NETID_UDP6;
		break;
	case IPPROTO_TCP:
		netid = RPCBIND_NETID_TCP6;
		break;
	default:
		return -ENOPROTOOPT;
	}

	error = rpcb_v4_register(net, program, version,
					(const struct sockaddr *)&sin6, netid);

	/*
	 * User space didn't support rpcbind version 4, so we won't
	 * use a PF_INET6 listener.
	 */
	if (error == -EPROTONOSUPPORT)
		error = -EAFNOSUPPORT;

	return error;
}
#endif	/* IS_ENABLED(CONFIG_IPV6) */

/*
 * Register a kernel RPC service via rpcbind version 4.
 *
 * Returns zero on success; a negative errno value is returned
 * if any error occurs.
 */
static int __svc_register(struct net *net, const char *progname,
			  const u32 program, const u32 version,
			  const int family,
			  const unsigned short protocol,
			  const unsigned short port)
{
	int error = -EAFNOSUPPORT;

	switch (family) {
	case PF_INET:
		error = __svc_rpcb_register4(net, program, version,
						protocol, port);
		break;
#if IS_ENABLED(CONFIG_IPV6)
	case PF_INET6:
		error = __svc_rpcb_register6(net, program, version,
						protocol, port);
#endif
	}

	trace_svc_register(progname, version, protocol, port, family, error);
	return error;
}

int svc_rpcbind_set_version(struct net *net,
			    const struct svc_program *progp,
			    u32 version, int family,
			    unsigned short proto,
			    unsigned short port)
{
	return __svc_register(net, progp->pg_name, progp->pg_prog,
				version, family, proto, port);

}
EXPORT_SYMBOL_GPL(svc_rpcbind_set_version);

int svc_generic_rpcbind_set(struct net *net,
			    const struct svc_program *progp,
			    u32 version, int family,
			    unsigned short proto,
			    unsigned short port)
{
	const struct svc_version *vers = progp->pg_vers[version];
	int error;

	if (vers == NULL)
		return 0;

	if (vers->vs_hidden) {
		trace_svc_noregister(progp->pg_name, version, proto,
				     port, family, 0);
		return 0;
	}

	/*
	 * Don't register a UDP port if we need congestion
	 * control.
	 */
	if (vers->vs_need_cong_ctrl && proto == IPPROTO_UDP)
		return 0;

	error = svc_rpcbind_set_version(net, progp, version,
					family, proto, port);

	return (vers->vs_rpcb_optnl) ? 0 : error;
}
EXPORT_SYMBOL_GPL(svc_generic_rpcbind_set);

/**
 * svc_register - register an RPC service with the local portmapper
 * @serv: svc_serv struct for the service to register
 * @net: net namespace for the service to register
 * @family: protocol family of service's listener socket
 * @proto: transport protocol number to advertise
 * @port: port to advertise
 *
 * Service is registered for any address in the passed-in protocol family
 */
int svc_register(const struct svc_serv *serv, struct net *net,
		 const int family, const unsigned short proto,
		 const unsigned short port)
{
	struct svc_program	*progp;
	unsigned int		i;
	int			error = 0;

	WARN_ON_ONCE(proto == 0 && port == 0);
	if (proto == 0 && port == 0)
		return -EINVAL;

	for (progp = serv->sv_program; progp; progp = progp->pg_next) {
		for (i = 0; i < progp->pg_nvers; i++) {

			error = progp->pg_rpcbind_set(net, progp, i,
					family, proto, port);
			if (error < 0) {
				printk(KERN_WARNING "svc: failed to register "
					"%sv%u RPC service (errno %d).\n",
					progp->pg_name, i, -error);
				break;
			}
		}
	}

	return error;
}

/*
 * If user space is running rpcbind, it should take the v4 UNSET
 * and clear everything for this [program, version].  If user space
 * is running portmap, it will reject the v4 UNSET, but won't have
 * any "inet6" entries anyway.  So a PMAP_UNSET should be sufficient
 * in this case to clear all existing entries for [program, version].
 */
static void __svc_unregister(struct net *net, const u32 program, const u32 version,
			     const char *progname)
{
	int error;

	error = rpcb_v4_register(net, program, version, NULL, "");

	/*
	 * User space didn't support rpcbind v4, so retry this
	 * request with the legacy rpcbind v2 protocol.
	 */
	if (error == -EPROTONOSUPPORT)
		error = rpcb_register(net, program, version, 0, 0);

	trace_svc_unregister(progname, version, error);
}

/*
 * All netids, bind addresses and ports registered for [program, version]
 * are removed from the local rpcbind database (if the service is not
 * hidden) to make way for a new instance of the service.
 *
 * The result of unregistration is reported via dprintk for those who want
 * verification of the result, but is otherwise not important.
 */
static void svc_unregister(const struct svc_serv *serv, struct net *net)
{
	struct svc_program *progp;
	unsigned long flags;
	unsigned int i;

	clear_thread_flag(TIF_SIGPENDING);

	for (progp = serv->sv_program; progp; progp = progp->pg_next) {
		for (i = 0; i < progp->pg_nvers; i++) {
			if (progp->pg_vers[i] == NULL)
				continue;
			if (progp->pg_vers[i]->vs_hidden)
				continue;
			__svc_unregister(net, progp->pg_prog, i, progp->pg_name);
		}
	}

	spin_lock_irqsave(&current->sighand->siglock, flags);
	recalc_sigpending();
	spin_unlock_irqrestore(&current->sighand->siglock, flags);
}

/*
 * dprintk the given error with the address of the client that caused it.
 */
#if IS_ENABLED(CONFIG_SUNRPC_DEBUG)
static __printf(2, 3)
void svc_printk(struct svc_rqst *rqstp, const char *fmt, ...)
{
	struct va_format vaf;
	va_list args;
	char 	buf[RPC_MAX_ADDRBUFLEN];

	va_start(args, fmt);

	vaf.fmt = fmt;
	vaf.va = &args;

	dprintk("svc: %s: %pV", svc_print_addr(rqstp, buf, sizeof(buf)), &vaf);

	va_end(args);
}
#else
static __printf(2,3) void svc_printk(struct svc_rqst *rqstp, const char *fmt, ...) {}
#endif

<<<<<<< HEAD
static int
svc_generic_dispatch(struct svc_rqst *rqstp, __be32 *statp)
{
	struct kvec *argv = &rqstp->rq_arg.head[0];
	struct kvec *resv = &rqstp->rq_res.head[0];
	const struct svc_procedure *procp = rqstp->rq_procinfo;

	/*
	 * Decode arguments
	 * XXX: why do we ignore the return value?
	 */
	if (procp->pc_decode &&
	    !procp->pc_decode(rqstp, argv->iov_base)) {
		*statp = rpc_garbage_args;
		return 1;
	}

	*statp = procp->pc_func(rqstp);

	if (*statp == rpc_drop_reply ||
	    test_bit(RQ_DROPME, &rqstp->rq_flags))
		return 0;

	if (rqstp->rq_auth_stat != rpc_auth_ok)
		return 1;

	if (*statp != rpc_success)
		return 1;

	/* Encode reply */
	if (procp->pc_encode &&
	    !procp->pc_encode(rqstp, resv->iov_base + resv->iov_len)) {
		dprintk("svc: failed to encode reply\n");
		/* serv->sv_stats->rpcsystemerr++; */
		*statp = rpc_system_err;
	}
	return 1;
}

=======
>>>>>>> df0cc57e
__be32
svc_generic_init_request(struct svc_rqst *rqstp,
		const struct svc_program *progp,
		struct svc_process_info *ret)
{
	const struct svc_version *versp = NULL;	/* compiler food */
	const struct svc_procedure *procp = NULL;

	if (rqstp->rq_vers >= progp->pg_nvers )
		goto err_bad_vers;
	versp = progp->pg_vers[rqstp->rq_vers];
	if (!versp)
		goto err_bad_vers;

	/*
	 * Some protocol versions (namely NFSv4) require some form of
	 * congestion control.  (See RFC 7530 section 3.1 paragraph 2)
	 * In other words, UDP is not allowed. We mark those when setting
	 * up the svc_xprt, and verify that here.
	 *
	 * The spec is not very clear about what error should be returned
	 * when someone tries to access a server that is listening on UDP
	 * for lower versions. RPC_PROG_MISMATCH seems to be the closest
	 * fit.
	 */
	if (versp->vs_need_cong_ctrl && rqstp->rq_xprt &&
	    !test_bit(XPT_CONG_CTRL, &rqstp->rq_xprt->xpt_flags))
		goto err_bad_vers;

	if (rqstp->rq_proc >= versp->vs_nproc)
		goto err_bad_proc;
	rqstp->rq_procinfo = procp = &versp->vs_proc[rqstp->rq_proc];
	if (!procp)
		goto err_bad_proc;

	/* Initialize storage for argp and resp */
	memset(rqstp->rq_argp, 0, procp->pc_argsize);
	memset(rqstp->rq_resp, 0, procp->pc_ressize);

	/* Bump per-procedure stats counter */
	versp->vs_count[rqstp->rq_proc]++;

	ret->dispatch = versp->vs_dispatch;
	return rpc_success;
err_bad_vers:
	ret->mismatch.lovers = progp->pg_lovers;
	ret->mismatch.hivers = progp->pg_hivers;
	return rpc_prog_mismatch;
err_bad_proc:
	return rpc_proc_unavail;
}
EXPORT_SYMBOL_GPL(svc_generic_init_request);

/*
 * Common routine for processing the RPC request.
 */
static int
svc_process_common(struct svc_rqst *rqstp, struct kvec *argv, struct kvec *resv)
{
	struct svc_program	*progp;
	const struct svc_procedure *procp = NULL;
	struct svc_serv		*serv = rqstp->rq_server;
	struct svc_process_info process;
	__be32			*statp;
	u32			prog, vers;
	__be32			rpc_stat;
<<<<<<< HEAD
	int			auth_res;
=======
	int			auth_res, rc;
>>>>>>> df0cc57e
	__be32			*reply_statp;

	rpc_stat = rpc_success;

	if (argv->iov_len < 6*4)
		goto err_short_len;

	/* Will be turned off by GSS integrity and privacy services */
	set_bit(RQ_SPLICE_OK, &rqstp->rq_flags);
	/* Will be turned off only when NFSv4 Sessions are used */
	set_bit(RQ_USEDEFERRAL, &rqstp->rq_flags);
	clear_bit(RQ_DROPME, &rqstp->rq_flags);

	svc_putu32(resv, rqstp->rq_xid);

	vers = svc_getnl(argv);

	/* First words of reply: */
	svc_putnl(resv, 1);		/* REPLY */

	if (vers != 2)		/* RPC version number */
		goto err_bad_rpc;

	/* Save position in case we later decide to reject: */
	reply_statp = resv->iov_base + resv->iov_len;

	svc_putnl(resv, 0);		/* ACCEPT */

	rqstp->rq_prog = prog = svc_getnl(argv);	/* program number */
	rqstp->rq_vers = svc_getnl(argv);	/* version number */
	rqstp->rq_proc = svc_getnl(argv);	/* procedure number */

	for (progp = serv->sv_program; progp; progp = progp->pg_next)
		if (prog == progp->pg_prog)
			break;

	/*
	 * Decode auth data, and add verifier to reply buffer.
	 * We do this before anything else in order to get a decent
	 * auth verifier.
	 */
	auth_res = svc_authenticate(rqstp);
	/* Also give the program a chance to reject this call: */
	if (auth_res == SVC_OK && progp)
		auth_res = progp->pg_authenticate(rqstp);
	if (auth_res != SVC_OK)
		trace_svc_authenticate(rqstp, auth_res);
	switch (auth_res) {
	case SVC_OK:
		break;
	case SVC_GARBAGE:
		goto err_garbage;
	case SVC_SYSERR:
		rpc_stat = rpc_system_err;
		goto err_bad;
	case SVC_DENIED:
		goto err_bad_auth;
	case SVC_CLOSE:
		goto close;
	case SVC_DROP:
		goto dropit;
	case SVC_COMPLETE:
		goto sendit;
	}

	if (progp == NULL)
		goto err_bad_prog;

	rpc_stat = progp->pg_init_request(rqstp, progp, &process);
	switch (rpc_stat) {
	case rpc_success:
		break;
	case rpc_prog_unavail:
		goto err_bad_prog;
	case rpc_prog_mismatch:
		goto err_bad_vers;
	case rpc_proc_unavail:
		goto err_bad_proc;
	}

	procp = rqstp->rq_procinfo;
	/* Should this check go into the dispatcher? */
	if (!procp || !procp->pc_func)
		goto err_bad_proc;

	/* Syntactic check complete */
	serv->sv_stats->rpccnt++;
	trace_svc_process(rqstp, progp->pg_name);

	/* Build the reply header. */
	statp = resv->iov_base +resv->iov_len;
	svc_putnl(resv, RPC_SUCCESS);

	/* un-reserve some of the out-queue now that we have a
	 * better idea of reply size
	 */
	if (procp->pc_xdrressize)
		svc_reserve_auth(rqstp, procp->pc_xdrressize<<2);

	/* Call the function that processes the request. */
<<<<<<< HEAD
	if (!process.dispatch) {
		if (!svc_generic_dispatch(rqstp, statp))
			goto release_dropit;
		if (*statp == rpc_garbage_args)
			goto err_garbage;
	} else {
		dprintk("svc: calling dispatcher\n");
		if (!process.dispatch(rqstp, statp))
			goto release_dropit; /* Release reply info */
	}
=======
	rc = process.dispatch(rqstp, statp);
	if (procp->pc_release)
		procp->pc_release(rqstp);
	if (!rc)
		goto dropit;
	if (rqstp->rq_auth_stat != rpc_auth_ok)
		goto err_bad_auth;
>>>>>>> df0cc57e

	if (rqstp->rq_auth_stat != rpc_auth_ok)
		goto err_release_bad_auth;

	/* Check RPC status result */
	if (*statp != rpc_success)
		resv->iov_len = ((void*)statp)  - resv->iov_base + 4;

	if (procp->pc_encode == NULL)
		goto dropit;

 sendit:
	if (svc_authorise(rqstp))
		goto close_xprt;
	return 1;		/* Caller can now send it */

 dropit:
	svc_authorise(rqstp);	/* doesn't hurt to call this twice */
	dprintk("svc: svc_process dropit\n");
	return 0;

 close:
	svc_authorise(rqstp);
close_xprt:
	if (rqstp->rq_xprt && test_bit(XPT_TEMP, &rqstp->rq_xprt->xpt_flags))
		svc_close_xprt(rqstp->rq_xprt);
	dprintk("svc: svc_process close\n");
	return 0;

err_short_len:
	svc_printk(rqstp, "short len %zd, dropping request\n",
			argv->iov_len);
	goto close_xprt;

err_bad_rpc:
	serv->sv_stats->rpcbadfmt++;
	svc_putnl(resv, 1);	/* REJECT */
	svc_putnl(resv, 0);	/* RPC_MISMATCH */
	svc_putnl(resv, 2);	/* Only RPCv2 supported */
	svc_putnl(resv, 2);
	goto sendit;

err_bad_auth:
	dprintk("svc: authentication failed (%d)\n",
		be32_to_cpu(rqstp->rq_auth_stat));
	serv->sv_stats->rpcbadauth++;
	/* Restore write pointer to location of accept status: */
	xdr_ressize_check(rqstp, reply_statp);
	svc_putnl(resv, 1);	/* REJECT */
	svc_putnl(resv, 1);	/* AUTH_ERROR */
	svc_putu32(resv, rqstp->rq_auth_stat);	/* status */
	goto sendit;

err_bad_prog:
	dprintk("svc: unknown program %d\n", prog);
	serv->sv_stats->rpcbadfmt++;
	svc_putnl(resv, RPC_PROG_UNAVAIL);
	goto sendit;

err_bad_vers:
	svc_printk(rqstp, "unknown version (%d for prog %d, %s)\n",
		       rqstp->rq_vers, rqstp->rq_prog, progp->pg_name);

	serv->sv_stats->rpcbadfmt++;
	svc_putnl(resv, RPC_PROG_MISMATCH);
	svc_putnl(resv, process.mismatch.lovers);
	svc_putnl(resv, process.mismatch.hivers);
	goto sendit;

err_bad_proc:
	svc_printk(rqstp, "unknown procedure (%d)\n", rqstp->rq_proc);

	serv->sv_stats->rpcbadfmt++;
	svc_putnl(resv, RPC_PROC_UNAVAIL);
	goto sendit;

err_garbage:
	svc_printk(rqstp, "failed to decode args\n");

	rpc_stat = rpc_garbage_args;
err_bad:
	serv->sv_stats->rpcbadfmt++;
	svc_putnl(resv, ntohl(rpc_stat));
	goto sendit;
}

/*
 * Process the RPC request.
 */
int
svc_process(struct svc_rqst *rqstp)
{
	struct kvec		*argv = &rqstp->rq_arg.head[0];
	struct kvec		*resv = &rqstp->rq_res.head[0];
	struct svc_serv		*serv = rqstp->rq_server;
	u32			dir;

#if IS_ENABLED(CONFIG_FAIL_SUNRPC)
	if (!fail_sunrpc.ignore_server_disconnect &&
	    should_fail(&fail_sunrpc.attr, 1))
		svc_xprt_deferred_close(rqstp->rq_xprt);
#endif

	/*
	 * Setup response xdr_buf.
	 * Initially it has just one page
	 */
	rqstp->rq_next_page = &rqstp->rq_respages[1];
	resv->iov_base = page_address(rqstp->rq_respages[0]);
	resv->iov_len = 0;
	rqstp->rq_res.pages = rqstp->rq_respages + 1;
	rqstp->rq_res.len = 0;
	rqstp->rq_res.page_base = 0;
	rqstp->rq_res.page_len = 0;
	rqstp->rq_res.buflen = PAGE_SIZE;
	rqstp->rq_res.tail[0].iov_base = NULL;
	rqstp->rq_res.tail[0].iov_len = 0;

	dir  = svc_getnl(argv);
	if (dir != 0) {
		/* direction != CALL */
		svc_printk(rqstp, "bad direction %d, dropping request\n", dir);
		serv->sv_stats->rpcbadfmt++;
		goto out_drop;
	}

	/* Returns 1 for send, 0 for drop */
	if (likely(svc_process_common(rqstp, argv, resv)))
		return svc_send(rqstp);

out_drop:
	svc_drop(rqstp);
	return 0;
}
EXPORT_SYMBOL_GPL(svc_process);

#if defined(CONFIG_SUNRPC_BACKCHANNEL)
/*
 * Process a backchannel RPC request that arrived over an existing
 * outbound connection
 */
int
bc_svc_process(struct svc_serv *serv, struct rpc_rqst *req,
	       struct svc_rqst *rqstp)
{
	struct kvec	*argv = &rqstp->rq_arg.head[0];
	struct kvec	*resv = &rqstp->rq_res.head[0];
	struct rpc_task *task;
	int proc_error;
	int error;

	dprintk("svc: %s(%p)\n", __func__, req);

	/* Build the svc_rqst used by the common processing routine */
	rqstp->rq_xid = req->rq_xid;
	rqstp->rq_prot = req->rq_xprt->prot;
	rqstp->rq_server = serv;
	rqstp->rq_bc_net = req->rq_xprt->xprt_net;

	rqstp->rq_addrlen = sizeof(req->rq_xprt->addr);
	memcpy(&rqstp->rq_addr, &req->rq_xprt->addr, rqstp->rq_addrlen);
	memcpy(&rqstp->rq_arg, &req->rq_rcv_buf, sizeof(rqstp->rq_arg));
	memcpy(&rqstp->rq_res, &req->rq_snd_buf, sizeof(rqstp->rq_res));

	/* Adjust the argument buffer length */
	rqstp->rq_arg.len = req->rq_private_buf.len;
	if (rqstp->rq_arg.len <= rqstp->rq_arg.head[0].iov_len) {
		rqstp->rq_arg.head[0].iov_len = rqstp->rq_arg.len;
		rqstp->rq_arg.page_len = 0;
	} else if (rqstp->rq_arg.len <= rqstp->rq_arg.head[0].iov_len +
			rqstp->rq_arg.page_len)
		rqstp->rq_arg.page_len = rqstp->rq_arg.len -
			rqstp->rq_arg.head[0].iov_len;
	else
		rqstp->rq_arg.len = rqstp->rq_arg.head[0].iov_len +
			rqstp->rq_arg.page_len;

	/* reset result send buffer "put" position */
	resv->iov_len = 0;

	/*
	 * Skip the next two words because they've already been
	 * processed in the transport
	 */
	svc_getu32(argv);	/* XID */
	svc_getnl(argv);	/* CALLDIR */

	/* Parse and execute the bc call */
	proc_error = svc_process_common(rqstp, argv, resv);

	atomic_dec(&req->rq_xprt->bc_slot_count);
	if (!proc_error) {
		/* Processing error: drop the request */
		xprt_free_bc_request(req);
		error = -EINVAL;
		goto out;
	}
	/* Finally, send the reply synchronously */
	memcpy(&req->rq_snd_buf, &rqstp->rq_res, sizeof(req->rq_snd_buf));
	task = rpc_run_bc_task(req);
	if (IS_ERR(task)) {
		error = PTR_ERR(task);
		goto out;
	}

	WARN_ON_ONCE(atomic_read(&task->tk_count) != 1);
	error = task->tk_status;
	rpc_put_task(task);

out:
	dprintk("svc: %s(), error=%d\n", __func__, error);
	return error;
}
EXPORT_SYMBOL_GPL(bc_svc_process);
#endif /* CONFIG_SUNRPC_BACKCHANNEL */

/*
 * Return (transport-specific) limit on the rpc payload.
 */
u32 svc_max_payload(const struct svc_rqst *rqstp)
{
	u32 max = rqstp->rq_xprt->xpt_class->xcl_max_payload;

	if (rqstp->rq_server->sv_max_payload < max)
		max = rqstp->rq_server->sv_max_payload;
	return max;
}
EXPORT_SYMBOL_GPL(svc_max_payload);

/**
 * svc_proc_name - Return RPC procedure name in string form
 * @rqstp: svc_rqst to operate on
 *
 * Return value:
 *   Pointer to a NUL-terminated string
 */
const char *svc_proc_name(const struct svc_rqst *rqstp)
{
	if (rqstp && rqstp->rq_procinfo)
		return rqstp->rq_procinfo->pc_name;
	return "unknown";
}


/**
 * svc_encode_result_payload - mark a range of bytes as a result payload
 * @rqstp: svc_rqst to operate on
 * @offset: payload's byte offset in rqstp->rq_res
 * @length: size of payload, in bytes
 *
 * Returns zero on success, or a negative errno if a permanent
 * error occurred.
 */
int svc_encode_result_payload(struct svc_rqst *rqstp, unsigned int offset,
			      unsigned int length)
{
	return rqstp->rq_xprt->xpt_ops->xpo_result_payload(rqstp, offset,
							   length);
}
EXPORT_SYMBOL_GPL(svc_encode_result_payload);

/**
 * svc_fill_write_vector - Construct data argument for VFS write call
 * @rqstp: svc_rqst to operate on
 * @payload: xdr_buf containing only the write data payload
 *
 * Fills in rqstp::rq_vec, and returns the number of elements.
 */
unsigned int svc_fill_write_vector(struct svc_rqst *rqstp,
				   struct xdr_buf *payload)
{
	struct page **pages = payload->pages;
	struct kvec *first = payload->head;
	struct kvec *vec = rqstp->rq_vec;
	size_t total = payload->len;
	unsigned int i;

	/* Some types of transport can present the write payload
	 * entirely in rq_arg.pages. In this case, @first is empty.
	 */
	i = 0;
	if (first->iov_len) {
		vec[i].iov_base = first->iov_base;
		vec[i].iov_len = min_t(size_t, total, first->iov_len);
		total -= vec[i].iov_len;
		++i;
	}

	while (total) {
		vec[i].iov_base = page_address(*pages);
		vec[i].iov_len = min_t(size_t, total, PAGE_SIZE);
		total -= vec[i].iov_len;
		++i;
		++pages;
	}

	WARN_ON_ONCE(i > ARRAY_SIZE(rqstp->rq_vec));
	return i;
}
EXPORT_SYMBOL_GPL(svc_fill_write_vector);

/**
 * svc_fill_symlink_pathname - Construct pathname argument for VFS symlink call
 * @rqstp: svc_rqst to operate on
 * @first: buffer containing first section of pathname
 * @p: buffer containing remaining section of pathname
 * @total: total length of the pathname argument
 *
 * The VFS symlink API demands a NUL-terminated pathname in mapped memory.
 * Returns pointer to a NUL-terminated string, or an ERR_PTR. Caller must free
 * the returned string.
 */
char *svc_fill_symlink_pathname(struct svc_rqst *rqstp, struct kvec *first,
				void *p, size_t total)
{
	size_t len, remaining;
	char *result, *dst;

	result = kmalloc(total + 1, GFP_KERNEL);
	if (!result)
		return ERR_PTR(-ESERVERFAULT);

	dst = result;
	remaining = total;

	len = min_t(size_t, total, first->iov_len);
	if (len) {
		memcpy(dst, first->iov_base, len);
		dst += len;
		remaining -= len;
	}

	if (remaining) {
		len = min_t(size_t, remaining, PAGE_SIZE);
		memcpy(dst, p, len);
		dst += len;
	}

	*dst = '\0';

	/* Sanity check: Linux doesn't allow the pathname argument to
	 * contain a NUL byte.
	 */
	if (strlen(result) != total) {
		kfree(result);
		return ERR_PTR(-EINVAL);
	}
	return result;
}
EXPORT_SYMBOL_GPL(svc_fill_symlink_pathname);<|MERGE_RESOLUTION|>--- conflicted
+++ resolved
@@ -1186,48 +1186,6 @@
 static __printf(2,3) void svc_printk(struct svc_rqst *rqstp, const char *fmt, ...) {}
 #endif
 
-<<<<<<< HEAD
-static int
-svc_generic_dispatch(struct svc_rqst *rqstp, __be32 *statp)
-{
-	struct kvec *argv = &rqstp->rq_arg.head[0];
-	struct kvec *resv = &rqstp->rq_res.head[0];
-	const struct svc_procedure *procp = rqstp->rq_procinfo;
-
-	/*
-	 * Decode arguments
-	 * XXX: why do we ignore the return value?
-	 */
-	if (procp->pc_decode &&
-	    !procp->pc_decode(rqstp, argv->iov_base)) {
-		*statp = rpc_garbage_args;
-		return 1;
-	}
-
-	*statp = procp->pc_func(rqstp);
-
-	if (*statp == rpc_drop_reply ||
-	    test_bit(RQ_DROPME, &rqstp->rq_flags))
-		return 0;
-
-	if (rqstp->rq_auth_stat != rpc_auth_ok)
-		return 1;
-
-	if (*statp != rpc_success)
-		return 1;
-
-	/* Encode reply */
-	if (procp->pc_encode &&
-	    !procp->pc_encode(rqstp, resv->iov_base + resv->iov_len)) {
-		dprintk("svc: failed to encode reply\n");
-		/* serv->sv_stats->rpcsystemerr++; */
-		*statp = rpc_system_err;
-	}
-	return 1;
-}
-
-=======
->>>>>>> df0cc57e
 __be32
 svc_generic_init_request(struct svc_rqst *rqstp,
 		const struct svc_program *progp,
@@ -1294,11 +1252,7 @@
 	__be32			*statp;
 	u32			prog, vers;
 	__be32			rpc_stat;
-<<<<<<< HEAD
-	int			auth_res;
-=======
 	int			auth_res, rc;
->>>>>>> df0cc57e
 	__be32			*reply_statp;
 
 	rpc_stat = rpc_success;
@@ -1399,18 +1353,6 @@
 		svc_reserve_auth(rqstp, procp->pc_xdrressize<<2);
 
 	/* Call the function that processes the request. */
-<<<<<<< HEAD
-	if (!process.dispatch) {
-		if (!svc_generic_dispatch(rqstp, statp))
-			goto release_dropit;
-		if (*statp == rpc_garbage_args)
-			goto err_garbage;
-	} else {
-		dprintk("svc: calling dispatcher\n");
-		if (!process.dispatch(rqstp, statp))
-			goto release_dropit; /* Release reply info */
-	}
-=======
 	rc = process.dispatch(rqstp, statp);
 	if (procp->pc_release)
 		procp->pc_release(rqstp);
@@ -1418,10 +1360,6 @@
 		goto dropit;
 	if (rqstp->rq_auth_stat != rpc_auth_ok)
 		goto err_bad_auth;
->>>>>>> df0cc57e
-
-	if (rqstp->rq_auth_stat != rpc_auth_ok)
-		goto err_release_bad_auth;
 
 	/* Check RPC status result */
 	if (*statp != rpc_success)
