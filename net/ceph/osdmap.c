
#include <linux/ceph/ceph_debug.h>

#include <linux/module.h>
#include <linux/slab.h>
#include <asm/div64.h>

#include <linux/ceph/libceph.h>
#include <linux/ceph/osdmap.h>
#include <linux/ceph/decode.h>
#include <linux/crush/hash.h>
#include <linux/crush/mapper.h>

char *ceph_osdmap_state_str(char *str, int len, int state)
{
	int flag = 0;

	if (!len)
		goto done;

	*str = '\0';
	if (state) {
		if (state & CEPH_OSD_EXISTS) {
			snprintf(str, len, "exists");
			flag = 1;
		}
		if (state & CEPH_OSD_UP) {
			snprintf(str, len, "%s%s%s", str, (flag ? ", " : ""),
				 "up");
			flag = 1;
		}
	} else {
		snprintf(str, len, "doesn't exist");
	}
done:
	return str;
}

/* maps */

static int calc_bits_of(unsigned int t)
{
	int b = 0;
	while (t) {
		t = t >> 1;
		b++;
	}
	return b;
}

/*
 * the foo_mask is the smallest value 2^n-1 that is >= foo.
 */
static void calc_pg_masks(struct ceph_pg_pool_info *pi)
{
	pi->pg_num_mask = (1 << calc_bits_of(le32_to_cpu(pi->v.pg_num)-1)) - 1;
	pi->pgp_num_mask =
		(1 << calc_bits_of(le32_to_cpu(pi->v.pgp_num)-1)) - 1;
	pi->lpg_num_mask =
		(1 << calc_bits_of(le32_to_cpu(pi->v.lpg_num)-1)) - 1;
	pi->lpgp_num_mask =
		(1 << calc_bits_of(le32_to_cpu(pi->v.lpgp_num)-1)) - 1;
}

/*
 * decode crush map
 */
static int crush_decode_uniform_bucket(void **p, void *end,
				       struct crush_bucket_uniform *b)
{
	dout("crush_decode_uniform_bucket %p to %p\n", *p, end);
	ceph_decode_need(p, end, (1+b->h.size) * sizeof(u32), bad);
	b->item_weight = ceph_decode_32(p);
	return 0;
bad:
	return -EINVAL;
}

static int crush_decode_list_bucket(void **p, void *end,
				    struct crush_bucket_list *b)
{
	int j;
	dout("crush_decode_list_bucket %p to %p\n", *p, end);
	b->item_weights = kcalloc(b->h.size, sizeof(u32), GFP_NOFS);
	if (b->item_weights == NULL)
		return -ENOMEM;
	b->sum_weights = kcalloc(b->h.size, sizeof(u32), GFP_NOFS);
	if (b->sum_weights == NULL)
		return -ENOMEM;
	ceph_decode_need(p, end, 2 * b->h.size * sizeof(u32), bad);
	for (j = 0; j < b->h.size; j++) {
		b->item_weights[j] = ceph_decode_32(p);
		b->sum_weights[j] = ceph_decode_32(p);
	}
	return 0;
bad:
	return -EINVAL;
}

static int crush_decode_tree_bucket(void **p, void *end,
				    struct crush_bucket_tree *b)
{
	int j;
	dout("crush_decode_tree_bucket %p to %p\n", *p, end);
	ceph_decode_32_safe(p, end, b->num_nodes, bad);
	b->node_weights = kcalloc(b->num_nodes, sizeof(u32), GFP_NOFS);
	if (b->node_weights == NULL)
		return -ENOMEM;
	ceph_decode_need(p, end, b->num_nodes * sizeof(u32), bad);
	for (j = 0; j < b->num_nodes; j++)
		b->node_weights[j] = ceph_decode_32(p);
	return 0;
bad:
	return -EINVAL;
}

static int crush_decode_straw_bucket(void **p, void *end,
				     struct crush_bucket_straw *b)
{
	int j;
	dout("crush_decode_straw_bucket %p to %p\n", *p, end);
	b->item_weights = kcalloc(b->h.size, sizeof(u32), GFP_NOFS);
	if (b->item_weights == NULL)
		return -ENOMEM;
	b->straws = kcalloc(b->h.size, sizeof(u32), GFP_NOFS);
	if (b->straws == NULL)
		return -ENOMEM;
	ceph_decode_need(p, end, 2 * b->h.size * sizeof(u32), bad);
	for (j = 0; j < b->h.size; j++) {
		b->item_weights[j] = ceph_decode_32(p);
		b->straws[j] = ceph_decode_32(p);
	}
	return 0;
bad:
	return -EINVAL;
}

static struct crush_map *crush_decode(void *pbyval, void *end)
{
	struct crush_map *c;
	int err = -EINVAL;
	int i, j;
	void **p = &pbyval;
	void *start = pbyval;
	u32 magic;

	dout("crush_decode %p to %p len %d\n", *p, end, (int)(end - *p));

	c = kzalloc(sizeof(*c), GFP_NOFS);
	if (c == NULL)
		return ERR_PTR(-ENOMEM);

	ceph_decode_need(p, end, 4*sizeof(u32), bad);
	magic = ceph_decode_32(p);
	if (magic != CRUSH_MAGIC) {
		pr_err("crush_decode magic %x != current %x\n",
		       (unsigned int)magic, (unsigned int)CRUSH_MAGIC);
		goto bad;
	}
	c->max_buckets = ceph_decode_32(p);
	c->max_rules = ceph_decode_32(p);
	c->max_devices = ceph_decode_32(p);

	c->buckets = kcalloc(c->max_buckets, sizeof(*c->buckets), GFP_NOFS);
	if (c->buckets == NULL)
		goto badmem;
	c->rules = kcalloc(c->max_rules, sizeof(*c->rules), GFP_NOFS);
	if (c->rules == NULL)
		goto badmem;

	/* buckets */
	for (i = 0; i < c->max_buckets; i++) {
		int size = 0;
		u32 alg;
		struct crush_bucket *b;

		ceph_decode_32_safe(p, end, alg, bad);
		if (alg == 0) {
			c->buckets[i] = NULL;
			continue;
		}
		dout("crush_decode bucket %d off %x %p to %p\n",
		     i, (int)(*p-start), *p, end);

		switch (alg) {
		case CRUSH_BUCKET_UNIFORM:
			size = sizeof(struct crush_bucket_uniform);
			break;
		case CRUSH_BUCKET_LIST:
			size = sizeof(struct crush_bucket_list);
			break;
		case CRUSH_BUCKET_TREE:
			size = sizeof(struct crush_bucket_tree);
			break;
		case CRUSH_BUCKET_STRAW:
			size = sizeof(struct crush_bucket_straw);
			break;
		default:
			err = -EINVAL;
			goto bad;
		}
		BUG_ON(size == 0);
		b = c->buckets[i] = kzalloc(size, GFP_NOFS);
		if (b == NULL)
			goto badmem;

		ceph_decode_need(p, end, 4*sizeof(u32), bad);
		b->id = ceph_decode_32(p);
		b->type = ceph_decode_16(p);
		b->alg = ceph_decode_8(p);
		b->hash = ceph_decode_8(p);
		b->weight = ceph_decode_32(p);
		b->size = ceph_decode_32(p);

		dout("crush_decode bucket size %d off %x %p to %p\n",
		     b->size, (int)(*p-start), *p, end);

		b->items = kcalloc(b->size, sizeof(__s32), GFP_NOFS);
		if (b->items == NULL)
			goto badmem;
		b->perm = kcalloc(b->size, sizeof(u32), GFP_NOFS);
		if (b->perm == NULL)
			goto badmem;
		b->perm_n = 0;

		ceph_decode_need(p, end, b->size*sizeof(u32), bad);
		for (j = 0; j < b->size; j++)
			b->items[j] = ceph_decode_32(p);

		switch (b->alg) {
		case CRUSH_BUCKET_UNIFORM:
			err = crush_decode_uniform_bucket(p, end,
				  (struct crush_bucket_uniform *)b);
			if (err < 0)
				goto bad;
			break;
		case CRUSH_BUCKET_LIST:
			err = crush_decode_list_bucket(p, end,
			       (struct crush_bucket_list *)b);
			if (err < 0)
				goto bad;
			break;
		case CRUSH_BUCKET_TREE:
			err = crush_decode_tree_bucket(p, end,
				(struct crush_bucket_tree *)b);
			if (err < 0)
				goto bad;
			break;
		case CRUSH_BUCKET_STRAW:
			err = crush_decode_straw_bucket(p, end,
				(struct crush_bucket_straw *)b);
			if (err < 0)
				goto bad;
			break;
		}
	}

	/* rules */
	dout("rule vec is %p\n", c->rules);
	for (i = 0; i < c->max_rules; i++) {
		u32 yes;
		struct crush_rule *r;

		ceph_decode_32_safe(p, end, yes, bad);
		if (!yes) {
			dout("crush_decode NO rule %d off %x %p to %p\n",
			     i, (int)(*p-start), *p, end);
			c->rules[i] = NULL;
			continue;
		}

		dout("crush_decode rule %d off %x %p to %p\n",
		     i, (int)(*p-start), *p, end);

		/* len */
		ceph_decode_32_safe(p, end, yes, bad);
#if BITS_PER_LONG == 32
		err = -EINVAL;
		if (yes > (ULONG_MAX - sizeof(*r))
			  / sizeof(struct crush_rule_step))
			goto bad;
#endif
		r = c->rules[i] = kmalloc(sizeof(*r) +
					  yes*sizeof(struct crush_rule_step),
					  GFP_NOFS);
		if (r == NULL)
			goto badmem;
		dout(" rule %d is at %p\n", i, r);
		r->len = yes;
		ceph_decode_copy_safe(p, end, &r->mask, 4, bad); /* 4 u8's */
		ceph_decode_need(p, end, r->len*3*sizeof(u32), bad);
		for (j = 0; j < r->len; j++) {
			r->steps[j].op = ceph_decode_32(p);
			r->steps[j].arg1 = ceph_decode_32(p);
			r->steps[j].arg2 = ceph_decode_32(p);
		}
	}

	/* ignore trailing name maps. */

	dout("crush_decode success\n");
	return c;

badmem:
	err = -ENOMEM;
bad:
	dout("crush_decode fail %d\n", err);
	crush_destroy(c);
	return ERR_PTR(err);
}

/*
 * rbtree of pg_mapping for handling pg_temp (explicit mapping of pgid
 * to a set of osds)
 */
static int pgid_cmp(struct ceph_pg l, struct ceph_pg r)
{
	u64 a = *(u64 *)&l;
	u64 b = *(u64 *)&r;

	if (a < b)
		return -1;
	if (a > b)
		return 1;
	return 0;
}

static int __insert_pg_mapping(struct ceph_pg_mapping *new,
			       struct rb_root *root)
{
	struct rb_node **p = &root->rb_node;
	struct rb_node *parent = NULL;
	struct ceph_pg_mapping *pg = NULL;
	int c;

	dout("__insert_pg_mapping %llx %p\n", *(u64 *)&new->pgid, new);
	while (*p) {
		parent = *p;
		pg = rb_entry(parent, struct ceph_pg_mapping, node);
		c = pgid_cmp(new->pgid, pg->pgid);
		if (c < 0)
			p = &(*p)->rb_left;
		else if (c > 0)
			p = &(*p)->rb_right;
		else
			return -EEXIST;
	}

	rb_link_node(&new->node, parent, p);
	rb_insert_color(&new->node, root);
	return 0;
}

static struct ceph_pg_mapping *__lookup_pg_mapping(struct rb_root *root,
						   struct ceph_pg pgid)
{
	struct rb_node *n = root->rb_node;
	struct ceph_pg_mapping *pg;
	int c;

	while (n) {
		pg = rb_entry(n, struct ceph_pg_mapping, node);
		c = pgid_cmp(pgid, pg->pgid);
		if (c < 0) {
			n = n->rb_left;
		} else if (c > 0) {
			n = n->rb_right;
		} else {
			dout("__lookup_pg_mapping %llx got %p\n",
			     *(u64 *)&pgid, pg);
			return pg;
		}
	}
	return NULL;
}

static int __remove_pg_mapping(struct rb_root *root, struct ceph_pg pgid)
{
	struct ceph_pg_mapping *pg = __lookup_pg_mapping(root, pgid);

	if (pg) {
		dout("__remove_pg_mapping %llx %p\n", *(u64 *)&pgid, pg);
		rb_erase(&pg->node, root);
		kfree(pg);
		return 0;
	}
	dout("__remove_pg_mapping %llx dne\n", *(u64 *)&pgid);
	return -ENOENT;
}

/*
 * rbtree of pg pool info
 */
static int __insert_pg_pool(struct rb_root *root, struct ceph_pg_pool_info *new)
{
	struct rb_node **p = &root->rb_node;
	struct rb_node *parent = NULL;
	struct ceph_pg_pool_info *pi = NULL;

	while (*p) {
		parent = *p;
		pi = rb_entry(parent, struct ceph_pg_pool_info, node);
		if (new->id < pi->id)
			p = &(*p)->rb_left;
		else if (new->id > pi->id)
			p = &(*p)->rb_right;
		else
			return -EEXIST;
	}

	rb_link_node(&new->node, parent, p);
	rb_insert_color(&new->node, root);
	return 0;
}

static struct ceph_pg_pool_info *__lookup_pg_pool(struct rb_root *root, int id)
{
	struct ceph_pg_pool_info *pi;
	struct rb_node *n = root->rb_node;

	while (n) {
		pi = rb_entry(n, struct ceph_pg_pool_info, node);
		if (id < pi->id)
			n = n->rb_left;
		else if (id > pi->id)
			n = n->rb_right;
		else
			return pi;
	}
	return NULL;
}

int ceph_pg_poolid_by_name(struct ceph_osdmap *map, const char *name)
{
	struct rb_node *rbp;

	for (rbp = rb_first(&map->pg_pools); rbp; rbp = rb_next(rbp)) {
		struct ceph_pg_pool_info *pi =
			rb_entry(rbp, struct ceph_pg_pool_info, node);
		if (pi->name && strcmp(pi->name, name) == 0)
			return pi->id;
	}
	return -ENOENT;
}
EXPORT_SYMBOL(ceph_pg_poolid_by_name);

static void __remove_pg_pool(struct rb_root *root, struct ceph_pg_pool_info *pi)
{
	rb_erase(&pi->node, root);
	kfree(pi->name);
	kfree(pi);
}

static int __decode_pool(void **p, void *end, struct ceph_pg_pool_info *pi)
{
	unsigned int n, m;

	ceph_decode_copy(p, &pi->v, sizeof(pi->v));
	calc_pg_masks(pi);

	/* num_snaps * snap_info_t */
	n = le32_to_cpu(pi->v.num_snaps);
	while (n--) {
		ceph_decode_need(p, end, sizeof(u64) + 1 + sizeof(u64) +
				 sizeof(struct ceph_timespec), bad);
		*p += sizeof(u64) +       /* key */
			1 + sizeof(u64) + /* u8, snapid */
			sizeof(struct ceph_timespec);
		m = ceph_decode_32(p);    /* snap name */
		*p += m;
	}

	*p += le32_to_cpu(pi->v.num_removed_snap_intervals) * sizeof(u64) * 2;
	return 0;

bad:
	return -EINVAL;
}

static int __decode_pool_names(void **p, void *end, struct ceph_osdmap *map)
{
	struct ceph_pg_pool_info *pi;
	u32 num, len, pool;

	ceph_decode_32_safe(p, end, num, bad);
	dout(" %d pool names\n", num);
	while (num--) {
		ceph_decode_32_safe(p, end, pool, bad);
		ceph_decode_32_safe(p, end, len, bad);
		dout("  pool %d len %d\n", pool, len);
		pi = __lookup_pg_pool(&map->pg_pools, pool);
		if (pi) {
			kfree(pi->name);
			pi->name = kmalloc(len + 1, GFP_NOFS);
			if (pi->name) {
				memcpy(pi->name, *p, len);
				pi->name[len] = '\0';
				dout("  name is %s\n", pi->name);
			}
		}
		*p += len;
	}
	return 0;

bad:
	return -EINVAL;
}

/*
 * osd map
 */
void ceph_osdmap_destroy(struct ceph_osdmap *map)
{
	dout("osdmap_destroy %p\n", map);
	if (map->crush)
		crush_destroy(map->crush);
	while (!RB_EMPTY_ROOT(&map->pg_temp)) {
		struct ceph_pg_mapping *pg =
			rb_entry(rb_first(&map->pg_temp),
				 struct ceph_pg_mapping, node);
		rb_erase(&pg->node, &map->pg_temp);
		kfree(pg);
	}
	while (!RB_EMPTY_ROOT(&map->pg_pools)) {
		struct ceph_pg_pool_info *pi =
			rb_entry(rb_first(&map->pg_pools),
				 struct ceph_pg_pool_info, node);
		__remove_pg_pool(&map->pg_pools, pi);
	}
	kfree(map->osd_state);
	kfree(map->osd_weight);
	kfree(map->osd_addr);
	kfree(map);
}

/*
 * adjust max osd value.  reallocate arrays.
 */
static int osdmap_set_max_osd(struct ceph_osdmap *map, int max)
{
	u8 *state;
	struct ceph_entity_addr *addr;
	u32 *weight;

	state = kcalloc(max, sizeof(*state), GFP_NOFS);
	addr = kcalloc(max, sizeof(*addr), GFP_NOFS);
	weight = kcalloc(max, sizeof(*weight), GFP_NOFS);
	if (state == NULL || addr == NULL || weight == NULL) {
		kfree(state);
		kfree(addr);
		kfree(weight);
		return -ENOMEM;
	}

	/* copy old? */
	if (map->osd_state) {
		memcpy(state, map->osd_state, map->max_osd*sizeof(*state));
		memcpy(addr, map->osd_addr, map->max_osd*sizeof(*addr));
		memcpy(weight, map->osd_weight, map->max_osd*sizeof(*weight));
		kfree(map->osd_state);
		kfree(map->osd_addr);
		kfree(map->osd_weight);
	}

	map->osd_state = state;
	map->osd_weight = weight;
	map->osd_addr = addr;
	map->max_osd = max;
	return 0;
}

/*
 * decode a full map.
 */
struct ceph_osdmap *osdmap_decode(void **p, void *end)
{
	struct ceph_osdmap *map;
	u16 version;
	u32 len, max, i;
	u8 ev;
	int err = -EINVAL;
	void *start = *p;
	struct ceph_pg_pool_info *pi;

	dout("osdmap_decode %p to %p len %d\n", *p, end, (int)(end - *p));

	map = kzalloc(sizeof(*map), GFP_NOFS);
	if (map == NULL)
		return ERR_PTR(-ENOMEM);
	map->pg_temp = RB_ROOT;

	ceph_decode_16_safe(p, end, version, bad);
	if (version > CEPH_OSDMAP_VERSION) {
		pr_warning("got unknown v %d > %d of osdmap\n", version,
			   CEPH_OSDMAP_VERSION);
		goto bad;
	}

	ceph_decode_need(p, end, 2*sizeof(u64)+6*sizeof(u32), bad);
	ceph_decode_copy(p, &map->fsid, sizeof(map->fsid));
	map->epoch = ceph_decode_32(p);
	ceph_decode_copy(p, &map->created, sizeof(map->created));
	ceph_decode_copy(p, &map->modified, sizeof(map->modified));

	ceph_decode_32_safe(p, end, max, bad);
	while (max--) {
		ceph_decode_need(p, end, 4 + 1 + sizeof(pi->v), bad);
		pi = kzalloc(sizeof(*pi), GFP_NOFS);
		if (!pi)
			goto bad;
		pi->id = ceph_decode_32(p);
		ev = ceph_decode_8(p); /* encoding version */
		if (ev > CEPH_PG_POOL_VERSION) {
			pr_warning("got unknown v %d > %d of ceph_pg_pool\n",
				   ev, CEPH_PG_POOL_VERSION);
			kfree(pi);
			goto bad;
		}
		err = __decode_pool(p, end, pi);
		if (err < 0) {
			kfree(pi);
			goto bad;
		}
		__insert_pg_pool(&map->pg_pools, pi);
	}

	if (version >= 5 && __decode_pool_names(p, end, map) < 0)
		goto bad;

	ceph_decode_32_safe(p, end, map->pool_max, bad);

	ceph_decode_32_safe(p, end, map->flags, bad);

	max = ceph_decode_32(p);

	/* (re)alloc osd arrays */
	err = osdmap_set_max_osd(map, max);
	if (err < 0)
		goto bad;
	dout("osdmap_decode max_osd = %d\n", map->max_osd);

	/* osds */
	err = -EINVAL;
	ceph_decode_need(p, end, 3*sizeof(u32) +
			 map->max_osd*(1 + sizeof(*map->osd_weight) +
				       sizeof(*map->osd_addr)), bad);
	*p += 4; /* skip length field (should match max) */
	ceph_decode_copy(p, map->osd_state, map->max_osd);

	*p += 4; /* skip length field (should match max) */
	for (i = 0; i < map->max_osd; i++)
		map->osd_weight[i] = ceph_decode_32(p);

	*p += 4; /* skip length field (should match max) */
	ceph_decode_copy(p, map->osd_addr, map->max_osd*sizeof(*map->osd_addr));
	for (i = 0; i < map->max_osd; i++)
		ceph_decode_addr(&map->osd_addr[i]);

	/* pg_temp */
	ceph_decode_32_safe(p, end, len, bad);
	for (i = 0; i < len; i++) {
		int n, j;
		struct ceph_pg pgid;
		struct ceph_pg_mapping *pg;

		ceph_decode_need(p, end, sizeof(u32) + sizeof(u64), bad);
		ceph_decode_copy(p, &pgid, sizeof(pgid));
		n = ceph_decode_32(p);
		ceph_decode_need(p, end, n * sizeof(u32), bad);
		err = -ENOMEM;
		pg = kmalloc(sizeof(*pg) + n*sizeof(u32), GFP_NOFS);
		if (!pg)
			goto bad;
		pg->pgid = pgid;
		pg->len = n;
		for (j = 0; j < n; j++)
			pg->osds[j] = ceph_decode_32(p);

		err = __insert_pg_mapping(pg, &map->pg_temp);
		if (err)
			goto bad;
		dout(" added pg_temp %llx len %d\n", *(u64 *)&pgid, len);
	}

	/* crush */
	ceph_decode_32_safe(p, end, len, bad);
	dout("osdmap_decode crush len %d from off 0x%x\n", len,
	     (int)(*p - start));
	ceph_decode_need(p, end, len, bad);
	map->crush = crush_decode(*p, end);
	*p += len;
	if (IS_ERR(map->crush)) {
		err = PTR_ERR(map->crush);
		map->crush = NULL;
		goto bad;
	}

	/* ignore the rest of the map */
	*p = end;

	dout("osdmap_decode done %p %p\n", *p, end);
	return map;

bad:
	dout("osdmap_decode fail\n");
	ceph_osdmap_destroy(map);
	return ERR_PTR(err);
}

/*
 * decode and apply an incremental map update.
 */
struct ceph_osdmap *osdmap_apply_incremental(void **p, void *end,
					     struct ceph_osdmap *map,
					     struct ceph_messenger *msgr)
{
	struct crush_map *newcrush = NULL;
	struct ceph_fsid fsid;
	u32 epoch = 0;
	struct ceph_timespec modified;
	u32 len, pool;
	__s32 new_pool_max, new_flags, max;
	void *start = *p;
	int err = -EINVAL;
	u16 version;

	ceph_decode_16_safe(p, end, version, bad);
	if (version > CEPH_OSDMAP_INC_VERSION) {
		pr_warning("got unknown v %d > %d of inc osdmap\n", version,
			   CEPH_OSDMAP_INC_VERSION);
		goto bad;
	}

	ceph_decode_need(p, end, sizeof(fsid)+sizeof(modified)+2*sizeof(u32),
			 bad);
	ceph_decode_copy(p, &fsid, sizeof(fsid));
	epoch = ceph_decode_32(p);
	BUG_ON(epoch != map->epoch+1);
	ceph_decode_copy(p, &modified, sizeof(modified));
	new_pool_max = ceph_decode_32(p);
	new_flags = ceph_decode_32(p);

	/* full map? */
	ceph_decode_32_safe(p, end, len, bad);
	if (len > 0) {
		dout("apply_incremental full map len %d, %p to %p\n",
		     len, *p, end);
		return osdmap_decode(p, min(*p+len, end));
	}

	/* new crush? */
	ceph_decode_32_safe(p, end, len, bad);
	if (len > 0) {
		dout("apply_incremental new crush map len %d, %p to %p\n",
		     len, *p, end);
		newcrush = crush_decode(*p, min(*p+len, end));
		if (IS_ERR(newcrush))
			return ERR_CAST(newcrush);
		*p += len;
	}

	/* new flags? */
	if (new_flags >= 0)
		map->flags = new_flags;
	if (new_pool_max >= 0)
		map->pool_max = new_pool_max;

	ceph_decode_need(p, end, 5*sizeof(u32), bad);

	/* new max? */
	max = ceph_decode_32(p);
	if (max >= 0) {
		err = osdmap_set_max_osd(map, max);
		if (err < 0)
			goto bad;
	}

	map->epoch++;
	map->modified = modified;
	if (newcrush) {
		if (map->crush)
			crush_destroy(map->crush);
		map->crush = newcrush;
		newcrush = NULL;
	}

	/* new_pool */
	ceph_decode_32_safe(p, end, len, bad);
	while (len--) {
		__u8 ev;
		struct ceph_pg_pool_info *pi;

		ceph_decode_32_safe(p, end, pool, bad);
		ceph_decode_need(p, end, 1 + sizeof(pi->v), bad);
		ev = ceph_decode_8(p);  /* encoding version */
		if (ev > CEPH_PG_POOL_VERSION) {
			pr_warning("got unknown v %d > %d of ceph_pg_pool\n",
				   ev, CEPH_PG_POOL_VERSION);
			goto bad;
		}
		pi = __lookup_pg_pool(&map->pg_pools, pool);
		if (!pi) {
			pi = kzalloc(sizeof(*pi), GFP_NOFS);
			if (!pi) {
				err = -ENOMEM;
				goto bad;
			}
			pi->id = pool;
			__insert_pg_pool(&map->pg_pools, pi);
		}
		err = __decode_pool(p, end, pi);
		if (err < 0)
			goto bad;
	}
	if (version >= 5 && __decode_pool_names(p, end, map) < 0)
		goto bad;

	/* old_pool */
	ceph_decode_32_safe(p, end, len, bad);
	while (len--) {
		struct ceph_pg_pool_info *pi;

		ceph_decode_32_safe(p, end, pool, bad);
		pi = __lookup_pg_pool(&map->pg_pools, pool);
		if (pi)
			__remove_pg_pool(&map->pg_pools, pi);
	}

	/* new_up */
	err = -EINVAL;
	ceph_decode_32_safe(p, end, len, bad);
	while (len--) {
		u32 osd;
		struct ceph_entity_addr addr;
		ceph_decode_32_safe(p, end, osd, bad);
		ceph_decode_copy_safe(p, end, &addr, sizeof(addr), bad);
		ceph_decode_addr(&addr);
		pr_info("osd%d up\n", osd);
		BUG_ON(osd >= map->max_osd);
		map->osd_state[osd] |= CEPH_OSD_UP;
		map->osd_addr[osd] = addr;
	}

	/* new_state */
	ceph_decode_32_safe(p, end, len, bad);
	while (len--) {
		u32 osd;
		u8 xorstate;
		ceph_decode_32_safe(p, end, osd, bad);
		xorstate = **(u8 **)p;
		(*p)++;  /* clean flag */
		if (xorstate == 0)
			xorstate = CEPH_OSD_UP;
		if (xorstate & CEPH_OSD_UP)
			pr_info("osd%d down\n", osd);
		if (osd < map->max_osd)
			map->osd_state[osd] ^= xorstate;
	}

	/* new_weight */
	ceph_decode_32_safe(p, end, len, bad);
	while (len--) {
		u32 osd, off;
		ceph_decode_need(p, end, sizeof(u32)*2, bad);
		osd = ceph_decode_32(p);
		off = ceph_decode_32(p);
		pr_info("osd%d weight 0x%x %s\n", osd, off,
		     off == CEPH_OSD_IN ? "(in)" :
		     (off == CEPH_OSD_OUT ? "(out)" : ""));
		if (osd < map->max_osd)
			map->osd_weight[osd] = off;
	}

	/* new_pg_temp */
	ceph_decode_32_safe(p, end, len, bad);
	while (len--) {
		struct ceph_pg_mapping *pg;
		int j;
		struct ceph_pg pgid;
		u32 pglen;
		ceph_decode_need(p, end, sizeof(u64) + sizeof(u32), bad);
		ceph_decode_copy(p, &pgid, sizeof(pgid));
		pglen = ceph_decode_32(p);

		if (pglen) {
			ceph_decode_need(p, end, pglen*sizeof(u32), bad);

			/* removing existing (if any) */
			(void) __remove_pg_mapping(&map->pg_temp, pgid);

			/* insert */
			pg = kmalloc(sizeof(*pg) + sizeof(u32)*pglen, GFP_NOFS);
			if (!pg) {
				err = -ENOMEM;
				goto bad;
			}
			pg->pgid = pgid;
			pg->len = pglen;
			for (j = 0; j < pglen; j++)
				pg->osds[j] = ceph_decode_32(p);
			err = __insert_pg_mapping(pg, &map->pg_temp);
			if (err) {
				kfree(pg);
				goto bad;
			}
			dout(" added pg_temp %llx len %d\n", *(u64 *)&pgid,
			     pglen);
		} else {
			/* remove */
			__remove_pg_mapping(&map->pg_temp, pgid);
		}
	}

	/* ignore the rest */
	*p = end;
	return map;

bad:
	pr_err("corrupt inc osdmap epoch %d off %d (%p of %p-%p)\n",
	       epoch, (int)(*p - start), *p, start, end);
	print_hex_dump(KERN_DEBUG, "osdmap: ",
		       DUMP_PREFIX_OFFSET, 16, 1,
		       start, end - start, true);
	if (newcrush)
		crush_destroy(newcrush);
	return ERR_PTR(err);
}




/*
 * calculate file layout from given offset, length.
 * fill in correct oid, logical length, and object extent
 * offset, length.
 *
 * for now, we write only a single su, until we can
 * pass a stride back to the caller.
 */
void ceph_calc_file_object_mapping(struct ceph_file_layout *layout,
				   u64 off, u64 *plen,
				   u64 *ono,
				   u64 *oxoff, u64 *oxlen)
{
	u32 osize = le32_to_cpu(layout->fl_object_size);
	u32 su = le32_to_cpu(layout->fl_stripe_unit);
	u32 sc = le32_to_cpu(layout->fl_stripe_count);
	u32 bl, stripeno, stripepos, objsetno;
	u32 su_per_object;
	u64 t, su_offset;

	dout("mapping %llu~%llu  osize %u fl_su %u\n", off, *plen,
	     osize, su);
	su_per_object = osize / su;
	dout("osize %u / su %u = su_per_object %u\n", osize, su,
	     su_per_object);

	BUG_ON((su & ~PAGE_MASK) != 0);
	/* bl = *off / su; */
	t = off;
	do_div(t, su);
	bl = t;
	dout("off %llu / su %u = bl %u\n", off, su, bl);

	stripeno = bl / sc;
	stripepos = bl % sc;
	objsetno = stripeno / su_per_object;

	*ono = objsetno * sc + stripepos;
	dout("objset %u * sc %u = ono %u\n", objsetno, sc, (unsigned int)*ono);

	/* *oxoff = *off % layout->fl_stripe_unit;  # offset in su */
	t = off;
	su_offset = do_div(t, su);
	*oxoff = su_offset + (stripeno % su_per_object) * su;

	/*
	 * Calculate the length of the extent being written to the selected
	 * object. This is the minimum of the full length requested (plen) or
	 * the remainder of the current stripe being written to.
	 */
	*oxlen = min_t(u64, *plen, su - su_offset);
	*plen = *oxlen;

	dout(" obj extent %llu~%llu\n", *oxoff, *oxlen);
}
EXPORT_SYMBOL(ceph_calc_file_object_mapping);

/*
 * calculate an object layout (i.e. pgid) from an oid,
 * file_layout, and osdmap
 */
int ceph_calc_object_layout(struct ceph_object_layout *ol,
			    const char *oid,
			    struct ceph_file_layout *fl,
			    struct ceph_osdmap *osdmap)
{
	unsigned int num, num_mask;
	struct ceph_pg pgid;
	int poolid = le32_to_cpu(fl->fl_pg_pool);
	struct ceph_pg_pool_info *pool;
	unsigned int ps;

	BUG_ON(!osdmap);

	pool = __lookup_pg_pool(&osdmap->pg_pools, poolid);
	if (!pool)
		return -EIO;
	ps = ceph_str_hash(pool->v.object_hash, oid, strlen(oid));
	num = le32_to_cpu(pool->v.pg_num);
	num_mask = pool->pg_num_mask;

	pgid.ps = cpu_to_le16(ps);
	pgid.preferred = cpu_to_le16(-1);
	pgid.pool = fl->fl_pg_pool;
	dout("calc_object_layout '%s' pgid %d.%x\n", oid, poolid, ps);

	ol->ol_pgid = pgid;
	ol->ol_stripe_unit = fl->fl_object_stripe_unit;
	return 0;
}
EXPORT_SYMBOL(ceph_calc_object_layout);

/*
 * Calculate raw osd vector for the given pgid.  Return pointer to osd
 * array, or NULL on failure.
 */
static int *calc_pg_raw(struct ceph_osdmap *osdmap, struct ceph_pg pgid,
			int *osds, int *num)
{
	struct ceph_pg_mapping *pg;
	struct ceph_pg_pool_info *pool;
	int ruleno;
<<<<<<< HEAD
	unsigned int poolid, ps, pps, t;
	int preferred;
=======
	unsigned poolid, ps, pps, t, r;
>>>>>>> 6bd9adbd

	poolid = le32_to_cpu(pgid.pool);
	ps = le16_to_cpu(pgid.ps);

	pool = __lookup_pg_pool(&osdmap->pg_pools, poolid);
	if (!pool)
		return NULL;

	/* pg_temp? */
	t = ceph_stable_mod(ps, le32_to_cpu(pool->v.pg_num),
			    pool->pgp_num_mask);
	pgid.ps = cpu_to_le16(t);
	pg = __lookup_pg_mapping(&osdmap->pg_temp, pgid);
	if (pg) {
		*num = pg->len;
		return pg->osds;
	}

	/* crush */
	ruleno = crush_find_rule(osdmap->crush, pool->v.crush_ruleset,
				 pool->v.type, pool->v.size);
	if (ruleno < 0) {
		pr_err("no crush rule pool %d ruleset %d type %d size %d\n",
		       poolid, pool->v.crush_ruleset, pool->v.type,
		       pool->v.size);
		return NULL;
	}

	pps = ceph_stable_mod(ps,
			      le32_to_cpu(pool->v.pgp_num),
			      pool->pgp_num_mask);
	pps += poolid;
	r = crush_do_rule(osdmap->crush, ruleno, pps, osds,
			  min_t(int, pool->v.size, *num),
			  osdmap->osd_weight);
	if (r < 0) {
		pr_err("error %d from crush rule: pool %d ruleset %d type %d"
		       " size %d\n", r, poolid, pool->v.crush_ruleset,
		       pool->v.type, pool->v.size);
		return NULL;
	}
	*num = r;
	return osds;
}

/*
 * Return acting set for given pgid.
 */
int ceph_calc_pg_acting(struct ceph_osdmap *osdmap, struct ceph_pg pgid,
			int *acting)
{
	int rawosds[CEPH_PG_MAX_SIZE], *osds;
	int i, o, num = CEPH_PG_MAX_SIZE;

	osds = calc_pg_raw(osdmap, pgid, rawosds, &num);
	if (!osds)
		return -1;

	/* primary is first up osd */
	o = 0;
	for (i = 0; i < num; i++)
		if (ceph_osd_is_up(osdmap, osds[i]))
			acting[o++] = osds[i];
	return o;
}

/*
 * Return primary osd for given pgid, or -1 if none.
 */
int ceph_calc_pg_primary(struct ceph_osdmap *osdmap, struct ceph_pg pgid)
{
	int rawosds[CEPH_PG_MAX_SIZE], *osds;
	int i, num = CEPH_PG_MAX_SIZE;

	osds = calc_pg_raw(osdmap, pgid, rawosds, &num);
	if (!osds)
		return -1;

	/* primary is first up osd */
	for (i = 0; i < num; i++)
		if (ceph_osd_is_up(osdmap, osds[i]))
			return osds[i];
	return -1;
}
EXPORT_SYMBOL(ceph_calc_pg_primary);<|MERGE_RESOLUTION|>--- conflicted
+++ resolved
@@ -1031,12 +1031,7 @@
 	struct ceph_pg_mapping *pg;
 	struct ceph_pg_pool_info *pool;
 	int ruleno;
-<<<<<<< HEAD
-	unsigned int poolid, ps, pps, t;
-	int preferred;
-=======
-	unsigned poolid, ps, pps, t, r;
->>>>>>> 6bd9adbd
+	unsigned int poolid, ps, pps, t, r;
 
 	poolid = le32_to_cpu(pgid.pool);
 	ps = le16_to_cpu(pgid.ps);
