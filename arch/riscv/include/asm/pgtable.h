/* SPDX-License-Identifier: GPL-2.0-only */
/*
 * Copyright (C) 2012 Regents of the University of California
 */

#ifndef _ASM_RISCV_PGTABLE_H
#define _ASM_RISCV_PGTABLE_H

#include <linux/mmzone.h>
#include <linux/sizes.h>

#include <asm/pgtable-bits.h>

#ifndef __ASSEMBLY__

/* Page Upper Directory not used in RISC-V */
#include <asm-generic/pgtable-nopud.h>
#include <asm/page.h>
#include <asm/tlbflush.h>
#include <linux/mm_types.h>

#ifdef CONFIG_MMU

#define VMALLOC_SIZE     (KERN_VIRT_SIZE >> 1)
#define VMALLOC_END      (PAGE_OFFSET - 1)
#define VMALLOC_START    (PAGE_OFFSET - VMALLOC_SIZE)

#define BPF_JIT_REGION_SIZE	(SZ_128M)
#define BPF_JIT_REGION_START	(PAGE_OFFSET - BPF_JIT_REGION_SIZE)
#define BPF_JIT_REGION_END	(VMALLOC_END)

/*
 * Roughly size the vmemmap space to be large enough to fit enough
 * struct pages to map half the virtual address space. Then
 * position vmemmap directly below the VMALLOC region.
 */
#define VMEMMAP_SHIFT \
	(CONFIG_VA_BITS - PAGE_SHIFT - 1 + STRUCT_PAGE_MAX_SHIFT)
#define VMEMMAP_SIZE	BIT(VMEMMAP_SHIFT)
#define VMEMMAP_END	(VMALLOC_START - 1)
#define VMEMMAP_START	(VMALLOC_START - VMEMMAP_SIZE)

/*
 * Define vmemmap for pfn_to_page & page_to_pfn calls. Needed if kernel
 * is configured with CONFIG_SPARSEMEM_VMEMMAP enabled.
 */
#define vmemmap		((struct page *)VMEMMAP_START)

#define PCI_IO_SIZE      SZ_16M
#define PCI_IO_END       VMEMMAP_START
#define PCI_IO_START     (PCI_IO_END - PCI_IO_SIZE)

#define FIXADDR_TOP      PCI_IO_START
#ifdef CONFIG_64BIT
#define FIXADDR_SIZE     PMD_SIZE
#else
#define FIXADDR_SIZE     PGDIR_SIZE
#endif
#define FIXADDR_START    (FIXADDR_TOP - FIXADDR_SIZE)

#endif

#ifdef CONFIG_64BIT
#include <asm/pgtable-64.h>
#else
#include <asm/pgtable-32.h>
#endif /* CONFIG_64BIT */

#ifdef CONFIG_MMU
/* Number of entries in the page global directory */
#define PTRS_PER_PGD    (PAGE_SIZE / sizeof(pgd_t))
/* Number of entries in the page table */
#define PTRS_PER_PTE    (PAGE_SIZE / sizeof(pte_t))

/* Number of PGD entries that a user-mode program can use */
#define USER_PTRS_PER_PGD   (TASK_SIZE / PGDIR_SIZE)

/* Page protection bits */
#define _PAGE_BASE	(_PAGE_PRESENT | _PAGE_ACCESSED | _PAGE_USER)

#define PAGE_NONE		__pgprot(_PAGE_PROT_NONE)
#define PAGE_READ		__pgprot(_PAGE_BASE | _PAGE_READ)
#define PAGE_WRITE		__pgprot(_PAGE_BASE | _PAGE_READ | _PAGE_WRITE)
#define PAGE_EXEC		__pgprot(_PAGE_BASE | _PAGE_EXEC)
#define PAGE_READ_EXEC		__pgprot(_PAGE_BASE | _PAGE_READ | _PAGE_EXEC)
#define PAGE_WRITE_EXEC		__pgprot(_PAGE_BASE | _PAGE_READ |	\
					 _PAGE_EXEC | _PAGE_WRITE)

#define PAGE_COPY		PAGE_READ
#define PAGE_COPY_EXEC		PAGE_EXEC
#define PAGE_COPY_READ_EXEC	PAGE_READ_EXEC
#define PAGE_SHARED		PAGE_WRITE
#define PAGE_SHARED_EXEC	PAGE_WRITE_EXEC

#define _PAGE_KERNEL		(_PAGE_READ \
				| _PAGE_WRITE \
				| _PAGE_PRESENT \
				| _PAGE_ACCESSED \
				| _PAGE_DIRTY)

#define PAGE_KERNEL		__pgprot(_PAGE_KERNEL)
#define PAGE_KERNEL_EXEC	__pgprot(_PAGE_KERNEL | _PAGE_EXEC)

#define PAGE_TABLE		__pgprot(_PAGE_TABLE)

/*
 * The RISC-V ISA doesn't yet specify how to query or modify PMAs, so we can't
 * change the properties of memory regions.
 */
#define _PAGE_IOREMAP _PAGE_KERNEL

extern pgd_t swapper_pg_dir[];

/* MAP_PRIVATE permissions: xwr (copy-on-write) */
#define __P000	PAGE_NONE
#define __P001	PAGE_READ
#define __P010	PAGE_COPY
#define __P011	PAGE_COPY
#define __P100	PAGE_EXEC
#define __P101	PAGE_READ_EXEC
#define __P110	PAGE_COPY_EXEC
#define __P111	PAGE_COPY_READ_EXEC

/* MAP_SHARED permissions: xwr */
#define __S000	PAGE_NONE
#define __S001	PAGE_READ
#define __S010	PAGE_SHARED
#define __S011	PAGE_SHARED
#define __S100	PAGE_EXEC
#define __S101	PAGE_READ_EXEC
#define __S110	PAGE_SHARED_EXEC
#define __S111	PAGE_SHARED_EXEC

static inline int pmd_present(pmd_t pmd)
{
	return (pmd_val(pmd) & (_PAGE_PRESENT | _PAGE_PROT_NONE));
}

static inline int pmd_none(pmd_t pmd)
{
	return (pmd_val(pmd) == 0);
}

static inline int pmd_bad(pmd_t pmd)
{
	return !pmd_present(pmd);
}

#define pmd_leaf	pmd_leaf
static inline int pmd_leaf(pmd_t pmd)
{
	return pmd_present(pmd) &&
	       (pmd_val(pmd) & (_PAGE_READ | _PAGE_WRITE | _PAGE_EXEC));
}

static inline void set_pmd(pmd_t *pmdp, pmd_t pmd)
{
	*pmdp = pmd;
}

static inline void pmd_clear(pmd_t *pmdp)
{
	set_pmd(pmdp, __pmd(0));
}

static inline pgd_t pfn_pgd(unsigned long pfn, pgprot_t prot)
{
	return __pgd((pfn << _PAGE_PFN_SHIFT) | pgprot_val(prot));
}

static inline unsigned long _pgd_pfn(pgd_t pgd)
{
	return pgd_val(pgd) >> _PAGE_PFN_SHIFT;
}

#define pgd_index(addr) (((addr) >> PGDIR_SHIFT) & (PTRS_PER_PGD - 1))

/* Locate an entry in the page global directory */
static inline pgd_t *pgd_offset(const struct mm_struct *mm, unsigned long addr)
{
	return mm->pgd + pgd_index(addr);
}
/* Locate an entry in the kernel page global directory */
#define pgd_offset_k(addr)      pgd_offset(&init_mm, (addr))

static inline struct page *pmd_page(pmd_t pmd)
{
	return pfn_to_page(pmd_val(pmd) >> _PAGE_PFN_SHIFT);
}

static inline unsigned long pmd_page_vaddr(pmd_t pmd)
{
	return (unsigned long)pfn_to_virt(pmd_val(pmd) >> _PAGE_PFN_SHIFT);
}

/* Yields the page frame number (PFN) of a page table entry */
static inline unsigned long pte_pfn(pte_t pte)
{
	return (pte_val(pte) >> _PAGE_PFN_SHIFT);
}

#define pte_page(x)     pfn_to_page(pte_pfn(x))

/* Constructs a page table entry */
static inline pte_t pfn_pte(unsigned long pfn, pgprot_t prot)
{
	return __pte((pfn << _PAGE_PFN_SHIFT) | pgprot_val(prot));
}

#define mk_pte(page, prot)       pfn_pte(page_to_pfn(page), prot)

#define pte_index(addr) (((addr) >> PAGE_SHIFT) & (PTRS_PER_PTE - 1))

static inline pte_t *pte_offset_kernel(pmd_t *pmd, unsigned long addr)
{
	return (pte_t *)pmd_page_vaddr(*pmd) + pte_index(addr);
}

#define pte_offset_map(dir, addr)	pte_offset_kernel((dir), (addr))
#define pte_unmap(pte)			((void)(pte))

static inline int pte_present(pte_t pte)
{
	return (pte_val(pte) & (_PAGE_PRESENT | _PAGE_PROT_NONE));
}

static inline int pte_none(pte_t pte)
{
	return (pte_val(pte) == 0);
}

static inline int pte_write(pte_t pte)
{
	return pte_val(pte) & _PAGE_WRITE;
}

static inline int pte_exec(pte_t pte)
{
	return pte_val(pte) & _PAGE_EXEC;
}

static inline int pte_huge(pte_t pte)
{
	return pte_present(pte)
		&& (pte_val(pte) & (_PAGE_READ | _PAGE_WRITE | _PAGE_EXEC));
}

static inline int pte_dirty(pte_t pte)
{
	return pte_val(pte) & _PAGE_DIRTY;
}

static inline int pte_young(pte_t pte)
{
	return pte_val(pte) & _PAGE_ACCESSED;
}

static inline int pte_special(pte_t pte)
{
	return pte_val(pte) & _PAGE_SPECIAL;
}

/* static inline pte_t pte_rdprotect(pte_t pte) */

static inline pte_t pte_wrprotect(pte_t pte)
{
	return __pte(pte_val(pte) & ~(_PAGE_WRITE));
}

/* static inline pte_t pte_mkread(pte_t pte) */

static inline pte_t pte_mkwrite(pte_t pte)
{
	return __pte(pte_val(pte) | _PAGE_WRITE);
}

/* static inline pte_t pte_mkexec(pte_t pte) */

static inline pte_t pte_mkdirty(pte_t pte)
{
	return __pte(pte_val(pte) | _PAGE_DIRTY);
}

static inline pte_t pte_mkclean(pte_t pte)
{
	return __pte(pte_val(pte) & ~(_PAGE_DIRTY));
}

static inline pte_t pte_mkyoung(pte_t pte)
{
	return __pte(pte_val(pte) | _PAGE_ACCESSED);
}

static inline pte_t pte_mkold(pte_t pte)
{
	return __pte(pte_val(pte) & ~(_PAGE_ACCESSED));
}

static inline pte_t pte_mkspecial(pte_t pte)
{
	return __pte(pte_val(pte) | _PAGE_SPECIAL);
}

static inline pte_t pte_mkhuge(pte_t pte)
{
	return pte;
}

/* Modify page protection bits */
static inline pte_t pte_modify(pte_t pte, pgprot_t newprot)
{
	return __pte((pte_val(pte) & _PAGE_CHG_MASK) | pgprot_val(newprot));
}

#define pgd_ERROR(e) \
	pr_err("%s:%d: bad pgd " PTE_FMT ".\n", __FILE__, __LINE__, pgd_val(e))


/* Commit new configuration to MMU hardware */
static inline void update_mmu_cache(struct vm_area_struct *vma,
	unsigned long address, pte_t *ptep)
{
	/*
	 * The kernel assumes that TLBs don't cache invalid entries, but
	 * in RISC-V, SFENCE.VMA specifies an ordering constraint, not a
	 * cache flush; it is necessary even after writing invalid entries.
	 * Relying on flush_tlb_fix_spurious_fault would suffice, but
	 * the extra traps reduce performance.  So, eagerly SFENCE.VMA.
	 */
	local_flush_tlb_page(address);
}

#define __HAVE_ARCH_PTE_SAME
static inline int pte_same(pte_t pte_a, pte_t pte_b)
{
	return pte_val(pte_a) == pte_val(pte_b);
}

/*
 * Certain architectures need to do special things when PTEs within
 * a page table are directly modified.  Thus, the following hook is
 * made available.
 */
static inline void set_pte(pte_t *ptep, pte_t pteval)
{
	*ptep = pteval;
}

void flush_icache_pte(pte_t pte);

static inline void set_pte_at(struct mm_struct *mm,
	unsigned long addr, pte_t *ptep, pte_t pteval)
{
	if (pte_present(pteval) && pte_exec(pteval))
		flush_icache_pte(pteval);

	set_pte(ptep, pteval);
}

static inline void pte_clear(struct mm_struct *mm,
	unsigned long addr, pte_t *ptep)
{
	set_pte_at(mm, addr, ptep, __pte(0));
}

#define __HAVE_ARCH_PTEP_SET_ACCESS_FLAGS
static inline int ptep_set_access_flags(struct vm_area_struct *vma,
					unsigned long address, pte_t *ptep,
					pte_t entry, int dirty)
{
	if (!pte_same(*ptep, entry))
		set_pte_at(vma->vm_mm, address, ptep, entry);
	/*
	 * update_mmu_cache will unconditionally execute, handling both
	 * the case that the PTE changed and the spurious fault case.
	 */
	return true;
}

#define __HAVE_ARCH_PTEP_GET_AND_CLEAR
static inline pte_t ptep_get_and_clear(struct mm_struct *mm,
				       unsigned long address, pte_t *ptep)
{
	return __pte(atomic_long_xchg((atomic_long_t *)ptep, 0));
}

#define __HAVE_ARCH_PTEP_TEST_AND_CLEAR_YOUNG
static inline int ptep_test_and_clear_young(struct vm_area_struct *vma,
					    unsigned long address,
					    pte_t *ptep)
{
	if (!pte_young(*ptep))
		return 0;
	return test_and_clear_bit(_PAGE_ACCESSED_OFFSET, &pte_val(*ptep));
}

#define __HAVE_ARCH_PTEP_SET_WRPROTECT
static inline void ptep_set_wrprotect(struct mm_struct *mm,
				      unsigned long address, pte_t *ptep)
{
	atomic_long_and(~(unsigned long)_PAGE_WRITE, (atomic_long_t *)ptep);
}

#define __HAVE_ARCH_PTEP_CLEAR_YOUNG_FLUSH
static inline int ptep_clear_flush_young(struct vm_area_struct *vma,
					 unsigned long address, pte_t *ptep)
{
	/*
	 * This comment is borrowed from x86, but applies equally to RISC-V:
	 *
	 * Clearing the accessed bit without a TLB flush
	 * doesn't cause data corruption. [ It could cause incorrect
	 * page aging and the (mistaken) reclaim of hot pages, but the
	 * chance of that should be relatively low. ]
	 *
	 * So as a performance optimization don't flush the TLB when
	 * clearing the accessed bit, it will eventually be flushed by
	 * a context switch or a VM operation anyway. [ In the rare
	 * event of it not getting flushed for a long time the delay
	 * shouldn't really matter because there's no real memory
	 * pressure for swapout to react to. ]
	 */
	return ptep_test_and_clear_young(vma, address, ptep);
}

/*
 * Encode and decode a swap entry
 *
 * Format of swap PTE:
 *	bit            0:	_PAGE_PRESENT (zero)
 *	bit            1:	_PAGE_PROT_NONE (zero)
 *	bits      2 to 6:	swap type
 *	bits 7 to XLEN-1:	swap offset
 */
#define __SWP_TYPE_SHIFT	2
#define __SWP_TYPE_BITS		5
#define __SWP_TYPE_MASK		((1UL << __SWP_TYPE_BITS) - 1)
#define __SWP_OFFSET_SHIFT	(__SWP_TYPE_BITS + __SWP_TYPE_SHIFT)

#define MAX_SWAPFILES_CHECK()	\
	BUILD_BUG_ON(MAX_SWAPFILES_SHIFT > __SWP_TYPE_BITS)

#define __swp_type(x)	(((x).val >> __SWP_TYPE_SHIFT) & __SWP_TYPE_MASK)
#define __swp_offset(x)	((x).val >> __SWP_OFFSET_SHIFT)
#define __swp_entry(type, offset) ((swp_entry_t) \
	{ ((type) << __SWP_TYPE_SHIFT) | ((offset) << __SWP_OFFSET_SHIFT) })

#define __pte_to_swp_entry(pte)	((swp_entry_t) { pte_val(pte) })
#define __swp_entry_to_pte(x)	((pte_t) { (x).val })

<<<<<<< HEAD
=======
/*
 * In the RV64 Linux scheme, we give the user half of the virtual-address space
 * and give the kernel the other (upper) half.
 */
#ifdef CONFIG_64BIT
#define KERN_VIRT_START	(-(BIT(CONFIG_VA_BITS)) + TASK_SIZE)
#else
#define KERN_VIRT_START	FIXADDR_START
#endif

>>>>>>> 04d5ce62
/*
 * Task size is 0x4000000000 for RV64 or 0x9fc00000 for RV32.
 * Note that PGDIR_SIZE must evenly divide TASK_SIZE.
 */
#ifdef CONFIG_64BIT
#define TASK_SIZE (PGDIR_SIZE * PTRS_PER_PGD / 2)
#else
#define TASK_SIZE FIXADDR_START
#endif

#else /* CONFIG_MMU */

#define PAGE_SHARED		__pgprot(0)
#define PAGE_KERNEL		__pgprot(0)
#define swapper_pg_dir		NULL
#define VMALLOC_START		0

#define TASK_SIZE 0xffffffffUL

static inline void __kernel_map_pages(struct page *page, int numpages, int enable) {}

#endif /* !CONFIG_MMU */

#define kern_addr_valid(addr)   (1) /* FIXME */

extern void *dtb_early_va;
void setup_bootmem(void);
void paging_init(void);

#define FIRST_USER_ADDRESS  0

/*
 * ZERO_PAGE is a global shared page that is always zero,
 * used for zero-mapped memory areas, etc.
 */
extern unsigned long empty_zero_page[PAGE_SIZE / sizeof(unsigned long)];
#define ZERO_PAGE(vaddr) (virt_to_page(empty_zero_page))

#include <asm-generic/pgtable.h>

#endif /* !__ASSEMBLY__ */

#endif /* _ASM_RISCV_PGTABLE_H */<|MERGE_RESOLUTION|>--- conflicted
+++ resolved
@@ -448,8 +448,6 @@
 #define __pte_to_swp_entry(pte)	((swp_entry_t) { pte_val(pte) })
 #define __swp_entry_to_pte(x)	((pte_t) { (x).val })
 
-<<<<<<< HEAD
-=======
 /*
  * In the RV64 Linux scheme, we give the user half of the virtual-address space
  * and give the kernel the other (upper) half.
@@ -460,7 +458,6 @@
 #define KERN_VIRT_START	FIXADDR_START
 #endif
 
->>>>>>> 04d5ce62
 /*
  * Task size is 0x4000000000 for RV64 or 0x9fc00000 for RV32.
  * Note that PGDIR_SIZE must evenly divide TASK_SIZE.
