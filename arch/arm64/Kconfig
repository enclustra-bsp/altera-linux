config ARM64
	def_bool y
	select ACPI_CCA_REQUIRED if ACPI
	select ACPI_GENERIC_GSI if ACPI
	select ACPI_GTDT if ACPI
	select ACPI_IORT if ACPI
	select ACPI_REDUCED_HARDWARE_ONLY if ACPI
	select ACPI_MCFG if ACPI
	select ACPI_SPCR_TABLE if ACPI
	select ACPI_PPTT if ACPI
	select ARCH_CLOCKSOURCE_DATA
	select ARCH_HAS_DEBUG_VIRTUAL
	select ARCH_HAS_DEVMEM_IS_ALLOWED
	select ARCH_HAS_DMA_COHERENT_TO_PFN
	select ARCH_HAS_DMA_MMAP_PGPROT
	select ARCH_HAS_ACPI_TABLE_UPGRADE if ACPI
	select ARCH_HAS_ELF_RANDOMIZE
	select ARCH_HAS_FAST_MULTIPLIER
	select ARCH_HAS_FORTIFY_SOURCE
	select ARCH_HAS_GCOV_PROFILE_ALL
	select ARCH_HAS_GIGANTIC_PAGE if (MEMORY_ISOLATION && COMPACTION) || CMA
	select ARCH_HAS_KCOV
	select ARCH_HAS_MEMBARRIER_SYNC_CORE
	select ARCH_HAS_PTE_SPECIAL
	select ARCH_HAS_SET_MEMORY
	select ARCH_HAS_SG_CHAIN
	select ARCH_HAS_STRICT_KERNEL_RWX
	select ARCH_HAS_STRICT_MODULE_RWX
	select ARCH_HAS_SYNC_DMA_FOR_DEVICE
	select ARCH_HAS_SYNC_DMA_FOR_CPU
	select ARCH_HAS_SYSCALL_WRAPPER
	select ARCH_HAS_TICK_BROADCAST if GENERIC_CLOCKEVENTS_BROADCAST
	select ARCH_HAVE_NMI_SAFE_CMPXCHG
	select ARCH_INLINE_READ_LOCK if !PREEMPT
	select ARCH_INLINE_READ_LOCK_BH if !PREEMPT
	select ARCH_INLINE_READ_LOCK_IRQ if !PREEMPT
	select ARCH_INLINE_READ_LOCK_IRQSAVE if !PREEMPT
	select ARCH_INLINE_READ_UNLOCK if !PREEMPT
	select ARCH_INLINE_READ_UNLOCK_BH if !PREEMPT
	select ARCH_INLINE_READ_UNLOCK_IRQ if !PREEMPT
	select ARCH_INLINE_READ_UNLOCK_IRQRESTORE if !PREEMPT
	select ARCH_INLINE_WRITE_LOCK if !PREEMPT
	select ARCH_INLINE_WRITE_LOCK_BH if !PREEMPT
	select ARCH_INLINE_WRITE_LOCK_IRQ if !PREEMPT
	select ARCH_INLINE_WRITE_LOCK_IRQSAVE if !PREEMPT
	select ARCH_INLINE_WRITE_UNLOCK if !PREEMPT
	select ARCH_INLINE_WRITE_UNLOCK_BH if !PREEMPT
	select ARCH_INLINE_WRITE_UNLOCK_IRQ if !PREEMPT
	select ARCH_INLINE_WRITE_UNLOCK_IRQRESTORE if !PREEMPT
	select ARCH_INLINE_SPIN_TRYLOCK if !PREEMPT
	select ARCH_INLINE_SPIN_TRYLOCK_BH if !PREEMPT
	select ARCH_INLINE_SPIN_LOCK if !PREEMPT
	select ARCH_INLINE_SPIN_LOCK_BH if !PREEMPT
	select ARCH_INLINE_SPIN_LOCK_IRQ if !PREEMPT
	select ARCH_INLINE_SPIN_LOCK_IRQSAVE if !PREEMPT
	select ARCH_INLINE_SPIN_UNLOCK if !PREEMPT
	select ARCH_INLINE_SPIN_UNLOCK_BH if !PREEMPT
	select ARCH_INLINE_SPIN_UNLOCK_IRQ if !PREEMPT
	select ARCH_INLINE_SPIN_UNLOCK_IRQRESTORE if !PREEMPT
	select ARCH_USE_CMPXCHG_LOCKREF
	select ARCH_USE_QUEUED_RWLOCKS
	select ARCH_USE_QUEUED_SPINLOCKS
	select ARCH_SUPPORTS_MEMORY_FAILURE
	select ARCH_SUPPORTS_ATOMIC_RMW
	select ARCH_SUPPORTS_INT128 if GCC_VERSION >= 50000 || CC_IS_CLANG
	select ARCH_SUPPORTS_NUMA_BALANCING
	select ARCH_WANT_COMPAT_IPC_PARSE_VERSION
	select ARCH_WANT_FRAME_POINTERS
	select ARCH_HAS_UBSAN_SANITIZE_ALL
	select ARM_AMBA
	select ARM_ARCH_TIMER
	select ARM_GIC
	select AUDIT_ARCH_COMPAT_GENERIC
	select ARM_GIC_V2M if PCI
	select ARM_GIC_V3
	select ARM_GIC_V3_ITS if PCI
	select ARM_PSCI_FW
	select BUILDTIME_EXTABLE_SORT
	select CLONE_BACKWARDS
	select COMMON_CLK
	select CPU_PM if (SUSPEND || CPU_IDLE)
	select CRC32
	select DCACHE_WORD_ACCESS
	select DMA_DIRECT_OPS
	select EDAC_SUPPORT
	select FRAME_POINTER
	select GENERIC_ALLOCATOR
	select GENERIC_ARCH_TOPOLOGY
	select GENERIC_CLOCKEVENTS
	select GENERIC_CLOCKEVENTS_BROADCAST
	select GENERIC_CPU_AUTOPROBE
	select GENERIC_EARLY_IOREMAP
	select GENERIC_IDLE_POLL_SETUP
	select GENERIC_IRQ_MULTI_HANDLER
	select GENERIC_IRQ_PROBE
	select GENERIC_IRQ_SHOW
	select GENERIC_IRQ_SHOW_LEVEL
	select GENERIC_PCI_IOMAP
	select GENERIC_SCHED_CLOCK
	select GENERIC_SMP_IDLE_THREAD
	select GENERIC_STRNCPY_FROM_USER
	select GENERIC_STRNLEN_USER
	select GENERIC_TIME_VSYSCALL
	select HANDLE_DOMAIN_IRQ
	select HARDIRQS_SW_RESEND
	select HAVE_ACPI_APEI if (ACPI && EFI)
	select HAVE_ALIGNED_STRUCT_PAGE if SLUB
	select HAVE_ARCH_AUDITSYSCALL
	select HAVE_ARCH_BITREVERSE
	select HAVE_ARCH_HUGE_VMAP
	select HAVE_ARCH_JUMP_LABEL
	select HAVE_ARCH_JUMP_LABEL_RELATIVE
	select HAVE_ARCH_KASAN if !(ARM64_16K_PAGES && ARM64_VA_BITS_48)
	select HAVE_ARCH_KGDB
	select HAVE_ARCH_MMAP_RND_BITS
	select HAVE_ARCH_MMAP_RND_COMPAT_BITS if COMPAT
	select HAVE_ARCH_PREL32_RELOCATIONS
	select HAVE_ARCH_SECCOMP_FILTER
	select HAVE_ARCH_STACKLEAK
	select HAVE_ARCH_THREAD_STRUCT_WHITELIST
	select HAVE_ARCH_TRACEHOOK
	select HAVE_ARCH_TRANSPARENT_HUGEPAGE
	select HAVE_ARCH_VMAP_STACK
	select HAVE_ARM_SMCCC
	select HAVE_EBPF_JIT
	select HAVE_C_RECORDMCOUNT
	select HAVE_CMPXCHG_DOUBLE
	select HAVE_CMPXCHG_LOCAL
	select HAVE_CONTEXT_TRACKING
	select HAVE_DEBUG_BUGVERBOSE
	select HAVE_DEBUG_KMEMLEAK
	select HAVE_DMA_CONTIGUOUS
	select HAVE_DYNAMIC_FTRACE
	select HAVE_EFFICIENT_UNALIGNED_ACCESS
	select HAVE_FTRACE_MCOUNT_RECORD
	select HAVE_FUNCTION_TRACER
	select HAVE_FUNCTION_GRAPH_TRACER
	select HAVE_GCC_PLUGINS
	select HAVE_GENERIC_DMA_COHERENT
	select HAVE_HW_BREAKPOINT if PERF_EVENTS
	select HAVE_IRQ_TIME_ACCOUNTING
	select HAVE_MEMBLOCK_NODE_MAP if NUMA
	select HAVE_NMI
	select HAVE_PATA_PLATFORM
	select HAVE_PERF_EVENTS
	select HAVE_PERF_REGS
	select HAVE_PERF_USER_STACK_DUMP
	select HAVE_REGS_AND_STACK_ACCESS_API
	select HAVE_RCU_TABLE_FREE
	select HAVE_RCU_TABLE_INVALIDATE
	select HAVE_RSEQ
	select HAVE_STACKPROTECTOR
	select HAVE_SYSCALL_TRACEPOINTS
	select HAVE_KPROBES
	select HAVE_KRETPROBES
	select IOMMU_DMA if IOMMU_SUPPORT
	select IRQ_DOMAIN
	select IRQ_FORCED_THREADING
	select MODULES_USE_ELF_RELA
	select MULTI_IRQ_HANDLER
	select NEED_DMA_MAP_STATE
	select NEED_SG_DMA_LENGTH
	select OF
	select OF_EARLY_FLATTREE
	select OF_RESERVED_MEM
	select PCI_ECAM if ACPI
	select POWER_RESET
	select POWER_SUPPLY
	select REFCOUNT_FULL
	select SPARSE_IRQ
	select SWIOTLB
	select SYSCTL_EXCEPTION_TRACE
	select THREAD_INFO_IN_TASK
	help
	  ARM 64-bit (AArch64) Linux support.

config 64BIT
	def_bool y

config MMU
	def_bool y

config ARM64_PAGE_SHIFT
	int
	default 16 if ARM64_64K_PAGES
	default 14 if ARM64_16K_PAGES
	default 12

config ARM64_CONT_SHIFT
	int
	default 5 if ARM64_64K_PAGES
	default 7 if ARM64_16K_PAGES
	default 4

config ARCH_MMAP_RND_BITS_MIN
       default 14 if ARM64_64K_PAGES
       default 16 if ARM64_16K_PAGES
       default 18

# max bits determined by the following formula:
#  VA_BITS - PAGE_SHIFT - 3
config ARCH_MMAP_RND_BITS_MAX
       default 19 if ARM64_VA_BITS=36
       default 24 if ARM64_VA_BITS=39
       default 27 if ARM64_VA_BITS=42
       default 30 if ARM64_VA_BITS=47
       default 29 if ARM64_VA_BITS=48 && ARM64_64K_PAGES
       default 31 if ARM64_VA_BITS=48 && ARM64_16K_PAGES
       default 33 if ARM64_VA_BITS=48
       default 14 if ARM64_64K_PAGES
       default 16 if ARM64_16K_PAGES
       default 18

config ARCH_MMAP_RND_COMPAT_BITS_MIN
       default 7 if ARM64_64K_PAGES
       default 9 if ARM64_16K_PAGES
       default 11

config ARCH_MMAP_RND_COMPAT_BITS_MAX
       default 16

config NO_IOPORT_MAP
	def_bool y if !PCI

config STACKTRACE_SUPPORT
	def_bool y

config ILLEGAL_POINTER_VALUE
	hex
	default 0xdead000000000000

config LOCKDEP_SUPPORT
	def_bool y

config TRACE_IRQFLAGS_SUPPORT
	def_bool y

config RWSEM_XCHGADD_ALGORITHM
	def_bool y

config GENERIC_BUG
	def_bool y
	depends on BUG

config GENERIC_BUG_RELATIVE_POINTERS
	def_bool y
	depends on GENERIC_BUG

config GENERIC_HWEIGHT
	def_bool y

config GENERIC_CSUM
        def_bool y

config GENERIC_CALIBRATE_DELAY
	def_bool y

config ZONE_DMA32
	def_bool y

config HAVE_GENERIC_GUP
	def_bool y

config SMP
	def_bool y

config KERNEL_MODE_NEON
	def_bool y

config FIX_EARLYCON_MEM
	def_bool y

config PGTABLE_LEVELS
	int
	default 2 if ARM64_16K_PAGES && ARM64_VA_BITS_36
	default 2 if ARM64_64K_PAGES && ARM64_VA_BITS_42
	default 3 if ARM64_64K_PAGES && ARM64_VA_BITS_48
	default 3 if ARM64_4K_PAGES && ARM64_VA_BITS_39
	default 3 if ARM64_16K_PAGES && ARM64_VA_BITS_47
	default 4 if !ARM64_64K_PAGES && ARM64_VA_BITS_48

config ARCH_SUPPORTS_UPROBES
	def_bool y

config ARCH_PROC_KCORE_TEXT
	def_bool y

source "arch/arm64/Kconfig.platforms"

menu "Bus support"

config PCI
	bool "PCI support"
	help
	  This feature enables support for PCI bus system. If you say Y
	  here, the kernel will include drivers and infrastructure code
	  to support PCI bus devices.

config PCI_DOMAINS
	def_bool PCI

config PCI_DOMAINS_GENERIC
	def_bool PCI

config PCI_SYSCALL
	def_bool PCI

source "drivers/pci/Kconfig"

endmenu

menu "Kernel Features"

menu "ARM errata workarounds via the alternatives framework"

config ARM64_ERRATUM_826319
	bool "Cortex-A53: 826319: System might deadlock if a write cannot complete until read data is accepted"
	default y
	help
	  This option adds an alternative code sequence to work around ARM
	  erratum 826319 on Cortex-A53 parts up to r0p2 with an AMBA 4 ACE or
	  AXI master interface and an L2 cache.

	  If a Cortex-A53 uses an AMBA AXI4 ACE interface to other processors
	  and is unable to accept a certain write via this interface, it will
	  not progress on read data presented on the read data channel and the
	  system can deadlock.

	  The workaround promotes data cache clean instructions to
	  data cache clean-and-invalidate.
	  Please note that this does not necessarily enable the workaround,
	  as it depends on the alternative framework, which will only patch
	  the kernel if an affected CPU is detected.

	  If unsure, say Y.

config ARM64_ERRATUM_827319
	bool "Cortex-A53: 827319: Data cache clean instructions might cause overlapping transactions to the interconnect"
	default y
	help
	  This option adds an alternative code sequence to work around ARM
	  erratum 827319 on Cortex-A53 parts up to r0p2 with an AMBA 5 CHI
	  master interface and an L2 cache.

	  Under certain conditions this erratum can cause a clean line eviction
	  to occur at the same time as another transaction to the same address
	  on the AMBA 5 CHI interface, which can cause data corruption if the
	  interconnect reorders the two transactions.

	  The workaround promotes data cache clean instructions to
	  data cache clean-and-invalidate.
	  Please note that this does not necessarily enable the workaround,
	  as it depends on the alternative framework, which will only patch
	  the kernel if an affected CPU is detected.

	  If unsure, say Y.

config ARM64_ERRATUM_824069
	bool "Cortex-A53: 824069: Cache line might not be marked as clean after a CleanShared snoop"
	default y
	help
	  This option adds an alternative code sequence to work around ARM
	  erratum 824069 on Cortex-A53 parts up to r0p2 when it is connected
	  to a coherent interconnect.

	  If a Cortex-A53 processor is executing a store or prefetch for
	  write instruction at the same time as a processor in another
	  cluster is executing a cache maintenance operation to the same
	  address, then this erratum might cause a clean cache line to be
	  incorrectly marked as dirty.

	  The workaround promotes data cache clean instructions to
	  data cache clean-and-invalidate.
	  Please note that this option does not necessarily enable the
	  workaround, as it depends on the alternative framework, which will
	  only patch the kernel if an affected CPU is detected.

	  If unsure, say Y.

config ARM64_ERRATUM_819472
	bool "Cortex-A53: 819472: Store exclusive instructions might cause data corruption"
	default y
	help
	  This option adds an alternative code sequence to work around ARM
	  erratum 819472 on Cortex-A53 parts up to r0p1 with an L2 cache
	  present when it is connected to a coherent interconnect.

	  If the processor is executing a load and store exclusive sequence at
	  the same time as a processor in another cluster is executing a cache
	  maintenance operation to the same address, then this erratum might
	  cause data corruption.

	  The workaround promotes data cache clean instructions to
	  data cache clean-and-invalidate.
	  Please note that this does not necessarily enable the workaround,
	  as it depends on the alternative framework, which will only patch
	  the kernel if an affected CPU is detected.

	  If unsure, say Y.

config ARM64_ERRATUM_832075
	bool "Cortex-A57: 832075: possible deadlock on mixing exclusive memory accesses with device loads"
	default y
	help
	  This option adds an alternative code sequence to work around ARM
	  erratum 832075 on Cortex-A57 parts up to r1p2.

	  Affected Cortex-A57 parts might deadlock when exclusive load/store
	  instructions to Write-Back memory are mixed with Device loads.

	  The workaround is to promote device loads to use Load-Acquire
	  semantics.
	  Please note that this does not necessarily enable the workaround,
	  as it depends on the alternative framework, which will only patch
	  the kernel if an affected CPU is detected.

	  If unsure, say Y.

config ARM64_ERRATUM_834220
	bool "Cortex-A57: 834220: Stage 2 translation fault might be incorrectly reported in presence of a Stage 1 fault"
	depends on KVM
	default y
	help
	  This option adds an alternative code sequence to work around ARM
	  erratum 834220 on Cortex-A57 parts up to r1p2.

	  Affected Cortex-A57 parts might report a Stage 2 translation
	  fault as the result of a Stage 1 fault for load crossing a
	  page boundary when there is a permission or device memory
	  alignment fault at Stage 1 and a translation fault at Stage 2.

	  The workaround is to verify that the Stage 1 translation
	  doesn't generate a fault before handling the Stage 2 fault.
	  Please note that this does not necessarily enable the workaround,
	  as it depends on the alternative framework, which will only patch
	  the kernel if an affected CPU is detected.

	  If unsure, say Y.

config ARM64_ERRATUM_845719
	bool "Cortex-A53: 845719: a load might read incorrect data"
	depends on COMPAT
	default y
	help
	  This option adds an alternative code sequence to work around ARM
	  erratum 845719 on Cortex-A53 parts up to r0p4.

	  When running a compat (AArch32) userspace on an affected Cortex-A53
	  part, a load at EL0 from a virtual address that matches the bottom 32
	  bits of the virtual address used by a recent load at (AArch64) EL1
	  might return incorrect data.

	  The workaround is to write the contextidr_el1 register on exception
	  return to a 32-bit task.
	  Please note that this does not necessarily enable the workaround,
	  as it depends on the alternative framework, which will only patch
	  the kernel if an affected CPU is detected.

	  If unsure, say Y.

config ARM64_ERRATUM_843419
	bool "Cortex-A53: 843419: A load or store might access an incorrect address"
	default y
	select ARM64_MODULE_PLTS if MODULES
	help
	  This option links the kernel with '--fix-cortex-a53-843419' and
	  enables PLT support to replace certain ADRP instructions, which can
	  cause subsequent memory accesses to use an incorrect address on
	  Cortex-A53 parts up to r0p4.

	  If unsure, say Y.

config ARM64_ERRATUM_1024718
	bool "Cortex-A55: 1024718: Update of DBM/AP bits without break before make might result in incorrect update"
	default y
	help
	  This option adds work around for Arm Cortex-A55 Erratum 1024718.

	  Affected Cortex-A55 cores (r0p0, r0p1, r1p0) could cause incorrect
	  update of the hardware dirty bit when the DBM/AP bits are updated
	  without a break-before-make. The work around is to disable the usage
	  of hardware DBM locally on the affected cores. CPUs not affected by
	  erratum will continue to use the feature.

	  If unsure, say Y.

config ARM64_ERRATUM_1188873
	bool "Cortex-A76: MRC read following MRRC read of specific Generic Timer in AArch32 might give incorrect result"
	default y
	select ARM_ARCH_TIMER_OOL_WORKAROUND
	help
	  This option adds work arounds for ARM Cortex-A76 erratum 1188873

	  Affected Cortex-A76 cores (r0p0, r1p0, r2p0) could cause
	  register corruption when accessing the timer registers from
	  AArch32 userspace.

	  If unsure, say Y.

config ARM64_ERRATUM_1286807
	bool "Cortex-A76: Modification of the translation table for a virtual address might lead to read-after-read ordering violation"
	default y
	select ARM64_WORKAROUND_REPEAT_TLBI
	help
	  This option adds workaround for ARM Cortex-A76 erratum 1286807

	  On the affected Cortex-A76 cores (r0p0 to r3p0), if a virtual
	  address for a cacheable mapping of a location is being
	  accessed by a core while another core is remapping the virtual
	  address to a new physical page using the recommended
	  break-before-make sequence, then under very rare circumstances
	  TLBI+DSB completes before a read using the translation being
	  invalidated has been observed by other observers. The
	  workaround repeats the TLBI+DSB operation.

	  If unsure, say Y.

config CAVIUM_ERRATUM_22375
	bool "Cavium erratum 22375, 24313"
	default y
	help
	  Enable workaround for erratum 22375, 24313.

	  This implements two gicv3-its errata workarounds for ThunderX. Both
	  with small impact affecting only ITS table allocation.

	    erratum 22375: only alloc 8MB table size
	    erratum 24313: ignore memory access type

	  The fixes are in ITS initialization and basically ignore memory access
	  type and table size provided by the TYPER and BASER registers.

	  If unsure, say Y.

config CAVIUM_ERRATUM_23144
	bool "Cavium erratum 23144: ITS SYNC hang on dual socket system"
	depends on NUMA
	default y
	help
	  ITS SYNC command hang for cross node io and collections/cpu mapping.

	  If unsure, say Y.

config CAVIUM_ERRATUM_23154
	bool "Cavium erratum 23154: Access to ICC_IAR1_EL1 is not sync'ed"
	default y
	help
	  The gicv3 of ThunderX requires a modified version for
	  reading the IAR status to ensure data synchronization
	  (access to icc_iar1_el1 is not sync'ed before and after).

	  If unsure, say Y.

config CAVIUM_ERRATUM_27456
	bool "Cavium erratum 27456: Broadcast TLBI instructions may cause icache corruption"
	default y
	help
	  On ThunderX T88 pass 1.x through 2.1 parts, broadcast TLBI
	  instructions may cause the icache to become corrupted if it
	  contains data for a non-current ASID.  The fix is to
	  invalidate the icache when changing the mm context.

	  If unsure, say Y.

config CAVIUM_ERRATUM_30115
	bool "Cavium erratum 30115: Guest may disable interrupts in host"
	default y
	help
	  On ThunderX T88 pass 1.x through 2.2, T81 pass 1.0 through
	  1.2, and T83 Pass 1.0, KVM guest execution may disable
	  interrupts in host. Trapping both GICv3 group-0 and group-1
	  accesses sidesteps the issue.

	  If unsure, say Y.

config QCOM_FALKOR_ERRATUM_1003
	bool "Falkor E1003: Incorrect translation due to ASID change"
	default y
	help
	  On Falkor v1, an incorrect ASID may be cached in the TLB when ASID
	  and BADDR are changed together in TTBRx_EL1. Since we keep the ASID
	  in TTBR1_EL1, this situation only occurs in the entry trampoline and
	  then only for entries in the walk cache, since the leaf translation
	  is unchanged. Work around the erratum by invalidating the walk cache
	  entries for the trampoline before entering the kernel proper.
<<<<<<< HEAD
=======

config ARM64_WORKAROUND_REPEAT_TLBI
	bool
	help
	  Enable the repeat TLBI workaround for Falkor erratum 1009 and
	  Cortex-A76 erratum 1286807.
>>>>>>> 6b99cca9

config QCOM_FALKOR_ERRATUM_1009
	bool "Falkor E1009: Prematurely complete a DSB after a TLBI"
	default y
	select ARM64_WORKAROUND_REPEAT_TLBI
	help
	  On Falkor v1, the CPU may prematurely complete a DSB following a
	  TLBI xxIS invalidate maintenance operation. Repeat the TLBI operation
	  one more time to fix the issue.

	  If unsure, say Y.

config QCOM_QDF2400_ERRATUM_0065
	bool "QDF2400 E0065: Incorrect GITS_TYPER.ITT_Entry_size"
	default y
	help
	  On Qualcomm Datacenter Technologies QDF2400 SoC, ITS hardware reports
	  ITE size incorrectly. The GITS_TYPER.ITT_Entry_size field should have
	  been indicated as 16Bytes (0xf), not 8Bytes (0x7).

	  If unsure, say Y.

config SOCIONEXT_SYNQUACER_PREITS
	bool "Socionext Synquacer: Workaround for GICv3 pre-ITS"
	default y
	help
	  Socionext Synquacer SoCs implement a separate h/w block to generate
	  MSI doorbell writes with non-zero values for the device ID.

	  If unsure, say Y.

config HISILICON_ERRATUM_161600802
	bool "Hip07 161600802: Erroneous redistributor VLPI base"
	default y
	help
	  The HiSilicon Hip07 SoC usees the wrong redistributor base
	  when issued ITS commands such as VMOVP and VMAPP, and requires
	  a 128kB offset to be applied to the target address in this commands.

	  If unsure, say Y.

config QCOM_FALKOR_ERRATUM_E1041
	bool "Falkor E1041: Speculative instruction fetches might cause errant memory access"
	default y
	help
	  Falkor CPU may speculatively fetch instructions from an improper
	  memory location when MMU translation is changed from SCTLR_ELn[M]=1
	  to SCTLR_ELn[M]=0. Prefix an ISB instruction to fix the problem.

	  If unsure, say Y.

endmenu


choice
	prompt "Page size"
	default ARM64_4K_PAGES
	help
	  Page size (translation granule) configuration.

config ARM64_4K_PAGES
	bool "4KB"
	help
	  This feature enables 4KB pages support.

config ARM64_16K_PAGES
	bool "16KB"
	help
	  The system will use 16KB pages support. AArch32 emulation
	  requires applications compiled with 16K (or a multiple of 16K)
	  aligned segments.

config ARM64_64K_PAGES
	bool "64KB"
	help
	  This feature enables 64KB pages support (4KB by default)
	  allowing only two levels of page tables and faster TLB
	  look-up. AArch32 emulation requires applications compiled
	  with 64K aligned segments.

endchoice

choice
	prompt "Virtual address space size"
	default ARM64_VA_BITS_39 if ARM64_4K_PAGES
	default ARM64_VA_BITS_47 if ARM64_16K_PAGES
	default ARM64_VA_BITS_42 if ARM64_64K_PAGES
	help
	  Allows choosing one of multiple possible virtual address
	  space sizes. The level of translation table is determined by
	  a combination of page size and virtual address space size.

config ARM64_VA_BITS_36
	bool "36-bit" if EXPERT
	depends on ARM64_16K_PAGES

config ARM64_VA_BITS_39
	bool "39-bit"
	depends on ARM64_4K_PAGES

config ARM64_VA_BITS_42
	bool "42-bit"
	depends on ARM64_64K_PAGES

config ARM64_VA_BITS_47
	bool "47-bit"
	depends on ARM64_16K_PAGES

config ARM64_VA_BITS_48
	bool "48-bit"

endchoice

config ARM64_VA_BITS
	int
	default 36 if ARM64_VA_BITS_36
	default 39 if ARM64_VA_BITS_39
	default 42 if ARM64_VA_BITS_42
	default 47 if ARM64_VA_BITS_47
	default 48 if ARM64_VA_BITS_48

choice
	prompt "Physical address space size"
	default ARM64_PA_BITS_48
	help
	  Choose the maximum physical address range that the kernel will
	  support.

config ARM64_PA_BITS_48
	bool "48-bit"

config ARM64_PA_BITS_52
	bool "52-bit (ARMv8.2)"
	depends on ARM64_64K_PAGES
	depends on ARM64_PAN || !ARM64_SW_TTBR0_PAN
	help
	  Enable support for a 52-bit physical address space, introduced as
	  part of the ARMv8.2-LPA extension.

	  With this enabled, the kernel will also continue to work on CPUs that
	  do not support ARMv8.2-LPA, but with some added memory overhead (and
	  minor performance overhead).

endchoice

config ARM64_PA_BITS
	int
	default 48 if ARM64_PA_BITS_48
	default 52 if ARM64_PA_BITS_52

config CPU_BIG_ENDIAN
       bool "Build big-endian kernel"
       help
         Say Y if you plan on running a kernel in big-endian mode.

config SCHED_MC
	bool "Multi-core scheduler support"
	help
	  Multi-core scheduler support improves the CPU scheduler's decision
	  making when dealing with multi-core CPU chips at a cost of slightly
	  increased overhead in some places. If unsure say N here.

config SCHED_SMT
	bool "SMT scheduler support"
	help
	  Improves the CPU scheduler's decision making when dealing with
	  MultiThreading at a cost of slightly increased overhead in some
	  places. If unsure say N here.

config NR_CPUS
	int "Maximum number of CPUs (2-4096)"
	range 2 4096
	# These have to remain sorted largest to smallest
	default "64"

config HOTPLUG_CPU
	bool "Support for hot-pluggable CPUs"
	select GENERIC_IRQ_MIGRATION
	help
	  Say Y here to experiment with turning CPUs off and on.  CPUs
	  can be controlled through /sys/devices/system/cpu.

# Common NUMA Features
config NUMA
	bool "Numa Memory Allocation and Scheduler Support"
	select ACPI_NUMA if ACPI
	select OF_NUMA
	help
	  Enable NUMA (Non Uniform Memory Access) support.

	  The kernel will try to allocate memory used by a CPU on the
	  local memory of the CPU and add some more
	  NUMA awareness to the kernel.

config NODES_SHIFT
	int "Maximum NUMA Nodes (as a power of 2)"
	range 1 10
	default "2"
	depends on NEED_MULTIPLE_NODES
	help
	  Specify the maximum number of NUMA Nodes available on the target
	  system.  Increases memory reserved to accommodate various tables.

config USE_PERCPU_NUMA_NODE_ID
	def_bool y
	depends on NUMA

config HAVE_SETUP_PER_CPU_AREA
	def_bool y
	depends on NUMA

config NEED_PER_CPU_EMBED_FIRST_CHUNK
	def_bool y
	depends on NUMA

config HOLES_IN_ZONE
	def_bool y

source kernel/Kconfig.hz

config ARCH_SUPPORTS_DEBUG_PAGEALLOC
	def_bool y

config ARCH_SPARSEMEM_ENABLE
	def_bool y
	select SPARSEMEM_VMEMMAP_ENABLE

config ARCH_SPARSEMEM_DEFAULT
	def_bool ARCH_SPARSEMEM_ENABLE

config ARCH_SELECT_MEMORY_MODEL
	def_bool ARCH_SPARSEMEM_ENABLE

config ARCH_FLATMEM_ENABLE
	def_bool !NUMA

config HAVE_ARCH_PFN_VALID
	def_bool y

config HW_PERF_EVENTS
	def_bool y
	depends on ARM_PMU

config SYS_SUPPORTS_HUGETLBFS
	def_bool y

config ARCH_WANT_HUGE_PMD_SHARE
	def_bool y if ARM64_4K_PAGES || (ARM64_16K_PAGES && !ARM64_VA_BITS_36)

config ARCH_HAS_CACHE_LINE_SIZE
	def_bool y

config SECCOMP
	bool "Enable seccomp to safely compute untrusted bytecode"
	---help---
	  This kernel feature is useful for number crunching applications
	  that may need to compute untrusted bytecode during their
	  execution. By using pipes or other transports made available to
	  the process as file descriptors supporting the read/write
	  syscalls, it's possible to isolate those applications in
	  their own address space using seccomp. Once seccomp is
	  enabled via prctl(PR_SET_SECCOMP), it cannot be disabled
	  and the task is only allowed to execute a few safe syscalls
	  defined by each seccomp mode.

config PARAVIRT
	bool "Enable paravirtualization code"
	help
	  This changes the kernel so it can modify itself when it is run
	  under a hypervisor, potentially improving performance significantly
	  over full virtualization.

config PARAVIRT_TIME_ACCOUNTING
	bool "Paravirtual steal time accounting"
	select PARAVIRT
	default n
	help
	  Select this option to enable fine granularity task steal time
	  accounting. Time spent executing other tasks in parallel with
	  the current vCPU is discounted from the vCPU power. To account for
	  that, there can be a small performance impact.

	  If in doubt, say N here.

config KEXEC
	depends on PM_SLEEP_SMP
	select KEXEC_CORE
	bool "kexec system call"
	---help---
	  kexec is a system call that implements the ability to shutdown your
	  current kernel, and to start another kernel.  It is like a reboot
	  but it is independent of the system firmware.   And like a reboot
	  you can start any kernel with it, not just Linux.

config CRASH_DUMP
	bool "Build kdump crash kernel"
	help
	  Generate crash dump after being started by kexec. This should
	  be normally only set in special crash dump kernels which are
	  loaded in the main kernel with kexec-tools into a specially
	  reserved region and then later executed after a crash by
	  kdump/kexec.

	  For more details see Documentation/kdump/kdump.txt

config XEN_DOM0
	def_bool y
	depends on XEN

config XEN
	bool "Xen guest support on ARM64"
	depends on ARM64 && OF
	select SWIOTLB_XEN
	select PARAVIRT
	help
	  Say Y if you want to run Linux in a Virtual Machine on Xen on ARM64.

config FORCE_MAX_ZONEORDER
	int
	default "14" if (ARM64_64K_PAGES && TRANSPARENT_HUGEPAGE)
	default "12" if (ARM64_16K_PAGES && TRANSPARENT_HUGEPAGE)
	default "11"
	help
	  The kernel memory allocator divides physically contiguous memory
	  blocks into "zones", where each zone is a power of two number of
	  pages.  This option selects the largest power of two that the kernel
	  keeps in the memory allocator.  If you need to allocate very large
	  blocks of physically contiguous memory, then you may need to
	  increase this value.

	  This config option is actually maximum order plus one. For example,
	  a value of 11 means that the largest free memory block is 2^10 pages.

	  We make sure that we can allocate upto a HugePage size for each configuration.
	  Hence we have :
		MAX_ORDER = (PMD_SHIFT - PAGE_SHIFT) + 1 => PAGE_SHIFT - 2

	  However for 4K, we choose a higher default value, 11 as opposed to 10, giving us
	  4M allocations matching the default size used by generic code.

config UNMAP_KERNEL_AT_EL0
	bool "Unmap kernel when running in userspace (aka \"KAISER\")" if EXPERT
	default y
	help
	  Speculation attacks against some high-performance processors can
	  be used to bypass MMU permission checks and leak kernel data to
	  userspace. This can be defended against by unmapping the kernel
	  when running in userspace, mapping it back in on exception entry
	  via a trampoline page in the vector table.

	  If unsure, say Y.

config HARDEN_BRANCH_PREDICTOR
	bool "Harden the branch predictor against aliasing attacks" if EXPERT
	default y
	help
	  Speculation attacks against some high-performance processors rely on
	  being able to manipulate the branch predictor for a victim context by
	  executing aliasing branches in the attacker context.  Such attacks
	  can be partially mitigated against by clearing internal branch
	  predictor state and limiting the prediction logic in some situations.

	  This config option will take CPU-specific actions to harden the
	  branch predictor against aliasing attacks and may rely on specific
	  instruction sequences or control bits being set by the system
	  firmware.

	  If unsure, say Y.

<<<<<<< HEAD
=======
config HARDEN_EL2_VECTORS
	bool "Harden EL2 vector mapping against system register leak" if EXPERT
	default y
	help
	  Speculation attacks against some high-performance processors can
	  be used to leak privileged information such as the vector base
	  register, resulting in a potential defeat of the EL2 layout
	  randomization.

	  This config option will map the vectors to a fixed location,
	  independent of the EL2 code mapping, so that revealing VBAR_EL2
	  to an attacker does not give away any extra information. This
	  only gets enabled on affected CPUs.

	  If unsure, say Y.

config ARM64_SSBD
	bool "Speculative Store Bypass Disable" if EXPERT
	default y
	help
	  This enables mitigation of the bypassing of previous stores
	  by speculative loads.

	  If unsure, say Y.

>>>>>>> 6b99cca9
menuconfig ARMV8_DEPRECATED
	bool "Emulate deprecated/obsolete ARMv8 instructions"
	depends on COMPAT
	depends on SYSCTL
	help
	  Legacy software support may require certain instructions
	  that have been deprecated or obsoleted in the architecture.

	  Enable this config to enable selective emulation of these
	  features.

	  If unsure, say Y

if ARMV8_DEPRECATED

config SWP_EMULATION
	bool "Emulate SWP/SWPB instructions"
	help
	  ARMv8 obsoletes the use of A32 SWP/SWPB instructions such that
	  they are always undefined. Say Y here to enable software
	  emulation of these instructions for userspace using LDXR/STXR.

	  In some older versions of glibc [<=2.8] SWP is used during futex
	  trylock() operations with the assumption that the code will not
	  be preempted. This invalid assumption may be more likely to fail
	  with SWP emulation enabled, leading to deadlock of the user
	  application.

	  NOTE: when accessing uncached shared regions, LDXR/STXR rely
	  on an external transaction monitoring block called a global
	  monitor to maintain update atomicity. If your system does not
	  implement a global monitor, this option can cause programs that
	  perform SWP operations to uncached memory to deadlock.

	  If unsure, say Y

config CP15_BARRIER_EMULATION
	bool "Emulate CP15 Barrier instructions"
	help
	  The CP15 barrier instructions - CP15ISB, CP15DSB, and
	  CP15DMB - are deprecated in ARMv8 (and ARMv7). It is
	  strongly recommended to use the ISB, DSB, and DMB
	  instructions instead.

	  Say Y here to enable software emulation of these
	  instructions for AArch32 userspace code. When this option is
	  enabled, CP15 barrier usage is traced which can help
	  identify software that needs updating.

	  If unsure, say Y

config SETEND_EMULATION
	bool "Emulate SETEND instruction"
	help
	  The SETEND instruction alters the data-endianness of the
	  AArch32 EL0, and is deprecated in ARMv8.

	  Say Y here to enable software emulation of the instruction
	  for AArch32 userspace code.

	  Note: All the cpus on the system must have mixed endian support at EL0
	  for this feature to be enabled. If a new CPU - which doesn't support mixed
	  endian - is hotplugged in after this feature has been enabled, there could
	  be unexpected results in the applications.

	  If unsure, say Y
endif

config ARM64_SW_TTBR0_PAN
	bool "Emulate Privileged Access Never using TTBR0_EL1 switching"
	help
	  Enabling this option prevents the kernel from accessing
	  user-space memory directly by pointing TTBR0_EL1 to a reserved
	  zeroed area and reserved ASID. The user access routines
	  restore the valid TTBR0_EL1 temporarily.

menu "ARMv8.1 architectural features"

config ARM64_HW_AFDBM
	bool "Support for hardware updates of the Access and Dirty page flags"
	default y
	help
	  The ARMv8.1 architecture extensions introduce support for
	  hardware updates of the access and dirty information in page
	  table entries. When enabled in TCR_EL1 (HA and HD bits) on
	  capable processors, accesses to pages with PTE_AF cleared will
	  set this bit instead of raising an access flag fault.
	  Similarly, writes to read-only pages with the DBM bit set will
	  clear the read-only bit (AP[2]) instead of raising a
	  permission fault.

	  Kernels built with this configuration option enabled continue
	  to work on pre-ARMv8.1 hardware and the performance impact is
	  minimal. If unsure, say Y.

config ARM64_PAN
	bool "Enable support for Privileged Access Never (PAN)"
	default y
	help
	 Privileged Access Never (PAN; part of the ARMv8.1 Extensions)
	 prevents the kernel or hypervisor from accessing user-space (EL0)
	 memory directly.

	 Choosing this option will cause any unprotected (not using
	 copy_to_user et al) memory access to fail with a permission fault.

	 The feature is detected at runtime, and will remain as a 'nop'
	 instruction if the cpu does not implement the feature.

config ARM64_LSE_ATOMICS
	bool "Atomic instructions"
	default y
	help
	  As part of the Large System Extensions, ARMv8.1 introduces new
	  atomic instructions that are designed specifically to scale in
	  very large systems.

	  Say Y here to make use of these instructions for the in-kernel
	  atomic routines. This incurs a small overhead on CPUs that do
	  not support these instructions and requires the kernel to be
	  built with binutils >= 2.25 in order for the new instructions
	  to be used.

config ARM64_VHE
	bool "Enable support for Virtualization Host Extensions (VHE)"
	default y
	help
	  Virtualization Host Extensions (VHE) allow the kernel to run
	  directly at EL2 (instead of EL1) on processors that support
	  it. This leads to better performance for KVM, as they reduce
	  the cost of the world switch.

	  Selecting this option allows the VHE feature to be detected
	  at runtime, and does not affect processors that do not
	  implement this feature.

endmenu

menu "ARMv8.2 architectural features"

config ARM64_UAO
	bool "Enable support for User Access Override (UAO)"
	default y
	help
	  User Access Override (UAO; part of the ARMv8.2 Extensions)
	  causes the 'unprivileged' variant of the load/store instructions to
	  be overridden to be privileged.

	  This option changes get_user() and friends to use the 'unprivileged'
	  variant of the load/store instructions. This ensures that user-space
	  really did have access to the supplied memory. When addr_limit is
	  set to kernel memory the UAO bit will be set, allowing privileged
	  access to kernel memory.

	  Choosing this option will cause copy_to_user() et al to use user-space
	  memory permissions.

	  The feature is detected at runtime, the kernel will use the
	  regular load/store instructions if the cpu does not implement the
	  feature.

config ARM64_PMEM
	bool "Enable support for persistent memory"
	select ARCH_HAS_PMEM_API
	select ARCH_HAS_UACCESS_FLUSHCACHE
	help
	  Say Y to enable support for the persistent memory API based on the
	  ARMv8.2 DCPoP feature.

	  The feature is detected at runtime, and the kernel will use DC CVAC
	  operations if DC CVAP is not supported (following the behaviour of
	  DC CVAP itself if the system does not define a point of persistence).

config ARM64_RAS_EXTN
	bool "Enable support for RAS CPU Extensions"
	default y
	help
	  CPUs that support the Reliability, Availability and Serviceability
	  (RAS) Extensions, part of ARMv8.2 are able to track faults and
	  errors, classify them and report them to software.

	  On CPUs with these extensions system software can use additional
	  barriers to determine if faults are pending and read the
	  classification from a new set of registers.

	  Selecting this feature will allow the kernel to use these barriers
	  and access the new registers if the system supports the extension.
	  Platform RAS features may additionally depend on firmware support.

config ARM64_CNP
	bool "Enable support for Common Not Private (CNP) translations"
	default y
	depends on ARM64_PAN || !ARM64_SW_TTBR0_PAN
	help
	  Common Not Private (CNP) allows translation table entries to
	  be shared between different PEs in the same inner shareable
	  domain, so the hardware can use this fact to optimise the
	  caching of such entries in the TLB.

	  Selecting this option allows the CNP feature to be detected
	  at runtime, and does not affect PEs that do not implement
	  this feature.

endmenu

config ARM64_SVE
	bool "ARM Scalable Vector Extension support"
	default y
	depends on !KVM || ARM64_VHE
	help
	  The Scalable Vector Extension (SVE) is an extension to the AArch64
	  execution state which complements and extends the SIMD functionality
	  of the base architecture to support much larger vectors and to enable
	  additional vectorisation opportunities.

	  To enable use of this extension on CPUs that implement it, say Y.

	  Note that for architectural reasons, firmware _must_ implement SVE
	  support when running on SVE capable hardware.  The required support
	  is present in:

	    * version 1.5 and later of the ARM Trusted Firmware
	    * the AArch64 boot wrapper since commit 5e1261e08abf
	      ("bootwrapper: SVE: Enable SVE for EL2 and below").

	  For other firmware implementations, consult the firmware documentation
	  or vendor.

	  If you need the kernel to boot on SVE-capable hardware with broken
	  firmware, you may need to say N here until you get your firmware
	  fixed.  Otherwise, you may experience firmware panics or lockups when
	  booting the kernel.  If unsure and you are not observing these
	  symptoms, you should assume that it is safe to say Y.

	  CPUs that support SVE are architecturally required to support the
	  Virtualization Host Extensions (VHE), so the kernel makes no
	  provision for supporting SVE alongside KVM without VHE enabled.
	  Thus, you will need to enable CONFIG_ARM64_VHE if you want to support
	  KVM in the same kernel image.

config ARM64_MODULE_PLTS
	bool
	select HAVE_MOD_ARCH_SPECIFIC

config RELOCATABLE
	bool
	help
	  This builds the kernel as a Position Independent Executable (PIE),
	  which retains all relocation metadata required to relocate the
	  kernel binary at runtime to a different virtual address than the
	  address it was linked at.
	  Since AArch64 uses the RELA relocation format, this requires a
	  relocation pass at runtime even if the kernel is loaded at the
	  same address it was linked at.

config RANDOMIZE_BASE
	bool "Randomize the address of the kernel image"
	select ARM64_MODULE_PLTS if MODULES
	select RELOCATABLE
	help
	  Randomizes the virtual address at which the kernel image is
	  loaded, as a security feature that deters exploit attempts
	  relying on knowledge of the location of kernel internals.

	  It is the bootloader's job to provide entropy, by passing a
	  random u64 value in /chosen/kaslr-seed at kernel entry.

	  When booting via the UEFI stub, it will invoke the firmware's
	  EFI_RNG_PROTOCOL implementation (if available) to supply entropy
	  to the kernel proper. In addition, it will randomise the physical
	  location of the kernel Image as well.

	  If unsure, say N.

config RANDOMIZE_MODULE_REGION_FULL
	bool "Randomize the module region over a 4 GB range"
	depends on RANDOMIZE_BASE
	default y
	help
	  Randomizes the location of the module region inside a 4 GB window
	  covering the core kernel. This way, it is less likely for modules
	  to leak information about the location of core kernel data structures
	  but it does imply that function calls between modules and the core
	  kernel will need to be resolved via veneers in the module PLT.

	  When this option is not set, the module region will be randomized over
	  a limited range that contains the [_stext, _etext] interval of the
	  core kernel, so branch relocations are always in range.

endmenu

menu "Boot options"

config ARM64_ACPI_PARKING_PROTOCOL
	bool "Enable support for the ARM64 ACPI parking protocol"
	depends on ACPI
	help
	  Enable support for the ARM64 ACPI parking protocol. If disabled
	  the kernel will not allow booting through the ARM64 ACPI parking
	  protocol even if the corresponding data is present in the ACPI
	  MADT table.

config CMDLINE
	string "Default kernel command string"
	default ""
	help
	  Provide a set of default command-line options at build time by
	  entering them here. As a minimum, you should specify the the
	  root device (e.g. root=/dev/nfs).

config CMDLINE_FORCE
	bool "Always use the default kernel command string"
	help
	  Always use the default kernel command string, even if the boot
	  loader passes other arguments to the kernel.
	  This is useful if you cannot or don't want to change the
	  command-line options your boot loader passes to the kernel.

config EFI_STUB
	bool

config EFI
	bool "UEFI runtime support"
	depends on OF && !CPU_BIG_ENDIAN
	depends on KERNEL_MODE_NEON
	select ARCH_SUPPORTS_ACPI
	select LIBFDT
	select UCS2_STRING
	select EFI_PARAMS_FROM_FDT
	select EFI_RUNTIME_WRAPPERS
	select EFI_STUB
	select EFI_ARMSTUB
	default y
	help
	  This option provides support for runtime services provided
	  by UEFI firmware (such as non-volatile variables, realtime
          clock, and platform reset). A UEFI stub is also provided to
	  allow the kernel to be booted as an EFI application. This
	  is only useful on systems that have UEFI firmware.

config DMI
	bool "Enable support for SMBIOS (DMI) tables"
	depends on EFI
	default y
	help
	  This enables SMBIOS/DMI feature for systems.

	  This option is only useful on systems that have UEFI firmware.
	  However, even with this option, the resultant kernel should
	  continue to boot on existing non-UEFI platforms.

endmenu

config COMPAT
	bool "Kernel support for 32-bit EL0"
	depends on ARM64_4K_PAGES || EXPERT
	select COMPAT_BINFMT_ELF if BINFMT_ELF
	select HAVE_UID16
	select OLD_SIGSUSPEND3
	select COMPAT_OLD_SIGACTION
	help
	  This option enables support for a 32-bit EL0 running under a 64-bit
	  kernel at EL1. AArch32-specific components such as system calls,
	  the user helper functions, VFP support and the ptrace interface are
	  handled appropriately by the kernel.

	  If you use a page size other than 4KB (i.e, 16KB or 64KB), please be aware
	  that you will only be able to execute AArch32 binaries that were compiled
	  with page size aligned segments.

	  If you want to execute 32-bit userspace applications, say Y.

config SYSVIPC_COMPAT
	def_bool y
	depends on COMPAT && SYSVIPC

menu "Power management options"

source "kernel/power/Kconfig"

config ARCH_HIBERNATION_POSSIBLE
	def_bool y
	depends on CPU_PM

config ARCH_HIBERNATION_HEADER
	def_bool y
	depends on HIBERNATION

config ARCH_SUSPEND_POSSIBLE
	def_bool y

endmenu

menu "CPU Power Management"

source "drivers/cpuidle/Kconfig"

source "drivers/cpufreq/Kconfig"

endmenu

source "drivers/firmware/Kconfig"

source "drivers/acpi/Kconfig"

source "arch/arm64/kvm/Kconfig"

if CRYPTO
source "arch/arm64/crypto/Kconfig"
endif<|MERGE_RESOLUTION|>--- conflicted
+++ resolved
@@ -583,15 +583,12 @@
 	  then only for entries in the walk cache, since the leaf translation
 	  is unchanged. Work around the erratum by invalidating the walk cache
 	  entries for the trampoline before entering the kernel proper.
-<<<<<<< HEAD
-=======
 
 config ARM64_WORKAROUND_REPEAT_TLBI
 	bool
 	help
 	  Enable the repeat TLBI workaround for Falkor erratum 1009 and
 	  Cortex-A76 erratum 1286807.
->>>>>>> 6b99cca9
 
 config QCOM_FALKOR_ERRATUM_1009
 	bool "Falkor E1009: Prematurely complete a DSB after a TLBI"
@@ -961,8 +958,6 @@
 
 	  If unsure, say Y.
 
-<<<<<<< HEAD
-=======
 config HARDEN_EL2_VECTORS
 	bool "Harden EL2 vector mapping against system register leak" if EXPERT
 	default y
@@ -988,7 +983,6 @@
 
 	  If unsure, say Y.
 
->>>>>>> 6b99cca9
 menuconfig ARMV8_DEPRECATED
 	bool "Emulate deprecated/obsolete ARMv8 instructions"
 	depends on COMPAT
