--- conflicted
+++ resolved
@@ -3,11 +3,7 @@
 obj-$(CONFIG_KVM)	+= kvm/
 obj-$(CONFIG_XEN)	+= xen/
 obj-$(subst m,y,$(CONFIG_HYPERV))	+= hyperv/
-<<<<<<< HEAD
-obj-$(CONFIG_CRYPTO)	+= crypto/
-=======
 obj-$(CONFIG_CRYPTO)	+= crypto/
 
 # for cleaning
-subdir- += boot
->>>>>>> df0cc57e
+subdir- += boot