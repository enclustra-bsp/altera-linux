/*
 * Based on arch/arm/include/asm/uaccess.h
 *
 * Copyright (C) 2012 ARM Ltd.
 *
 * This program is free software; you can redistribute it and/or modify
 * it under the terms of the GNU General Public License version 2 as
 * published by the Free Software Foundation.
 *
 * This program is distributed in the hope that it will be useful,
 * but WITHOUT ANY WARRANTY; without even the implied warranty of
 * MERCHANTABILITY or FITNESS FOR A PARTICULAR PURPOSE.  See the
 * GNU General Public License for more details.
 *
 * You should have received a copy of the GNU General Public License
 * along with this program.  If not, see <http://www.gnu.org/licenses/>.
 */
#ifndef __ASM_UACCESS_H
#define __ASM_UACCESS_H

#include <asm/alternative.h>
#include <asm/kernel-pgtable.h>
#include <asm/sysreg.h>

/*
 * User space memory access functions
 */
#include <linux/bitops.h>
#include <linux/kasan-checks.h>
#include <linux/string.h>

#include <asm/cpufeature.h>
#include <asm/ptrace.h>
#include <asm/memory.h>
#include <asm/extable.h>

#define get_ds()	(KERNEL_DS)
#define get_fs()	(current_thread_info()->addr_limit)

static inline void set_fs(mm_segment_t fs)
{
	current_thread_info()->addr_limit = fs;

	/*
	 * Prevent a mispredicted conditional call to set_fs from forwarding
	 * the wrong address limit to access_ok under speculation.
	 */
	dsb(nsh);
	isb();

	/* On user-mode return, check fs is correct */
	set_thread_flag(TIF_FSCHECK);

	/*
	 * Enable/disable UAO so that copy_to_user() etc can access
	 * kernel memory with the unprivileged instructions.
	 */
	if (IS_ENABLED(CONFIG_ARM64_UAO) && fs == KERNEL_DS)
		asm(ALTERNATIVE("nop", SET_PSTATE_UAO(1), ARM64_HAS_UAO));
	else
		asm(ALTERNATIVE("nop", SET_PSTATE_UAO(0), ARM64_HAS_UAO,
				CONFIG_ARM64_UAO));
}

#define segment_eq(a, b)	((a) == (b))

/*
 * Test whether a block of memory is a valid user space address.
 * Returns 1 if the range is valid, 0 otherwise.
 *
 * This is equivalent to the following test:
 * (u65)addr + (u65)size <= (u65)current->addr_limit + 1
 */
static inline unsigned long __range_ok(const void __user *addr, unsigned long size)
{
	unsigned long ret, limit = current_thread_info()->addr_limit;

	__chk_user_ptr(addr);
	asm volatile(
	// A + B <= C + 1 for all A,B,C, in four easy steps:
	// 1: X = A + B; X' = X % 2^64
	"	adds	%0, %3, %2\n"
	// 2: Set C = 0 if X > 2^64, to guarantee X' > C in step 4
	"	csel	%1, xzr, %1, hi\n"
	// 3: Set X' = ~0 if X >= 2^64. For X == 2^64, this decrements X'
	//    to compensate for the carry flag being set in step 4. For
	//    X > 2^64, X' merely has to remain nonzero, which it does.
	"	csinv	%0, %0, xzr, cc\n"
	// 4: For X < 2^64, this gives us X' - C - 1 <= 0, where the -1
	//    comes from the carry in being clear. Otherwise, we are
	//    testing X' - C == 0, subject to the previous adjustments.
	"	sbcs	xzr, %0, %1\n"
	"	cset	%0, ls\n"
	: "=&r" (ret), "+r" (limit) : "Ir" (size), "0" (addr) : "cc");

	return ret;
}

/*
 * When dealing with data aborts, watchpoints, or instruction traps we may end
 * up with a tagged userland pointer. Clear the tag to get a sane pointer to
 * pass on to access_ok(), for instance.
 */
#define untagged_addr(addr)		sign_extend64(addr, 55)

#define access_ok(type, addr, size)	__range_ok(addr, size)
#define user_addr_max			get_fs

#define _ASM_EXTABLE(from, to)						\
	"	.pushsection	__ex_table, \"a\"\n"			\
	"	.align		3\n"					\
	"	.long		(" #from " - .), (" #to " - .)\n"	\
	"	.popsection\n"

/*
 * User access enabling/disabling.
 */
#ifdef CONFIG_ARM64_SW_TTBR0_PAN
static inline void __uaccess_ttbr0_disable(void)
{
	unsigned long flags, ttbr;

	local_irq_save(flags);
	ttbr = read_sysreg(ttbr1_el1);
	ttbr &= ~TTBR_ASID_MASK;
<<<<<<< HEAD
	/* reserved_ttbr0 placed at the end of swapper_pg_dir */
	write_sysreg(ttbr + SWAPPER_DIR_SIZE, ttbr0_el1);
=======
	/* reserved_ttbr0 placed before swapper_pg_dir */
	write_sysreg(ttbr - RESERVED_TTBR0_SIZE, ttbr0_el1);
>>>>>>> 6b99cca9
	isb();
	/* Set reserved ASID */
	write_sysreg(ttbr, ttbr1_el1);
	isb();
	local_irq_restore(flags);
}

static inline void __uaccess_ttbr0_enable(void)
{
	unsigned long flags, ttbr0, ttbr1;

	/*
	 * Disable interrupts to avoid preemption between reading the 'ttbr0'
	 * variable and the MSR. A context switch could trigger an ASID
	 * roll-over and an update of 'ttbr0'.
	 */
	local_irq_save(flags);
	ttbr0 = READ_ONCE(current_thread_info()->ttbr0);

	/* Restore active ASID */
	ttbr1 = read_sysreg(ttbr1_el1);
	ttbr1 &= ~TTBR_ASID_MASK;		/* safety measure */
	ttbr1 |= ttbr0 & TTBR_ASID_MASK;
	write_sysreg(ttbr1, ttbr1_el1);
	isb();

	/* Restore user page table */
	write_sysreg(ttbr0, ttbr0_el1);
	isb();
	local_irq_restore(flags);
}

static inline bool uaccess_ttbr0_disable(void)
{
	if (!system_uses_ttbr0_pan())
		return false;
	__uaccess_ttbr0_disable();
	return true;
}

static inline bool uaccess_ttbr0_enable(void)
{
	if (!system_uses_ttbr0_pan())
		return false;
	__uaccess_ttbr0_enable();
	return true;
}
#else
static inline bool uaccess_ttbr0_disable(void)
{
	return false;
}

static inline bool uaccess_ttbr0_enable(void)
{
	return false;
}
#endif

static inline void __uaccess_disable_hw_pan(void)
{
	asm(ALTERNATIVE("nop", SET_PSTATE_PAN(0), ARM64_HAS_PAN,
			CONFIG_ARM64_PAN));
}

static inline void __uaccess_enable_hw_pan(void)
{
	asm(ALTERNATIVE("nop", SET_PSTATE_PAN(1), ARM64_HAS_PAN,
			CONFIG_ARM64_PAN));
}

#define __uaccess_disable(alt)						\
do {									\
	if (!uaccess_ttbr0_disable())					\
		asm(ALTERNATIVE("nop", SET_PSTATE_PAN(1), alt,		\
				CONFIG_ARM64_PAN));			\
} while (0)

#define __uaccess_enable(alt)						\
do {									\
	if (!uaccess_ttbr0_enable())					\
		asm(ALTERNATIVE("nop", SET_PSTATE_PAN(0), alt,		\
				CONFIG_ARM64_PAN));			\
} while (0)

static inline void uaccess_disable(void)
{
	__uaccess_disable(ARM64_HAS_PAN);
}

static inline void uaccess_enable(void)
{
	__uaccess_enable(ARM64_HAS_PAN);
}

/*
 * These functions are no-ops when UAO is present.
 */
static inline void uaccess_disable_not_uao(void)
{
	__uaccess_disable(ARM64_ALT_PAN_NOT_UAO);
}

static inline void uaccess_enable_not_uao(void)
{
	__uaccess_enable(ARM64_ALT_PAN_NOT_UAO);
}

/*
 * Sanitise a uaccess pointer such that it becomes NULL if above the
 * current addr_limit.
 */
#define uaccess_mask_ptr(ptr) (__typeof__(ptr))__uaccess_mask_ptr(ptr)
static inline void __user *__uaccess_mask_ptr(const void __user *ptr)
{
	void __user *safe_ptr;

	asm volatile(
	"	bics	xzr, %1, %2\n"
	"	csel	%0, %1, xzr, eq\n"
	: "=&r" (safe_ptr)
	: "r" (ptr), "r" (current_thread_info()->addr_limit)
	: "cc");

	csdb();
	return safe_ptr;
}

/*
 * The "__xxx" versions of the user access functions do not verify the address
 * space - it must have been done previously with a separate "access_ok()"
 * call.
 *
 * The "__xxx_error" versions set the third argument to -EFAULT if an error
 * occurs, and leave it unchanged on success.
 */
#define __get_user_asm(instr, alt_instr, reg, x, addr, err, feature)	\
	asm volatile(							\
	"1:"ALTERNATIVE(instr "     " reg "1, [%2]\n",			\
			alt_instr " " reg "1, [%2]\n", feature)		\
	"2:\n"								\
	"	.section .fixup, \"ax\"\n"				\
	"	.align	2\n"						\
	"3:	mov	%w0, %3\n"					\
	"	mov	%1, #0\n"					\
	"	b	2b\n"						\
	"	.previous\n"						\
	_ASM_EXTABLE(1b, 3b)						\
	: "+r" (err), "=&r" (x)						\
	: "r" (addr), "i" (-EFAULT))

#define __get_user_err(x, ptr, err)					\
do {									\
	unsigned long __gu_val;						\
	__chk_user_ptr(ptr);						\
	uaccess_enable_not_uao();					\
	switch (sizeof(*(ptr))) {					\
	case 1:								\
		__get_user_asm("ldrb", "ldtrb", "%w", __gu_val, (ptr),  \
			       (err), ARM64_HAS_UAO);			\
		break;							\
	case 2:								\
		__get_user_asm("ldrh", "ldtrh", "%w", __gu_val, (ptr),  \
			       (err), ARM64_HAS_UAO);			\
		break;							\
	case 4:								\
		__get_user_asm("ldr", "ldtr", "%w", __gu_val, (ptr),	\
			       (err), ARM64_HAS_UAO);			\
		break;							\
	case 8:								\
		__get_user_asm("ldr", "ldtr", "%x",  __gu_val, (ptr),	\
			       (err), ARM64_HAS_UAO);			\
		break;							\
	default:							\
		BUILD_BUG();						\
	}								\
	uaccess_disable_not_uao();					\
	(x) = (__force __typeof__(*(ptr)))__gu_val;			\
} while (0)

#define __get_user_check(x, ptr, err)					\
({									\
	__typeof__(*(ptr)) __user *__p = (ptr);				\
	might_fault();							\
	if (access_ok(VERIFY_READ, __p, sizeof(*__p))) {		\
		__p = uaccess_mask_ptr(__p);				\
		__get_user_err((x), __p, (err));			\
	} else {							\
		(x) = 0; (err) = -EFAULT;				\
	}								\
})

#define __get_user_error(x, ptr, err)					\
({									\
	__get_user_check((x), (ptr), (err));				\
	(void)0;							\
})

#define __get_user(x, ptr)						\
({									\
	int __gu_err = 0;						\
	__get_user_check((x), (ptr), __gu_err);				\
	__gu_err;							\
})

#define get_user	__get_user

#define __put_user_asm(instr, alt_instr, reg, x, addr, err, feature)	\
	asm volatile(							\
	"1:"ALTERNATIVE(instr "     " reg "1, [%2]\n",			\
			alt_instr " " reg "1, [%2]\n", feature)		\
	"2:\n"								\
	"	.section .fixup,\"ax\"\n"				\
	"	.align	2\n"						\
	"3:	mov	%w0, %3\n"					\
	"	b	2b\n"						\
	"	.previous\n"						\
	_ASM_EXTABLE(1b, 3b)						\
	: "+r" (err)							\
	: "r" (x), "r" (addr), "i" (-EFAULT))

#define __put_user_err(x, ptr, err)					\
do {									\
	__typeof__(*(ptr)) __pu_val = (x);				\
	__chk_user_ptr(ptr);						\
	uaccess_enable_not_uao();					\
	switch (sizeof(*(ptr))) {					\
	case 1:								\
		__put_user_asm("strb", "sttrb", "%w", __pu_val, (ptr),	\
			       (err), ARM64_HAS_UAO);			\
		break;							\
	case 2:								\
		__put_user_asm("strh", "sttrh", "%w", __pu_val, (ptr),	\
			       (err), ARM64_HAS_UAO);			\
		break;							\
	case 4:								\
		__put_user_asm("str", "sttr", "%w", __pu_val, (ptr),	\
			       (err), ARM64_HAS_UAO);			\
		break;							\
	case 8:								\
		__put_user_asm("str", "sttr", "%x", __pu_val, (ptr),	\
			       (err), ARM64_HAS_UAO);			\
		break;							\
	default:							\
		BUILD_BUG();						\
	}								\
	uaccess_disable_not_uao();					\
} while (0)

#define __put_user_check(x, ptr, err)					\
({									\
	__typeof__(*(ptr)) __user *__p = (ptr);				\
	might_fault();							\
	if (access_ok(VERIFY_WRITE, __p, sizeof(*__p))) {		\
		__p = uaccess_mask_ptr(__p);				\
		__put_user_err((x), __p, (err));			\
	} else	{							\
		(err) = -EFAULT;					\
	}								\
})

#define __put_user_error(x, ptr, err)					\
({									\
	__put_user_check((x), (ptr), (err));				\
	(void)0;							\
})

#define __put_user(x, ptr)						\
({									\
	int __pu_err = 0;						\
	__put_user_check((x), (ptr), __pu_err);				\
	__pu_err;							\
})

#define put_user	__put_user

extern unsigned long __must_check __arch_copy_from_user(void *to, const void __user *from, unsigned long n);
#define raw_copy_from_user(to, from, n)					\
({									\
	__arch_copy_from_user((to), __uaccess_mask_ptr(from), (n));	\
})

extern unsigned long __must_check __arch_copy_to_user(void __user *to, const void *from, unsigned long n);
#define raw_copy_to_user(to, from, n)					\
({									\
	__arch_copy_to_user(__uaccess_mask_ptr(to), (from), (n));	\
})

extern unsigned long __must_check __arch_copy_in_user(void __user *to, const void __user *from, unsigned long n);
#define raw_copy_in_user(to, from, n)					\
({									\
	__arch_copy_in_user(__uaccess_mask_ptr(to),			\
			    __uaccess_mask_ptr(from), (n));		\
})

#define INLINE_COPY_TO_USER
#define INLINE_COPY_FROM_USER

extern unsigned long __must_check __arch_clear_user(void __user *to, unsigned long n);
static inline unsigned long __must_check __clear_user(void __user *to, unsigned long n)
{
	if (access_ok(VERIFY_WRITE, to, n))
		n = __arch_clear_user(__uaccess_mask_ptr(to), n);
	return n;
}
#define clear_user	__clear_user

extern long strncpy_from_user(char *dest, const char __user *src, long count);

extern __must_check long strnlen_user(const char __user *str, long n);

#ifdef CONFIG_ARCH_HAS_UACCESS_FLUSHCACHE
struct page;
void memcpy_page_flushcache(char *to, struct page *page, size_t offset, size_t len);
extern unsigned long __must_check __copy_user_flushcache(void *to, const void __user *from, unsigned long n);

static inline int __copy_from_user_flushcache(void *dst, const void __user *src, unsigned size)
{
	kasan_check_write(dst, size);
	return __copy_user_flushcache(dst, __uaccess_mask_ptr(src), size);
}
#endif

#endif /* __ASM_UACCESS_H */<|MERGE_RESOLUTION|>--- conflicted
+++ resolved
@@ -123,13 +123,8 @@
 	local_irq_save(flags);
 	ttbr = read_sysreg(ttbr1_el1);
 	ttbr &= ~TTBR_ASID_MASK;
-<<<<<<< HEAD
-	/* reserved_ttbr0 placed at the end of swapper_pg_dir */
-	write_sysreg(ttbr + SWAPPER_DIR_SIZE, ttbr0_el1);
-=======
 	/* reserved_ttbr0 placed before swapper_pg_dir */
 	write_sysreg(ttbr - RESERVED_TTBR0_SIZE, ttbr0_el1);
->>>>>>> 6b99cca9
 	isb();
 	/* Set reserved ASID */
 	write_sysreg(ttbr, ttbr1_el1);
