--- conflicted
+++ resolved
@@ -60,8 +60,6 @@
 		__tlbi(op, (arg) | USER_ASID_FLAG);				\
 } while (0)
 
-<<<<<<< HEAD
-=======
 /* This macro creates a properly formatted VA operand for the TLBI */
 #define __TLBI_VADDR(addr, asid)				\
 	({							\
@@ -71,7 +69,6 @@
 		__ta;						\
 	})
 
->>>>>>> 6b99cca9
 /*
  *	TLB Invalidation
  *	================
@@ -203,11 +200,7 @@
 	end = __TLBI_VADDR(end, asid);
 
 	dsb(ishst);
-<<<<<<< HEAD
-	for (addr = start; addr < end; addr += 1 << (PAGE_SHIFT - 12)) {
-=======
 	for (addr = start; addr < end; addr += stride) {
->>>>>>> 6b99cca9
 		if (last_level) {
 			__tlbi(vale1is, addr);
 			__tlbi_user(vale1is, addr);
@@ -256,13 +249,8 @@
 {
 	unsigned long addr = __TLBI_VADDR(kaddr, 0);
 
-<<<<<<< HEAD
-	__tlbi(vae1is, addr);
-	__tlbi_user(vae1is, addr);
-=======
 	dsb(ishst);
 	__tlbi(vaae1is, addr);
->>>>>>> 6b99cca9
 	dsb(ish);
 }
 #endif
