--- conflicted
+++ resolved
@@ -536,10 +536,7 @@
 /* id_aa64pfr0 */
 #define ID_AA64PFR0_CSV3_SHIFT		60
 #define ID_AA64PFR0_CSV2_SHIFT		56
-<<<<<<< HEAD
-=======
 #define ID_AA64PFR0_DIT_SHIFT		48
->>>>>>> 6b99cca9
 #define ID_AA64PFR0_SVE_SHIFT		32
 #define ID_AA64PFR0_RAS_SHIFT		28
 #define ID_AA64PFR0_GIC_SHIFT		24
