--- conflicted
+++ resolved
@@ -243,12 +243,9 @@
 	help
 	  This enables support for Altera's Stratix 10 SoCFPGA Family.
 
-<<<<<<< HEAD
-=======
 config ARCH_SYNQUACER
 	bool "Socionext SynQuacer SoC Family"
 
->>>>>>> 6b99cca9
 config ARCH_STRATIX10SWVP
 	bool "Altera Stratix10 Software Virtual Platform"
 	help
