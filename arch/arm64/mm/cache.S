/*
 * Cache maintenance
 *
 * Copyright (C) 2001 Deep Blue Solutions Ltd.
 * Copyright (C) 2012 ARM Ltd.
 *
 * This program is free software; you can redistribute it and/or modify
 * it under the terms of the GNU General Public License version 2 as
 * published by the Free Software Foundation.
 *
 * This program is distributed in the hope that it will be useful,
 * but WITHOUT ANY WARRANTY; without even the implied warranty of
 * MERCHANTABILITY or FITNESS FOR A PARTICULAR PURPOSE.  See the
 * GNU General Public License for more details.
 *
 * You should have received a copy of the GNU General Public License
 * along with this program.  If not, see <http://www.gnu.org/licenses/>.
 */

#include <linux/errno.h>
#include <linux/linkage.h>
#include <linux/init.h>
#include <asm/assembler.h>
#include <asm/cpufeature.h>
#include <asm/alternative.h>
#include <asm/asm-uaccess.h>

/*
 *	flush_icache_range(start,end)
 *
 *	Ensure that the I and D caches are coherent within specified region.
 *	This is typically used when code has been written to a memory region,
 *	and will be executed.
 *
 *	- start   - virtual start address of region
 *	- end     - virtual end address of region
 */
ENTRY(__flush_icache_range)
	/* FALLTHROUGH */

/*
 *	__flush_cache_user_range(start,end)
 *
 *	Ensure that the I and D caches are coherent within specified region.
 *	This is typically used when code has been written to a memory region,
 *	and will be executed.
 *
 *	- start   - virtual start address of region
 *	- end     - virtual end address of region
 */
ENTRY(__flush_cache_user_range)
	uaccess_ttbr0_enable x2, x3, x4
<<<<<<< HEAD
=======
alternative_if ARM64_HAS_CACHE_IDC
	dsb	ishst
	b	7f
alternative_else_nop_endif
>>>>>>> 6b99cca9
	dcache_line_size x2, x3
	sub	x3, x2, #1
	bic	x4, x0, x3
1:
user_alt 9f, "dc cvau, x4",  "dc civac, x4",  ARM64_WORKAROUND_CLEAN_CACHE
	add	x4, x4, x2
	cmp	x4, x1
	b.lo	1b
	dsb	ish

7:
alternative_if ARM64_HAS_CACHE_DIC
	isb
	b	8f
alternative_else_nop_endif
	invalidate_icache_by_line x0, x1, x2, x3, 9f
8:	mov	x0, #0
1:
	uaccess_ttbr0_disable x1, x2
	ret
9:
	mov	x0, #-EFAULT
	b	1b
ENDPROC(__flush_icache_range)
ENDPROC(__flush_cache_user_range)

/*
 *	invalidate_icache_range(start,end)
 *
 *	Ensure that the I cache is invalid within specified region.
 *
 *	- start   - virtual start address of region
 *	- end     - virtual end address of region
 */
ENTRY(invalidate_icache_range)
alternative_if ARM64_HAS_CACHE_DIC
	mov	x0, xzr
	isb
	ret
alternative_else_nop_endif

	uaccess_ttbr0_enable x2, x3, x4

	invalidate_icache_by_line x0, x1, x2, x3, 2f
	mov	x0, xzr
1:
	uaccess_ttbr0_disable x1, x2
	ret
2:
	mov	x0, #-EFAULT
	b	1b
ENDPROC(invalidate_icache_range)

/*
 *	__flush_dcache_area(kaddr, size)
 *
 *	Ensure that any D-cache lines for the interval [kaddr, kaddr+size)
 *	are cleaned and invalidated to the PoC.
 *
 *	- kaddr   - kernel address
 *	- size    - size in question
 */
ENTRY(__flush_dcache_area)
	dcache_by_line_op civac, sy, x0, x1, x2, x3
	ret
ENDPIPROC(__flush_dcache_area)

/*
 *	__clean_dcache_area_pou(kaddr, size)
 *
 * 	Ensure that any D-cache lines for the interval [kaddr, kaddr+size)
 * 	are cleaned to the PoU.
 *
 *	- kaddr   - kernel address
 *	- size    - size in question
 */
ENTRY(__clean_dcache_area_pou)
alternative_if ARM64_HAS_CACHE_IDC
	dsb	ishst
	ret
alternative_else_nop_endif
	dcache_by_line_op cvau, ish, x0, x1, x2, x3
	ret
ENDPROC(__clean_dcache_area_pou)

/*
 *	__inval_dcache_area(kaddr, size)
 *
 * 	Ensure that any D-cache lines for the interval [kaddr, kaddr+size)
 * 	are invalidated. Any partial lines at the ends of the interval are
 *	also cleaned to PoC to prevent data loss.
 *
 *	- kaddr   - kernel address
 *	- size    - size in question
 */
ENTRY(__inval_dcache_area)
	/* FALLTHROUGH */

/*
 *	__dma_inv_area(start, size)
 *	- start   - virtual start address of region
 *	- size    - size in question
 */
__dma_inv_area:
	add	x1, x1, x0
	dcache_line_size x2, x3
	sub	x3, x2, #1
	tst	x1, x3				// end cache line aligned?
	bic	x1, x1, x3
	b.eq	1f
	dc	civac, x1			// clean & invalidate D / U line
1:	tst	x0, x3				// start cache line aligned?
	bic	x0, x0, x3
	b.eq	2f
	dc	civac, x0			// clean & invalidate D / U line
	b	3f
2:	dc	ivac, x0			// invalidate D / U line
3:	add	x0, x0, x2
	cmp	x0, x1
	b.lo	2b
	dsb	sy
	ret
ENDPIPROC(__inval_dcache_area)
ENDPROC(__dma_inv_area)

/*
 *	__clean_dcache_area_poc(kaddr, size)
 *
 * 	Ensure that any D-cache lines for the interval [kaddr, kaddr+size)
 * 	are cleaned to the PoC.
 *
 *	- kaddr   - kernel address
 *	- size    - size in question
 */
ENTRY(__clean_dcache_area_poc)
	/* FALLTHROUGH */

/*
 *	__dma_clean_area(start, size)
 *	- start   - virtual start address of region
 *	- size    - size in question
 */
__dma_clean_area:
	dcache_by_line_op cvac, sy, x0, x1, x2, x3
	ret
ENDPIPROC(__clean_dcache_area_poc)
ENDPROC(__dma_clean_area)

/*
 *	__clean_dcache_area_pop(kaddr, size)
 *
 * 	Ensure that any D-cache lines for the interval [kaddr, kaddr+size)
 * 	are cleaned to the PoP.
 *
 *	- kaddr   - kernel address
 *	- size    - size in question
 */
ENTRY(__clean_dcache_area_pop)
	dcache_by_line_op cvap, sy, x0, x1, x2, x3
	ret
ENDPIPROC(__clean_dcache_area_pop)

/*
 *	__dma_flush_area(start, size)
 *
 *	clean & invalidate D / U line
 *
 *	- start   - virtual start address of region
 *	- size    - size in question
 */
ENTRY(__dma_flush_area)
	dcache_by_line_op civac, sy, x0, x1, x2, x3
	ret
ENDPIPROC(__dma_flush_area)

/*
 *	__dma_map_area(start, size, dir)
 *	- start	- kernel virtual start address
 *	- size	- size of region
 *	- dir	- DMA direction
 */
ENTRY(__dma_map_area)
	cmp	w2, #DMA_FROM_DEVICE
	b.eq	__dma_inv_area
	b	__dma_clean_area
ENDPIPROC(__dma_map_area)

/*
 *	__dma_unmap_area(start, size, dir)
 *	- start	- kernel virtual start address
 *	- size	- size of region
 *	- dir	- DMA direction
 */
ENTRY(__dma_unmap_area)
	cmp	w2, #DMA_TO_DEVICE
	b.ne	__dma_inv_area
	ret
ENDPIPROC(__dma_unmap_area)<|MERGE_RESOLUTION|>--- conflicted
+++ resolved
@@ -50,13 +50,10 @@
  */
 ENTRY(__flush_cache_user_range)
 	uaccess_ttbr0_enable x2, x3, x4
-<<<<<<< HEAD
-=======
 alternative_if ARM64_HAS_CACHE_IDC
 	dsb	ishst
 	b	7f
 alternative_else_nop_endif
->>>>>>> 6b99cca9
 	dcache_line_size x2, x3
 	sub	x3, x2, #1
 	bic	x4, x0, x3
