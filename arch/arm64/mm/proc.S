--- conflicted
+++ resolved
@@ -159,10 +159,6 @@
 ENTRY(cpu_do_switch_mm)
 	mrs	x2, ttbr1_el1
 	mmid	x1, x1				// get mm->context.id
-<<<<<<< HEAD
-#ifdef CONFIG_ARM64_SW_TTBR0_PAN
-	bfi	x0, x1, #48, #16		// set the ASID field in TTBR0
-=======
 	phys_to_ttbr x3, x0
 
 alternative_if ARM64_HAS_CNP
@@ -172,16 +168,11 @@
 alternative_else_nop_endif
 #ifdef CONFIG_ARM64_SW_TTBR0_PAN
 	bfi	x3, x1, #48, #16		// set the ASID field in TTBR0
->>>>>>> 6b99cca9
 #endif
 	bfi	x2, x1, #48, #16		// set the ASID
 	msr	ttbr1_el1, x2			// in TTBR1 (since TCR.A1 is set)
 	isb
-<<<<<<< HEAD
-	msr	ttbr0_el1, x0			// now update TTBR0
-=======
 	msr	ttbr0_el1, x3			// now update TTBR0
->>>>>>> 6b99cca9
 	isb
 	b	post_ttbr_update_workaround	// Back to C code...
 ENDPROC(cpu_do_switch_mm)
@@ -453,12 +444,8 @@
 	 * both user and kernel.
 	 */
 	ldr	x10, =TCR_TxSZ(VA_BITS) | TCR_CACHE_FLAGS | TCR_SMP_FLAGS | \
-<<<<<<< HEAD
-			TCR_TG_FLAGS | TCR_ASID16 | TCR_TBI0 | TCR_A1
-=======
 			TCR_TG_FLAGS | TCR_KASLR_FLAGS | TCR_ASID16 | \
 			TCR_TBI0 | TCR_A1
->>>>>>> 6b99cca9
 	tcr_set_idmap_t0sz	x10, x9
 
 	/*
