/*
 * Based on arch/arm/mm/fault.c
 *
 * Copyright (C) 1995  Linus Torvalds
 * Copyright (C) 1995-2004 Russell King
 * Copyright (C) 2012 ARM Ltd.
 *
 * This program is free software; you can redistribute it and/or modify
 * it under the terms of the GNU General Public License version 2 as
 * published by the Free Software Foundation.
 *
 * This program is distributed in the hope that it will be useful,
 * but WITHOUT ANY WARRANTY; without even the implied warranty of
 * MERCHANTABILITY or FITNESS FOR A PARTICULAR PURPOSE.  See the
 * GNU General Public License for more details.
 *
 * You should have received a copy of the GNU General Public License
 * along with this program.  If not, see <http://www.gnu.org/licenses/>.
 */

#include <linux/extable.h>
#include <linux/signal.h>
#include <linux/mm.h>
#include <linux/hardirq.h>
#include <linux/init.h>
#include <linux/kprobes.h>
#include <linux/uaccess.h>
#include <linux/page-flags.h>
#include <linux/sched/signal.h>
#include <linux/sched/debug.h>
#include <linux/highmem.h>
#include <linux/perf_event.h>
#include <linux/preempt.h>
#include <linux/hugetlb.h>

#include <asm/bug.h>
#include <asm/cmpxchg.h>
#include <asm/cpufeature.h>
#include <asm/exception.h>
#include <asm/daifflags.h>
#include <asm/debug-monitors.h>
#include <asm/esr.h>
#include <asm/sysreg.h>
#include <asm/system_misc.h>
#include <asm/pgtable.h>
#include <asm/tlbflush.h>
#include <asm/traps.h>

#include <acpi/ghes.h>

struct fault_info {
	int	(*fn)(unsigned long addr, unsigned int esr,
		      struct pt_regs *regs);
	int	sig;
	int	code;
	const char *name;
};

static const struct fault_info fault_info[];
static struct fault_info debug_fault_info[];

static inline const struct fault_info *esr_to_fault_info(unsigned int esr)
{
	return fault_info + (esr & ESR_ELx_FSC);
}

static inline const struct fault_info *esr_to_debug_fault_info(unsigned int esr)
{
	return debug_fault_info + DBG_ESR_EVT(esr);
}

#ifdef CONFIG_KPROBES
static inline int notify_page_fault(struct pt_regs *regs, unsigned int esr)
{
	int ret = 0;

	/* kprobe_running() needs smp_processor_id() */
	if (!user_mode(regs)) {
		preempt_disable();
		if (kprobe_running() && kprobe_fault_handler(regs, esr))
			ret = 1;
		preempt_enable();
	}

	return ret;
}
#else
static inline int notify_page_fault(struct pt_regs *regs, unsigned int esr)
{
	return 0;
}
#endif

static void data_abort_decode(unsigned int esr)
{
	pr_alert("Data abort info:\n");

	if (esr & ESR_ELx_ISV) {
		pr_alert("  Access size = %u byte(s)\n",
			 1U << ((esr & ESR_ELx_SAS) >> ESR_ELx_SAS_SHIFT));
		pr_alert("  SSE = %lu, SRT = %lu\n",
			 (esr & ESR_ELx_SSE) >> ESR_ELx_SSE_SHIFT,
			 (esr & ESR_ELx_SRT_MASK) >> ESR_ELx_SRT_SHIFT);
		pr_alert("  SF = %lu, AR = %lu\n",
			 (esr & ESR_ELx_SF) >> ESR_ELx_SF_SHIFT,
			 (esr & ESR_ELx_AR) >> ESR_ELx_AR_SHIFT);
	} else {
		pr_alert("  ISV = 0, ISS = 0x%08lx\n", esr & ESR_ELx_ISS_MASK);
	}

	pr_alert("  CM = %lu, WnR = %lu\n",
		 (esr & ESR_ELx_CM) >> ESR_ELx_CM_SHIFT,
		 (esr & ESR_ELx_WNR) >> ESR_ELx_WNR_SHIFT);
}

static void mem_abort_decode(unsigned int esr)
{
	pr_alert("Mem abort info:\n");

	pr_alert("  ESR = 0x%08x\n", esr);
	pr_alert("  Exception class = %s, IL = %u bits\n",
		 esr_get_class_string(esr),
		 (esr & ESR_ELx_IL) ? 32 : 16);
	pr_alert("  SET = %lu, FnV = %lu\n",
		 (esr & ESR_ELx_SET_MASK) >> ESR_ELx_SET_SHIFT,
		 (esr & ESR_ELx_FnV) >> ESR_ELx_FnV_SHIFT);
	pr_alert("  EA = %lu, S1PTW = %lu\n",
		 (esr & ESR_ELx_EA) >> ESR_ELx_EA_SHIFT,
		 (esr & ESR_ELx_S1PTW) >> ESR_ELx_S1PTW_SHIFT);

	if (esr_is_data_abort(esr))
		data_abort_decode(esr);
}

/*
 * Dump out the page tables associated with 'addr' in the currently active mm.
 */
void show_pte(unsigned long addr)
{
	struct mm_struct *mm;
	pgd_t *pgdp;
	pgd_t pgd;

	if (addr < TASK_SIZE) {
		/* TTBR0 */
		mm = current->active_mm;
		if (mm == &init_mm) {
			pr_alert("[%016lx] user address but active_mm is swapper\n",
				 addr);
			return;
		}
	} else if (addr >= VA_START) {
		/* TTBR1 */
		mm = &init_mm;
	} else {
		pr_alert("[%016lx] address between user and kernel address ranges\n",
			 addr);
		return;
	}

	pr_alert("%s pgtable: %luk pages, %u-bit VAs, pgdp = %p\n",
		 mm == &init_mm ? "swapper" : "user", PAGE_SIZE / SZ_1K,
		 VA_BITS, mm->pgd);
	pgdp = pgd_offset(mm, addr);
	pgd = READ_ONCE(*pgdp);
	pr_alert("[%016lx] pgd=%016llx", addr, pgd_val(pgd));

	do {
		pud_t *pudp, pud;
		pmd_t *pmdp, pmd;
		pte_t *ptep, pte;

		if (pgd_none(pgd) || pgd_bad(pgd))
			break;

		pudp = pud_offset(pgdp, addr);
		pud = READ_ONCE(*pudp);
		pr_cont(", pud=%016llx", pud_val(pud));
		if (pud_none(pud) || pud_bad(pud))
			break;

		pmdp = pmd_offset(pudp, addr);
		pmd = READ_ONCE(*pmdp);
		pr_cont(", pmd=%016llx", pmd_val(pmd));
		if (pmd_none(pmd) || pmd_bad(pmd))
			break;

		ptep = pte_offset_map(pmdp, addr);
		pte = READ_ONCE(*ptep);
		pr_cont(", pte=%016llx", pte_val(pte));
		pte_unmap(ptep);
	} while(0);

	pr_cont("\n");
}

/*
 * This function sets the access flags (dirty, accessed), as well as write
 * permission, and only to a more permissive setting.
 *
 * It needs to cope with hardware update of the accessed/dirty state by other
 * agents in the system and can safely skip the __sync_icache_dcache() call as,
 * like set_pte_at(), the PTE is never changed from no-exec to exec here.
 *
 * Returns whether or not the PTE actually changed.
 */
int ptep_set_access_flags(struct vm_area_struct *vma,
			  unsigned long address, pte_t *ptep,
			  pte_t entry, int dirty)
{
	pteval_t old_pteval, pteval;
	pte_t pte = READ_ONCE(*ptep);

	if (pte_same(pte, entry))
		return 0;

	/* only preserve the access flags and write permission */
	pte_val(entry) &= PTE_RDONLY | PTE_AF | PTE_WRITE | PTE_DIRTY;

	/*
	 * Setting the flags must be done atomically to avoid racing with the
	 * hardware update of the access/dirty state. The PTE_RDONLY bit must
	 * be set to the most permissive (lowest value) of *ptep and entry
	 * (calculated as: a & b == ~(~a | ~b)).
	 */
	pte_val(entry) ^= PTE_RDONLY;
	pteval = pte_val(pte);
	do {
		old_pteval = pteval;
		pteval ^= PTE_RDONLY;
		pteval |= pte_val(entry);
		pteval ^= PTE_RDONLY;
		pteval = cmpxchg_relaxed(&pte_val(*ptep), old_pteval, pteval);
	} while (pteval != old_pteval);

	flush_tlb_fix_spurious_fault(vma, address);
	return 1;
}

static bool is_el1_instruction_abort(unsigned int esr)
{
	return ESR_ELx_EC(esr) == ESR_ELx_EC_IABT_CUR;
}

static inline bool is_el1_permission_fault(unsigned long addr, unsigned int esr,
					   struct pt_regs *regs)
{
	unsigned int ec       = ESR_ELx_EC(esr);
	unsigned int fsc_type = esr & ESR_ELx_FSC_TYPE;

	if (ec != ESR_ELx_EC_DABT_CUR && ec != ESR_ELx_EC_IABT_CUR)
		return false;

	if (fsc_type == ESR_ELx_FSC_PERM)
		return true;

	if (addr < TASK_SIZE && system_uses_ttbr0_pan())
		return fsc_type == ESR_ELx_FSC_FAULT &&
			(regs->pstate & PSR_PAN_BIT);

	return false;
}

static void die_kernel_fault(const char *msg, unsigned long addr,
			     unsigned int esr, struct pt_regs *regs)
{
	bust_spinlocks(1);

	pr_alert("Unable to handle kernel %s at virtual address %016lx\n", msg,
		 addr);

	mem_abort_decode(esr);

	show_pte(addr);
	die("Oops", regs, esr);
	bust_spinlocks(0);
	do_exit(SIGKILL);
}

static void __do_kernel_fault(unsigned long addr, unsigned int esr,
			      struct pt_regs *regs)
{
	const char *msg;

	/*
	 * Are we prepared to handle this kernel fault?
	 * We are almost certainly not prepared to handle instruction faults.
	 */
	if (!is_el1_instruction_abort(esr) && fixup_exception(regs))
		return;

	if (is_el1_permission_fault(addr, esr, regs)) {
		if (esr & ESR_ELx_WNR)
			msg = "write to read-only memory";
		else
			msg = "read from unreadable memory";
	} else if (addr < PAGE_SIZE) {
		msg = "NULL pointer dereference";
	} else {
		msg = "paging request";
	}

	die_kernel_fault(msg, addr, esr, regs);
}

static void set_thread_esr(unsigned long address, unsigned int esr)
{
	current->thread.fault_address = address;

	/*
	 * If the faulting address is in the kernel, we must sanitize the ESR.
	 * From userspace's point of view, kernel-only mappings don't exist
	 * at all, so we report them as level 0 translation faults.
	 * (This is not quite the way that "no mapping there at all" behaves:
	 * an alignment fault not caused by the memory type would take
	 * precedence over translation fault for a real access to empty
	 * space. Unfortunately we can't easily distinguish "alignment fault
	 * not caused by memory type" from "alignment fault caused by memory
	 * type", so we ignore this wrinkle and just return the translation
	 * fault.)
	 */
	if (current->thread.fault_address >= TASK_SIZE) {
		switch (ESR_ELx_EC(esr)) {
		case ESR_ELx_EC_DABT_LOW:
			/*
			 * These bits provide only information about the
			 * faulting instruction, which userspace knows already.
			 * We explicitly clear bits which are architecturally
			 * RES0 in case they are given meanings in future.
			 * We always report the ESR as if the fault was taken
			 * to EL1 and so ISV and the bits in ISS[23:14] are
			 * clear. (In fact it always will be a fault to EL1.)
			 */
			esr &= ESR_ELx_EC_MASK | ESR_ELx_IL |
				ESR_ELx_CM | ESR_ELx_WNR;
			esr |= ESR_ELx_FSC_FAULT;
			break;
		case ESR_ELx_EC_IABT_LOW:
			/*
			 * Claim a level 0 translation fault.
			 * All other bits are architecturally RES0 for faults
			 * reported with that DFSC value, so we clear them.
			 */
			esr &= ESR_ELx_EC_MASK | ESR_ELx_IL;
			esr |= ESR_ELx_FSC_FAULT;
			break;
		default:
			/*
			 * This should never happen (entry.S only brings us
			 * into this code for insn and data aborts from a lower
			 * exception level). Fail safe by not providing an ESR
			 * context record at all.
			 */
			WARN(1, "ESR 0x%x is not DABT or IABT from EL0\n", esr);
			esr = 0;
			break;
		}
	}

	current->thread.fault_code = esr;
}

static void do_bad_area(unsigned long addr, unsigned int esr, struct pt_regs *regs)
{
	/*
	 * If we are in kernel mode at this point, we have no context to
	 * handle this fault with.
	 */
	if (user_mode(regs)) {
		const struct fault_info *inf = esr_to_fault_info(esr);

		set_thread_esr(addr, esr);
		arm64_force_sig_fault(inf->sig, inf->code, (void __user *)addr,
				      inf->name);
	} else {
		__do_kernel_fault(addr, esr, regs);
	}
}

#define VM_FAULT_BADMAP		0x010000
#define VM_FAULT_BADACCESS	0x020000

static vm_fault_t __do_page_fault(struct mm_struct *mm, unsigned long addr,
			   unsigned int mm_flags, unsigned long vm_flags,
			   struct task_struct *tsk)
{
	struct vm_area_struct *vma;
	vm_fault_t fault;

	vma = find_vma(mm, addr);
	fault = VM_FAULT_BADMAP;
	if (unlikely(!vma))
		goto out;
	if (unlikely(vma->vm_start > addr))
		goto check_stack;

	/*
	 * Ok, we have a good vm_area for this memory access, so we can handle
	 * it.
	 */
good_area:
	/*
	 * Check that the permissions on the VMA allow for the fault which
	 * occurred.
	 */
	if (!(vma->vm_flags & vm_flags)) {
		fault = VM_FAULT_BADACCESS;
		goto out;
	}

	return handle_mm_fault(vma, addr & PAGE_MASK, mm_flags);

check_stack:
	if (vma->vm_flags & VM_GROWSDOWN && !expand_stack(vma, addr))
		goto good_area;
out:
	return fault;
}

static bool is_el0_instruction_abort(unsigned int esr)
{
	return ESR_ELx_EC(esr) == ESR_ELx_EC_IABT_LOW;
}

static int __kprobes do_page_fault(unsigned long addr, unsigned int esr,
				   struct pt_regs *regs)
{
	const struct fault_info *inf;
	struct task_struct *tsk;
	struct mm_struct *mm;
	vm_fault_t fault, major = 0;
	unsigned long vm_flags = VM_READ | VM_WRITE;
	unsigned int mm_flags = FAULT_FLAG_ALLOW_RETRY | FAULT_FLAG_KILLABLE;

	if (notify_page_fault(regs, esr))
		return 0;

	tsk = current;
	mm  = tsk->mm;

	/*
	 * If we're in an interrupt or have no user context, we must not take
	 * the fault.
	 */
	if (faulthandler_disabled() || !mm)
		goto no_context;

	if (user_mode(regs))
		mm_flags |= FAULT_FLAG_USER;

	if (is_el0_instruction_abort(esr)) {
		vm_flags = VM_EXEC;
	} else if ((esr & ESR_ELx_WNR) && !(esr & ESR_ELx_CM)) {
		vm_flags = VM_WRITE;
		mm_flags |= FAULT_FLAG_WRITE;
	}

	if (addr < TASK_SIZE && is_el1_permission_fault(addr, esr, regs)) {
		/* regs->orig_addr_limit may be 0 if we entered from EL0 */
		if (regs->orig_addr_limit == KERNEL_DS)
			die_kernel_fault("access to user memory with fs=KERNEL_DS",
					 addr, esr, regs);

		if (is_el1_instruction_abort(esr))
			die_kernel_fault("execution of user memory",
					 addr, esr, regs);

		if (!search_exception_tables(regs->pc))
			die_kernel_fault("access to user memory outside uaccess routines",
					 addr, esr, regs);
	}

	perf_sw_event(PERF_COUNT_SW_PAGE_FAULTS, 1, regs, addr);

	/*
	 * As per x86, we may deadlock here. However, since the kernel only
	 * validly references user space from well defined areas of the code,
	 * we can bug out early if this is from code which shouldn't.
	 */
	if (!down_read_trylock(&mm->mmap_sem)) {
		if (!user_mode(regs) && !search_exception_tables(regs->pc))
			goto no_context;
retry:
		down_read(&mm->mmap_sem);
	} else {
		/*
		 * The above down_read_trylock() might have succeeded in which
		 * case, we'll have missed the might_sleep() from down_read().
		 */
		might_sleep();
#ifdef CONFIG_DEBUG_VM
		if (!user_mode(regs) && !search_exception_tables(regs->pc))
			goto no_context;
#endif
	}

	fault = __do_page_fault(mm, addr, mm_flags, vm_flags, tsk);
	major |= fault & VM_FAULT_MAJOR;

	if (fault & VM_FAULT_RETRY) {
		/*
		 * If we need to retry but a fatal signal is pending,
		 * handle the signal first. We do not need to release
		 * the mmap_sem because it would already be released
		 * in __lock_page_or_retry in mm/filemap.c.
		 */
		if (fatal_signal_pending(current)) {
			if (!user_mode(regs))
				goto no_context;
			return 0;
		}

		/*
		 * Clear FAULT_FLAG_ALLOW_RETRY to avoid any risk of
		 * starvation.
		 */
		if (mm_flags & FAULT_FLAG_ALLOW_RETRY) {
			mm_flags &= ~FAULT_FLAG_ALLOW_RETRY;
			mm_flags |= FAULT_FLAG_TRIED;
			goto retry;
		}
	}
	up_read(&mm->mmap_sem);

	/*
	 * Handle the "normal" (no error) case first.
	 */
	if (likely(!(fault & (VM_FAULT_ERROR | VM_FAULT_BADMAP |
			      VM_FAULT_BADACCESS)))) {
		/*
		 * Major/minor page fault accounting is only done
		 * once. If we go through a retry, it is extremely
		 * likely that the page will be found in page cache at
		 * that point.
		 */
		if (major) {
			tsk->maj_flt++;
			perf_sw_event(PERF_COUNT_SW_PAGE_FAULTS_MAJ, 1, regs,
				      addr);
		} else {
			tsk->min_flt++;
			perf_sw_event(PERF_COUNT_SW_PAGE_FAULTS_MIN, 1, regs,
				      addr);
		}

		return 0;
	}

	/*
	 * If we are in kernel mode at this point, we have no context to
	 * handle this fault with.
	 */
	if (!user_mode(regs))
		goto no_context;

	if (fault & VM_FAULT_OOM) {
		/*
		 * We ran out of memory, call the OOM killer, and return to
		 * userspace (which will retry the fault, or kill us if we got
		 * oom-killed).
		 */
		pagefault_out_of_memory();
		return 0;
	}

	inf = esr_to_fault_info(esr);
	set_thread_esr(addr, esr);
	if (fault & VM_FAULT_SIGBUS) {
		/*
		 * We had some memory, but were unable to successfully fix up
		 * this page fault.
		 */
		arm64_force_sig_fault(SIGBUS, BUS_ADRERR, (void __user *)addr,
				      inf->name);
	} else if (fault & (VM_FAULT_HWPOISON_LARGE | VM_FAULT_HWPOISON)) {
		unsigned int lsb;

		lsb = PAGE_SHIFT;
		if (fault & VM_FAULT_HWPOISON_LARGE)
			lsb = hstate_index_to_shift(VM_FAULT_GET_HINDEX(fault));

		arm64_force_sig_mceerr(BUS_MCEERR_AR, (void __user *)addr, lsb,
				       inf->name);
	} else {
		/*
		 * Something tried to access memory that isn't in our memory
		 * map.
		 */
		arm64_force_sig_fault(SIGSEGV,
				      fault == VM_FAULT_BADACCESS ? SEGV_ACCERR : SEGV_MAPERR,
				      (void __user *)addr,
				      inf->name);
	}

	return 0;

no_context:
	__do_kernel_fault(addr, esr, regs);
	return 0;
}

static int __kprobes do_translation_fault(unsigned long addr,
					  unsigned int esr,
					  struct pt_regs *regs)
{
	if (addr < TASK_SIZE)
		return do_page_fault(addr, esr, regs);

	do_bad_area(addr, esr, regs);
	return 0;
}

static int do_alignment_fault(unsigned long addr, unsigned int esr,
			      struct pt_regs *regs)
{
	do_bad_area(addr, esr, regs);
	return 0;
}

static int do_bad(unsigned long addr, unsigned int esr, struct pt_regs *regs)
{
	return 1; /* "fault" */
}

static int do_sea(unsigned long addr, unsigned int esr, struct pt_regs *regs)
{
	const struct fault_info *inf;
	void __user *siaddr;

	inf = esr_to_fault_info(esr);

	/*
	 * Synchronous aborts may interrupt code which had interrupts masked.
	 * Before calling out into the wider kernel tell the interested
	 * subsystems.
	 */
	if (IS_ENABLED(CONFIG_ACPI_APEI_SEA)) {
		if (interrupts_enabled(regs))
			nmi_enter();

		ghes_notify_sea();

		if (interrupts_enabled(regs))
			nmi_exit();
	}

	if (esr & ESR_ELx_FnV)
		siaddr = NULL;
	else
		siaddr  = (void __user *)addr;
	arm64_notify_die(inf->name, regs, inf->sig, inf->code, siaddr, esr);

	return 0;
}

static const struct fault_info fault_info[] = {
	{ do_bad,		SIGKILL, SI_KERNEL,	"ttbr address size fault"	},
	{ do_bad,		SIGKILL, SI_KERNEL,	"level 1 address size fault"	},
	{ do_bad,		SIGKILL, SI_KERNEL,	"level 2 address size fault"	},
	{ do_bad,		SIGKILL, SI_KERNEL,	"level 3 address size fault"	},
	{ do_translation_fault,	SIGSEGV, SEGV_MAPERR,	"level 0 translation fault"	},
	{ do_translation_fault,	SIGSEGV, SEGV_MAPERR,	"level 1 translation fault"	},
	{ do_translation_fault,	SIGSEGV, SEGV_MAPERR,	"level 2 translation fault"	},
	{ do_translation_fault,	SIGSEGV, SEGV_MAPERR,	"level 3 translation fault"	},
	{ do_bad,		SIGKILL, SI_KERNEL,	"unknown 8"			},
	{ do_page_fault,	SIGSEGV, SEGV_ACCERR,	"level 1 access flag fault"	},
	{ do_page_fault,	SIGSEGV, SEGV_ACCERR,	"level 2 access flag fault"	},
	{ do_page_fault,	SIGSEGV, SEGV_ACCERR,	"level 3 access flag fault"	},
	{ do_bad,		SIGKILL, SI_KERNEL,	"unknown 12"			},
	{ do_page_fault,	SIGSEGV, SEGV_ACCERR,	"level 1 permission fault"	},
	{ do_page_fault,	SIGSEGV, SEGV_ACCERR,	"level 2 permission fault"	},
	{ do_page_fault,	SIGSEGV, SEGV_ACCERR,	"level 3 permission fault"	},
	{ do_sea,		SIGBUS,  BUS_OBJERR,	"synchronous external abort"	},
	{ do_bad,		SIGKILL, SI_KERNEL,	"unknown 17"			},
	{ do_bad,		SIGKILL, SI_KERNEL,	"unknown 18"			},
	{ do_bad,		SIGKILL, SI_KERNEL,	"unknown 19"			},
	{ do_sea,		SIGKILL, SI_KERNEL,	"level 0 (translation table walk)"	},
	{ do_sea,		SIGKILL, SI_KERNEL,	"level 1 (translation table walk)"	},
	{ do_sea,		SIGKILL, SI_KERNEL,	"level 2 (translation table walk)"	},
	{ do_sea,		SIGKILL, SI_KERNEL,	"level 3 (translation table walk)"	},
	{ do_sea,		SIGBUS,  BUS_OBJERR,	"synchronous parity or ECC error" },	// Reserved when RAS is implemented
	{ do_bad,		SIGKILL, SI_KERNEL,	"unknown 25"			},
	{ do_bad,		SIGKILL, SI_KERNEL,	"unknown 26"			},
	{ do_bad,		SIGKILL, SI_KERNEL,	"unknown 27"			},
	{ do_sea,		SIGKILL, SI_KERNEL,	"level 0 synchronous parity error (translation table walk)"	},	// Reserved when RAS is implemented
	{ do_sea,		SIGKILL, SI_KERNEL,	"level 1 synchronous parity error (translation table walk)"	},	// Reserved when RAS is implemented
	{ do_sea,		SIGKILL, SI_KERNEL,	"level 2 synchronous parity error (translation table walk)"	},	// Reserved when RAS is implemented
	{ do_sea,		SIGKILL, SI_KERNEL,	"level 3 synchronous parity error (translation table walk)"	},	// Reserved when RAS is implemented
	{ do_bad,		SIGKILL, SI_KERNEL,	"unknown 32"			},
	{ do_alignment_fault,	SIGBUS,  BUS_ADRALN,	"alignment fault"		},
	{ do_bad,		SIGKILL, SI_KERNEL,	"unknown 34"			},
	{ do_bad,		SIGKILL, SI_KERNEL,	"unknown 35"			},
	{ do_bad,		SIGKILL, SI_KERNEL,	"unknown 36"			},
	{ do_bad,		SIGKILL, SI_KERNEL,	"unknown 37"			},
	{ do_bad,		SIGKILL, SI_KERNEL,	"unknown 38"			},
	{ do_bad,		SIGKILL, SI_KERNEL,	"unknown 39"			},
	{ do_bad,		SIGKILL, SI_KERNEL,	"unknown 40"			},
	{ do_bad,		SIGKILL, SI_KERNEL,	"unknown 41"			},
	{ do_bad,		SIGKILL, SI_KERNEL,	"unknown 42"			},
	{ do_bad,		SIGKILL, SI_KERNEL,	"unknown 43"			},
	{ do_bad,		SIGKILL, SI_KERNEL,	"unknown 44"			},
	{ do_bad,		SIGKILL, SI_KERNEL,	"unknown 45"			},
	{ do_bad,		SIGKILL, SI_KERNEL,	"unknown 46"			},
	{ do_bad,		SIGKILL, SI_KERNEL,	"unknown 47"			},
	{ do_bad,		SIGKILL, SI_KERNEL,	"TLB conflict abort"		},
	{ do_bad,		SIGKILL, SI_KERNEL,	"Unsupported atomic hardware update fault"	},
	{ do_bad,		SIGKILL, SI_KERNEL,	"unknown 50"			},
	{ do_bad,		SIGKILL, SI_KERNEL,	"unknown 51"			},
	{ do_bad,		SIGKILL, SI_KERNEL,	"implementation fault (lockdown abort)" },
	{ do_bad,		SIGBUS,  BUS_OBJERR,	"implementation fault (unsupported exclusive)" },
	{ do_bad,		SIGKILL, SI_KERNEL,	"unknown 54"			},
	{ do_bad,		SIGKILL, SI_KERNEL,	"unknown 55"			},
	{ do_bad,		SIGKILL, SI_KERNEL,	"unknown 56"			},
	{ do_bad,		SIGKILL, SI_KERNEL,	"unknown 57"			},
	{ do_bad,		SIGKILL, SI_KERNEL,	"unknown 58" 			},
	{ do_bad,		SIGKILL, SI_KERNEL,	"unknown 59"			},
	{ do_bad,		SIGKILL, SI_KERNEL,	"unknown 60"			},
	{ do_bad,		SIGKILL, SI_KERNEL,	"section domain fault"		},
	{ do_bad,		SIGKILL, SI_KERNEL,	"page domain fault"		},
	{ do_bad,		SIGKILL, SI_KERNEL,	"unknown 63"			},
};

int handle_guest_sea(phys_addr_t addr, unsigned int esr)
{
	return ghes_notify_sea();
}

asmlinkage void __exception do_mem_abort(unsigned long addr, unsigned int esr,
					 struct pt_regs *regs)
{
	const struct fault_info *inf = esr_to_fault_info(esr);

	if (!inf->fn(addr, esr, regs))
		return;

	if (!user_mode(regs)) {
		pr_alert("Unhandled fault at 0x%016lx\n", addr);
		mem_abort_decode(esr);
		show_pte(addr);
	}

	arm64_notify_die(inf->name, regs,
			 inf->sig, inf->code, (void __user *)addr, esr);
}

asmlinkage void __exception do_el0_irq_bp_hardening(void)
{
	/* PC has already been checked in entry.S */
	arm64_apply_bp_hardening();
}

asmlinkage void __exception do_el0_ia_bp_hardening(unsigned long addr,
						   unsigned int esr,
						   struct pt_regs *regs)
{
	/*
	 * We've taken an instruction abort from userspace and not yet
	 * re-enabled IRQs. If the address is a kernel address, apply
	 * BP hardening prior to enabling IRQs and pre-emption.
	 */
	if (addr > TASK_SIZE)
		arm64_apply_bp_hardening();

	local_daif_restore(DAIF_PROCCTX);
	do_mem_abort(addr, esr, regs);
}

<<<<<<< HEAD
asmlinkage void __exception do_el0_ia_bp_hardening(unsigned long addr,
						   unsigned int esr,
						   struct pt_regs *regs)
{
	/*
	 * We've taken an instruction abort from userspace and not yet
	 * re-enabled IRQs. If the address is a kernel address, apply
	 * BP hardening prior to enabling IRQs and pre-emption.
	 */
	if (addr > TASK_SIZE)
		arm64_apply_bp_hardening();

	local_irq_enable();
	do_mem_abort(addr, esr, regs);
}

=======
>>>>>>> 6b99cca9

asmlinkage void __exception do_sp_pc_abort(unsigned long addr,
					   unsigned int esr,
					   struct pt_regs *regs)
{
	if (user_mode(regs)) {
		if (instruction_pointer(regs) > TASK_SIZE)
			arm64_apply_bp_hardening();
		local_daif_restore(DAIF_PROCCTX);
	}

	arm64_notify_die("SP/PC alignment exception", regs,
			 SIGBUS, BUS_ADRALN, (void __user *)addr, esr);
}

int __init early_brk64(unsigned long addr, unsigned int esr,
		       struct pt_regs *regs);

/*
 * __refdata because early_brk64 is __init, but the reference to it is
 * clobbered at arch_initcall time.
 * See traps.c and debug-monitors.c:debug_traps_init().
 */
static struct fault_info __refdata debug_fault_info[] = {
	{ do_bad,	SIGTRAP,	TRAP_HWBKPT,	"hardware breakpoint"	},
	{ do_bad,	SIGTRAP,	TRAP_HWBKPT,	"hardware single-step"	},
	{ do_bad,	SIGTRAP,	TRAP_HWBKPT,	"hardware watchpoint"	},
	{ do_bad,	SIGKILL,	SI_KERNEL,	"unknown 3"		},
	{ do_bad,	SIGTRAP,	TRAP_BRKPT,	"aarch32 BKPT"		},
	{ do_bad,	SIGKILL,	SI_KERNEL,	"aarch32 vector catch"	},
	{ early_brk64,	SIGTRAP,	TRAP_BRKPT,	"aarch64 BRK"		},
	{ do_bad,	SIGKILL,	SI_KERNEL,	"unknown 7"		},
};

void __init hook_debug_fault_code(int nr,
				  int (*fn)(unsigned long, unsigned int, struct pt_regs *),
				  int sig, int code, const char *name)
{
	BUG_ON(nr < 0 || nr >= ARRAY_SIZE(debug_fault_info));

	debug_fault_info[nr].fn		= fn;
	debug_fault_info[nr].sig	= sig;
	debug_fault_info[nr].code	= code;
	debug_fault_info[nr].name	= name;
}

asmlinkage int __exception do_debug_exception(unsigned long addr,
					      unsigned int esr,
					      struct pt_regs *regs)
{
	const struct fault_info *inf = esr_to_debug_fault_info(esr);
	int rv;

	/*
	 * Tell lockdep we disabled irqs in entry.S. Do nothing if they were
	 * already disabled to preserve the last enabled/disabled addresses.
	 */
	if (interrupts_enabled(regs))
		trace_hardirqs_off();

	if (user_mode(regs) && instruction_pointer(regs) > TASK_SIZE)
		arm64_apply_bp_hardening();

	if (!inf->fn(addr, esr, regs)) {
		rv = 1;
	} else {
		arm64_notify_die(inf->name, regs,
				 inf->sig, inf->code, (void __user *)addr, esr);
		rv = 0;
	}

	if (interrupts_enabled(regs))
		trace_hardirqs_on();

	return rv;
}
NOKPROBE_SYMBOL(do_debug_exception);<|MERGE_RESOLUTION|>--- conflicted
+++ resolved
@@ -765,25 +765,6 @@
 	do_mem_abort(addr, esr, regs);
 }
 
-<<<<<<< HEAD
-asmlinkage void __exception do_el0_ia_bp_hardening(unsigned long addr,
-						   unsigned int esr,
-						   struct pt_regs *regs)
-{
-	/*
-	 * We've taken an instruction abort from userspace and not yet
-	 * re-enabled IRQs. If the address is a kernel address, apply
-	 * BP hardening prior to enabling IRQs and pre-emption.
-	 */
-	if (addr > TASK_SIZE)
-		arm64_apply_bp_hardening();
-
-	local_irq_enable();
-	do_mem_abort(addr, esr, regs);
-}
-
-=======
->>>>>>> 6b99cca9
 
 asmlinkage void __exception do_sp_pc_abort(unsigned long addr,
 					   unsigned int esr,
