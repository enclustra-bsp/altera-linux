--- conflicted
+++ resolved
@@ -540,134 +540,6 @@
 }
 
 #ifdef CONFIG_HARDEN_BRANCH_PREDICTOR
-<<<<<<< HEAD
-#include <asm/mmu_context.h>
-#include <asm/cacheflush.h>
-
-DEFINE_PER_CPU_READ_MOSTLY(struct bp_hardening_data, bp_hardening_data);
-
-#ifdef CONFIG_KVM
-extern char __psci_hyp_bp_inval_start[], __psci_hyp_bp_inval_end[];
-extern char __qcom_hyp_sanitize_link_stack_start[];
-extern char __qcom_hyp_sanitize_link_stack_end[];
-
-static void __copy_hyp_vect_bpi(int slot, const char *hyp_vecs_start,
-				const char *hyp_vecs_end)
-{
-	void *dst = lm_alias(__bp_harden_hyp_vecs_start + slot * SZ_2K);
-	int i;
-
-	for (i = 0; i < SZ_2K; i += 0x80)
-		memcpy(dst + i, hyp_vecs_start, hyp_vecs_end - hyp_vecs_start);
-
-	flush_icache_range((uintptr_t)dst, (uintptr_t)dst + SZ_2K);
-}
-
-static void __install_bp_hardening_cb(bp_hardening_cb_t fn,
-				      const char *hyp_vecs_start,
-				      const char *hyp_vecs_end)
-{
-	static int last_slot = -1;
-	static DEFINE_SPINLOCK(bp_lock);
-	int cpu, slot = -1;
-
-	spin_lock(&bp_lock);
-	for_each_possible_cpu(cpu) {
-		if (per_cpu(bp_hardening_data.fn, cpu) == fn) {
-			slot = per_cpu(bp_hardening_data.hyp_vectors_slot, cpu);
-			break;
-		}
-	}
-
-	if (slot == -1) {
-		last_slot++;
-		BUG_ON(((__bp_harden_hyp_vecs_end - __bp_harden_hyp_vecs_start)
-			/ SZ_2K) <= last_slot);
-		slot = last_slot;
-		__copy_hyp_vect_bpi(slot, hyp_vecs_start, hyp_vecs_end);
-	}
-
-	__this_cpu_write(bp_hardening_data.hyp_vectors_slot, slot);
-	__this_cpu_write(bp_hardening_data.fn, fn);
-	spin_unlock(&bp_lock);
-}
-#else
-#define __psci_hyp_bp_inval_start		NULL
-#define __psci_hyp_bp_inval_end			NULL
-#define __qcom_hyp_sanitize_link_stack_start	NULL
-#define __qcom_hyp_sanitize_link_stack_end	NULL
-
-static void __install_bp_hardening_cb(bp_hardening_cb_t fn,
-				      const char *hyp_vecs_start,
-				      const char *hyp_vecs_end)
-{
-	__this_cpu_write(bp_hardening_data.fn, fn);
-}
-#endif	/* CONFIG_KVM */
-
-static void  install_bp_hardening_cb(const struct arm64_cpu_capabilities *entry,
-				     bp_hardening_cb_t fn,
-				     const char *hyp_vecs_start,
-				     const char *hyp_vecs_end)
-{
-	u64 pfr0;
-
-	if (!entry->matches(entry, SCOPE_LOCAL_CPU))
-		return;
-
-	pfr0 = read_cpuid(ID_AA64PFR0_EL1);
-	if (cpuid_feature_extract_unsigned_field(pfr0, ID_AA64PFR0_CSV2_SHIFT))
-		return;
-
-	__install_bp_hardening_cb(fn, hyp_vecs_start, hyp_vecs_end);
-}
-
-#include <linux/psci.h>
-
-static int enable_psci_bp_hardening(void *data)
-{
-	const struct arm64_cpu_capabilities *entry = data;
-
-	if (psci_ops.get_version)
-		install_bp_hardening_cb(entry,
-				       (bp_hardening_cb_t)psci_ops.get_version,
-				       __psci_hyp_bp_inval_start,
-				       __psci_hyp_bp_inval_end);
-
-	return 0;
-}
-
-static void qcom_link_stack_sanitization(void)
-{
-	u64 tmp;
-
-	asm volatile("mov	%0, x30		\n"
-		     ".rept	16		\n"
-		     "bl	. + 4		\n"
-		     ".endr			\n"
-		     "mov	x30, %0		\n"
-		     : "=&r" (tmp));
-}
-
-static int qcom_enable_link_stack_sanitization(void *data)
-{
-	const struct arm64_cpu_capabilities *entry = data;
-
-	install_bp_hardening_cb(entry, qcom_link_stack_sanitization,
-				__qcom_hyp_sanitize_link_stack_start,
-				__qcom_hyp_sanitize_link_stack_end);
-
-	return 0;
-}
-#endif	/* CONFIG_HARDEN_BRANCH_PREDICTOR */
-
-#define MIDR_RANGE(model, min, max) \
-	.def_scope = SCOPE_LOCAL_CPU, \
-	.matches = is_affected_midr_range, \
-	.midr_model = model, \
-	.midr_range_min = min, \
-	.midr_range_max = max
-=======
 
 /*
  * List of CPUs where we need to issue a psci call to
@@ -697,7 +569,6 @@
 };
 
 #endif
->>>>>>> 6b99cca9
 
 #ifdef CONFIG_ARM64_WORKAROUND_REPEAT_TLBI
 
