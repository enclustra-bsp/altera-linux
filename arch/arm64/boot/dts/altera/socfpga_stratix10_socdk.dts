--- conflicted
+++ resolved
@@ -62,17 +62,9 @@
 	};
 
 	soc {
-<<<<<<< HEAD
-		clkmgr@ffd10000 {
-			clocks {
-				osc1 {
-					clock-frequency = <25000000>;
-				};
-=======
 		clocks {
 			osc1 {
 				clock-frequency = <25000000>;
->>>>>>> 6b99cca9
 			};
 		};
 	};
@@ -128,11 +120,6 @@
 	disable-over-current;
 };
 
-<<<<<<< HEAD
-&i2c1 {
-	status = "okay";
-	clock-frequency = <100000>;
-=======
 &watchdog0 {
 	status = "okay";
 };
@@ -142,7 +129,6 @@
 	clock-frequency = <100000>;
 	i2c-sda-falling-time-ns = <890>;  /* hcnt */
 	i2c-sdl-falling-time-ns = <890>;  /* lcnt */
->>>>>>> 6b99cca9
 
 	adc@14 {
 		compatible = "lltc,ltc2497";
@@ -168,51 +154,22 @@
 };
 
 &qspi {
-<<<<<<< HEAD
-	flash0: n25q00@0 {
-		#address-cells = <1>;
-		#size-cells = <1>;
-		compatible = "n25q00aa";
-=======
 	flash@0 {
 		#address-cells = <1>;
 		#size-cells = <1>;
 		compatible = "n25q00a";
->>>>>>> 6b99cca9
 		reg = <0>;
 		spi-max-frequency = <50000000>;
 
 		m25p,fast-read;
 		cdns,page-size = <256>;
 		cdns,block-size = <16>;
-<<<<<<< HEAD
-		cdns,read-delay = <3>;
-=======
 		cdns,read-delay = <1>;
->>>>>>> 6b99cca9
 		cdns,tshsl-ns = <50>;
 		cdns,tsd2d-ns = <50>;
 		cdns,tchsh-ns = <4>;
 		cdns,tslch-ns = <4>;
 
-<<<<<<< HEAD
-		partition@qspi-boot {
-			label = "Boot and fpga data";
-			/* 64MB for boot and FPGA data */
-			reg = <0x0 0x4000000>;
-		};
-
-		partition@qspi-rootfs {
-			label = "Root Filesystem - JFFS2";
-			/* 64MB for Linux jffs2 */
-			reg = <0x4000000 0x4000000>;
-		};
-	};
-};
-
-&watchdog0 {
-	status = "okay";
-=======
 		partitions {
 			compatible = "fixed-partitions";
 			#address-cells = <1>;
@@ -229,5 +186,4 @@
 			};
 		};
 	};
->>>>>>> 6b99cca9
 };