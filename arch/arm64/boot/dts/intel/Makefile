# SPDX-License-Identifier: GPL-2.0-only
dtb-$(CONFIG_ARCH_INTEL_SOCFPGA) += socfpga_agilex_n6000.dtb \
				socfpga_agilex_socdk.dtb \
				socfpga_agilex_socdk_nand.dtb \
<<<<<<< HEAD
				socfpga_agilex_n6010.dtb \
=======
				socfpga_agilex5_socdk.dtb \
				socfpga_agilex5_socdk_nand.dtb \
				socfpga_agilex5_socdk_swvp.dtb \
>>>>>>> 73f6dc69
				socfpga_n5x_socdk.dtb
dtb-$(CONFIG_ARCH_KEEMBAY) += keembay-evm.dtb
dtb-$(CONFIG_ARCH_DM) += socfpga_dm_simics.dtb<|MERGE_RESOLUTION|>--- conflicted
+++ resolved
@@ -2,13 +2,9 @@
 dtb-$(CONFIG_ARCH_INTEL_SOCFPGA) += socfpga_agilex_n6000.dtb \
 				socfpga_agilex_socdk.dtb \
 				socfpga_agilex_socdk_nand.dtb \
-<<<<<<< HEAD
-				socfpga_agilex_n6010.dtb \
-=======
 				socfpga_agilex5_socdk.dtb \
 				socfpga_agilex5_socdk_nand.dtb \
 				socfpga_agilex5_socdk_swvp.dtb \
->>>>>>> 73f6dc69
 				socfpga_n5x_socdk.dtb
 dtb-$(CONFIG_ARCH_KEEMBAY) += keembay-evm.dtb
 dtb-$(CONFIG_ARCH_DM) += socfpga_dm_simics.dtb