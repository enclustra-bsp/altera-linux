// SPDX-License-Identifier:     GPL-2.0
/*
 * Copyright (C) 2019, Intel Corporation
 */

/dts-v1/;
#include <dt-bindings/reset/altr,rst-mgr-s10.h>
#include <dt-bindings/gpio/gpio.h>
#include <dt-bindings/interrupt-controller/arm-gic.h>
#include <dt-bindings/clock/agilex-clock.h>

/ {
	compatible = "intel,socfpga-agilex";
	#address-cells = <2>;
	#size-cells = <2>;

	reserved-memory {
		#address-cells = <2>;
		#size-cells = <2>;
		ranges;

		service_reserved: svcbuffer@0 {
			compatible = "shared-dma-pool";
			reg = <0x0 0x0 0x0 0x2000000>;
			alignment = <0x1000>;
			no-map;
		};
	};

	cpus {
		#address-cells = <1>;
		#size-cells = <0>;

		cpu0: cpu@0 {
			compatible = "arm,cortex-a53";
			device_type = "cpu";
			enable-method = "psci";
			reg = <0x0>;
		};

		cpu1: cpu@1 {
			compatible = "arm,cortex-a53";
			device_type = "cpu";
			enable-method = "psci";
			reg = <0x1>;
		};

		cpu2: cpu@2 {
			compatible = "arm,cortex-a53";
			device_type = "cpu";
			enable-method = "psci";
			reg = <0x2>;
		};

		cpu3: cpu@3 {
			compatible = "arm,cortex-a53";
			device_type = "cpu";
			enable-method = "psci";
			reg = <0x3>;
		};
	};

	pmu {
		compatible = "arm,armv8-pmuv3";
		interrupts = <GIC_SPI 170 IRQ_TYPE_LEVEL_HIGH>,
			     <GIC_SPI 171 IRQ_TYPE_LEVEL_HIGH>,
			     <GIC_SPI 172 IRQ_TYPE_LEVEL_HIGH>,
			     <GIC_SPI 173 IRQ_TYPE_LEVEL_HIGH>;
		interrupt-affinity = <&cpu0>,
				     <&cpu1>,
				     <&cpu2>,
				     <&cpu3>;
		interrupt-parent = <&intc>;
	};

	psci {
		compatible = "arm,psci-0.2";
		method = "smc";
	};

	intc: interrupt-controller@fffc1000 {
		compatible = "arm,gic-400", "arm,cortex-a15-gic";
		#interrupt-cells = <3>;
		interrupt-controller;
		reg = <0x0 0xfffc1000 0x0 0x1000>,
		      <0x0 0xfffc2000 0x0 0x2000>,
		      <0x0 0xfffc4000 0x0 0x2000>,
		      <0x0 0xfffc6000 0x0 0x2000>;
	};

	clocks {
		cb_intosc_hs_div2_clk: cb-intosc-hs-div2-clk {
			#clock-cells = <0>;
			compatible = "fixed-clock";
		};

		cb_intosc_ls_clk: cb-intosc-ls-clk {
			#clock-cells = <0>;
			compatible = "fixed-clock";
		};

		f2s_free_clk: f2s-free-clk {
			#clock-cells = <0>;
			compatible = "fixed-clock";
		};

		osc1: osc1 {
			#clock-cells = <0>;
			compatible = "fixed-clock";
		};

		qspi_clk: qspi-clk {
			#clock-cells = <0>;
			compatible = "fixed-clock";
			clock-frequency = <200000000>;
		};
	};

	timer {
		compatible = "arm,armv8-timer";
		interrupt-parent = <&intc>;
		interrupts = <GIC_PPI 13 (GIC_CPU_MASK_SIMPLE(4) | IRQ_TYPE_LEVEL_LOW)>,
			     <GIC_PPI 14 (GIC_CPU_MASK_SIMPLE(4) | IRQ_TYPE_LEVEL_LOW)>,
			     <GIC_PPI 11 (GIC_CPU_MASK_SIMPLE(4) | IRQ_TYPE_LEVEL_LOW)>,
			     <GIC_PPI 10 (GIC_CPU_MASK_SIMPLE(4) | IRQ_TYPE_LEVEL_LOW)>;
	};

	usbphy0: usbphy {
		#phy-cells = <0>;
		compatible = "usb-nop-xceiv";
	};

	soc {
		#address-cells = <1>;
		#size-cells = <1>;
		compatible = "simple-bus";
		device_type = "soc";
		interrupt-parent = <&intc>;
		ranges = <0 0 0 0xffffffff>;

		base_fpga_region {
			#address-cells = <0x2>;
			#size-cells = <0x2>;
			compatible = "fpga-region";
			fpga-mgr = <&fpga_mgr>;
		};

		clkmgr: clock-controller@ffd10000 {
			compatible = "intel,agilex-clkmgr";
			reg = <0xffd10000 0x1000>;
			#clock-cells = <1>;
		};

		gmac0: ethernet@ff800000 {
			compatible = "altr,socfpga-stmmac-a10-s10", "snps,dwmac-3.74a", "snps,dwmac";
			reg = <0xff800000 0x2000>;
			interrupts = <GIC_SPI 90 IRQ_TYPE_LEVEL_HIGH>;
			interrupt-names = "macirq";
			mac-address = [00 00 00 00 00 00];
			resets = <&rst EMAC0_RESET>, <&rst EMAC0_OCP_RESET>;
			reset-names = "stmmaceth", "stmmaceth-ocp";
			tx-fifo-depth = <16384>;
			rx-fifo-depth = <16384>;
			snps,multicast-filter-bins = <256>;
			iommus = <&smmu 1>;
			altr,sysmgr-syscon = <&sysmgr 0x44 0>;
			clocks = <&clkmgr AGILEX_EMAC0_CLK>, <&clkmgr AGILEX_EMAC_PTP_CLK>;
			clock-names = "stmmaceth", "ptp_ref";
			status = "disabled";
		};

		gmac1: ethernet@ff802000 {
			compatible = "altr,socfpga-stmmac-a10-s10", "snps,dwmac-3.74a", "snps,dwmac";
			reg = <0xff802000 0x2000>;
			interrupts = <GIC_SPI 91 IRQ_TYPE_LEVEL_HIGH>;
			interrupt-names = "macirq";
			mac-address = [00 00 00 00 00 00];
			resets = <&rst EMAC1_RESET>, <&rst EMAC1_OCP_RESET>;
			reset-names = "stmmaceth", "stmmaceth-ocp";
			tx-fifo-depth = <16384>;
			rx-fifo-depth = <16384>;
			snps,multicast-filter-bins = <256>;
			iommus = <&smmu 2>;
			altr,sysmgr-syscon = <&sysmgr 0x48 0>;
			clocks = <&clkmgr AGILEX_EMAC1_CLK>, <&clkmgr AGILEX_EMAC_PTP_CLK>;
			clock-names = "stmmaceth", "ptp_ref";
			status = "disabled";
		};

		gmac2: ethernet@ff804000 {
			compatible = "altr,socfpga-stmmac-a10-s10", "snps,dwmac-3.74a", "snps,dwmac";
			reg = <0xff804000 0x2000>;
			interrupts = <GIC_SPI 92 IRQ_TYPE_LEVEL_HIGH>;
			interrupt-names = "macirq";
			mac-address = [00 00 00 00 00 00];
			resets = <&rst EMAC2_RESET>, <&rst EMAC2_OCP_RESET>;
			reset-names = "stmmaceth", "stmmaceth-ocp";
			tx-fifo-depth = <16384>;
			rx-fifo-depth = <16384>;
			snps,multicast-filter-bins = <256>;
			iommus = <&smmu 3>;
			altr,sysmgr-syscon = <&sysmgr 0x4c 0>;
			clocks = <&clkmgr AGILEX_EMAC2_CLK>, <&clkmgr AGILEX_EMAC_PTP_CLK>;
			clock-names = "stmmaceth", "ptp_ref";
			status = "disabled";
		};

		gpio0: gpio@ffc03200 {
			#address-cells = <1>;
			#size-cells = <0>;
			compatible = "snps,dw-apb-gpio";
			reg = <0xffc03200 0x100>;
			resets = <&rst GPIO0_RESET>;
			status = "disabled";

			porta: gpio-controller@0 {
				compatible = "snps,dw-apb-gpio-port";
				gpio-controller;
				#gpio-cells = <2>;
				snps,nr-gpios = <24>;
				reg = <0>;
				interrupt-controller;
				#interrupt-cells = <2>;
				interrupts = <GIC_SPI 110 IRQ_TYPE_LEVEL_HIGH>;
			};
		};

		gpio1: gpio@ffc03300 {
			#address-cells = <1>;
			#size-cells = <0>;
			compatible = "snps,dw-apb-gpio";
			reg = <0xffc03300 0x100>;
			resets = <&rst GPIO1_RESET>;
			status = "disabled";

			portb: gpio-controller@0 {
				compatible = "snps,dw-apb-gpio-port";
				gpio-controller;
				#gpio-cells = <2>;
				snps,nr-gpios = <24>;
				reg = <0>;
				interrupt-controller;
				#interrupt-cells = <2>;
				interrupts = <GIC_SPI 111 IRQ_TYPE_LEVEL_HIGH>;
			};
		};

		i2c0: i2c@ffc02800 {
			#address-cells = <1>;
			#size-cells = <0>;
			compatible = "intel,socfpga-i2c", "snps,designware-i2c";
			reg = <0xffc02800 0x100>;
			interrupts = <GIC_SPI 103 IRQ_TYPE_LEVEL_HIGH>;
			resets = <&rst I2C0_RESET>;
			clocks = <&clkmgr AGILEX_L4_SP_CLK>;
			status = "disabled";
		};

		i2c1: i2c@ffc02900 {
			#address-cells = <1>;
			#size-cells = <0>;
			compatible = "intel,socfpga-i2c", "snps,designware-i2c";
			reg = <0xffc02900 0x100>;
			interrupts = <GIC_SPI 104 IRQ_TYPE_LEVEL_HIGH>;
			resets = <&rst I2C1_RESET>;
			clocks = <&clkmgr AGILEX_L4_SP_CLK>;
			status = "disabled";
		};

		i2c2: i2c@ffc02a00 {
			#address-cells = <1>;
			#size-cells = <0>;
			compatible = "intel,socfpga-i2c", "snps,designware-i2c";
			reg = <0xffc02a00 0x100>;
			interrupts = <GIC_SPI 105 IRQ_TYPE_LEVEL_HIGH>;
			resets = <&rst I2C2_RESET>;
			clocks = <&clkmgr AGILEX_L4_SP_CLK>;
			status = "disabled";
		};

		i2c3: i2c@ffc02b00 {
			#address-cells = <1>;
			#size-cells = <0>;
			compatible = "intel,socfpga-i2c", "snps,designware-i2c";
			reg = <0xffc02b00 0x100>;
			interrupts = <GIC_SPI 106 IRQ_TYPE_LEVEL_HIGH>;
			resets = <&rst I2C3_RESET>;
			clocks = <&clkmgr AGILEX_L4_SP_CLK>;
			status = "disabled";
		};

		i2c4: i2c@ffc02c00 {
			#address-cells = <1>;
			#size-cells = <0>;
			compatible = "intel,socfpga-i2c", "snps,designware-i2c";
			reg = <0xffc02c00 0x100>;
			interrupts = <GIC_SPI 107 IRQ_TYPE_LEVEL_HIGH>;
			resets = <&rst I2C4_RESET>;
			clocks = <&clkmgr AGILEX_L4_SP_CLK>;
			status = "disabled";
		};

		mmc: mmc@ff808000 {
			#address-cells = <1>;
			#size-cells = <0>;
			compatible = "altr,socfpga-dw-mshc";
			reg = <0xff808000 0x1000>;
			interrupts = <GIC_SPI 96 IRQ_TYPE_LEVEL_HIGH>;
			fifo-depth = <0x400>;
			resets = <&rst SDMMC_RESET>;
			reset-names = "reset";
			clocks = <&clkmgr AGILEX_L4_MP_CLK>,
				 <&clkmgr AGILEX_SDMMC_CLK>;
			clock-names = "biu", "ciu";
			iommus = <&smmu 5>;
			status = "disabled";
		};

		nand: nand-controller@ffb90000 {
			#address-cells = <1>;
			#size-cells = <0>;
			compatible = "altr,socfpga-denali-nand";
			reg = <0xffb90000 0x10000>,
			      <0xffb80000 0x1000>;
			reg-names = "nand_data", "denali_reg";
			interrupts = <GIC_SPI 97 IRQ_TYPE_LEVEL_HIGH>;
			clocks = <&clkmgr AGILEX_NAND_CLK>,
				 <&clkmgr AGILEX_NAND_X_CLK>,
				 <&clkmgr AGILEX_NAND_ECC_CLK>;
			clock-names = "nand", "nand_x", "ecc";
			resets = <&rst NAND_RESET>, <&rst NAND_OCP_RESET>;
			status = "disabled";
		};

		ocram: sram@ffe00000 {
			compatible = "mmio-sram";
			reg = <0xffe00000 0x40000>;
		};

		pdma: dma-controller@ffda0000 {
			compatible = "arm,pl330", "arm,primecell";
			reg = <0xffda0000 0x1000>;
			interrupts = <GIC_SPI 81 IRQ_TYPE_LEVEL_HIGH>,
				     <GIC_SPI 82 IRQ_TYPE_LEVEL_HIGH>,
				     <GIC_SPI 83 IRQ_TYPE_LEVEL_HIGH>,
				     <GIC_SPI 84 IRQ_TYPE_LEVEL_HIGH>,
				     <GIC_SPI 85 IRQ_TYPE_LEVEL_HIGH>,
				     <GIC_SPI 86 IRQ_TYPE_LEVEL_HIGH>,
				     <GIC_SPI 87 IRQ_TYPE_LEVEL_HIGH>,
				     <GIC_SPI 88 IRQ_TYPE_LEVEL_HIGH>,
				     <GIC_SPI 89 IRQ_TYPE_LEVEL_HIGH>;
			#dma-cells = <1>;
			resets = <&rst DMA_RESET>, <&rst DMA_OCP_RESET>;
			reset-names = "dma", "dma-ocp";
			clocks = <&clkmgr AGILEX_L4_MAIN_CLK>;
			clock-names = "apb_pclk";
		};

		pinctrl0: pinctrl@ffd13000 {
			compatible = "pinctrl-single";
			#pinctrl-cells = <1>;
			reg = <0xffd13000 0xa0>;
			pinctrl-single,register-width = <32>;
			pinctrl-single,function-mask = <0x0000000f>;
		};

		pinctrl1: pinconf@ffd13100 {
			compatible = "pinctrl-single";
			#pinctrl-cells = <1>;
			reg = <0xffd13100 0x20>;
			pinctrl-single,register-width = <32>;
		};

		rst: rstmgr@ffd11000 {
			#reset-cells = <1>;
			compatible = "altr,stratix10-rst-mgr";
			reg = <0xffd11000 0x100>;
		};

		smmu: iommu@fa000000 {
			compatible = "arm,mmu-500", "arm,smmu-v2";
			reg = <0xfa000000 0x40000>;
			#global-interrupts = <2>;
			#iommu-cells = <1>;
			interrupt-parent = <&intc>;
			/* Global Secure Fault */
			interrupts = <GIC_SPI 128 IRQ_TYPE_LEVEL_HIGH>,
				/* Global Non-secure Fault */
				<GIC_SPI 129 IRQ_TYPE_LEVEL_HIGH>,
				/* Non-secure Context Interrupts (32) */
				<GIC_SPI 138 IRQ_TYPE_LEVEL_HIGH>,
				<GIC_SPI 139 IRQ_TYPE_LEVEL_HIGH>,
				<GIC_SPI 140 IRQ_TYPE_LEVEL_HIGH>,
				<GIC_SPI 141 IRQ_TYPE_LEVEL_HIGH>,
				<GIC_SPI 142 IRQ_TYPE_LEVEL_HIGH>,
				<GIC_SPI 143 IRQ_TYPE_LEVEL_HIGH>,
				<GIC_SPI 144 IRQ_TYPE_LEVEL_HIGH>,
				<GIC_SPI 145 IRQ_TYPE_LEVEL_HIGH>,
				<GIC_SPI 146 IRQ_TYPE_LEVEL_HIGH>,
				<GIC_SPI 147 IRQ_TYPE_LEVEL_HIGH>,
				<GIC_SPI 148 IRQ_TYPE_LEVEL_HIGH>,
				<GIC_SPI 149 IRQ_TYPE_LEVEL_HIGH>,
				<GIC_SPI 150 IRQ_TYPE_LEVEL_HIGH>,
				<GIC_SPI 151 IRQ_TYPE_LEVEL_HIGH>,
				<GIC_SPI 152 IRQ_TYPE_LEVEL_HIGH>,
				<GIC_SPI 153 IRQ_TYPE_LEVEL_HIGH>,
				<GIC_SPI 154 IRQ_TYPE_LEVEL_HIGH>,
				<GIC_SPI 155 IRQ_TYPE_LEVEL_HIGH>,
				<GIC_SPI 156 IRQ_TYPE_LEVEL_HIGH>,
				<GIC_SPI 157 IRQ_TYPE_LEVEL_HIGH>,
				<GIC_SPI 158 IRQ_TYPE_LEVEL_HIGH>,
				<GIC_SPI 159 IRQ_TYPE_LEVEL_HIGH>,
				<GIC_SPI 160 IRQ_TYPE_LEVEL_HIGH>,
				<GIC_SPI 161 IRQ_TYPE_LEVEL_HIGH>,
				<GIC_SPI 162 IRQ_TYPE_LEVEL_HIGH>,
				<GIC_SPI 163 IRQ_TYPE_LEVEL_HIGH>,
				<GIC_SPI 164 IRQ_TYPE_LEVEL_HIGH>,
				<GIC_SPI 165 IRQ_TYPE_LEVEL_HIGH>,
				<GIC_SPI 166 IRQ_TYPE_LEVEL_HIGH>,
				<GIC_SPI 167 IRQ_TYPE_LEVEL_HIGH>,
				<GIC_SPI 168 IRQ_TYPE_LEVEL_HIGH>,
				<GIC_SPI 169 IRQ_TYPE_LEVEL_HIGH>;
			stream-match-mask = <0x7ff0>;
			clocks = <&clkmgr AGILEX_MPU_CCU_CLK>,
				 <&clkmgr AGILEX_L3_MAIN_FREE_CLK>,
				 <&clkmgr AGILEX_L4_MAIN_CLK>;
			status = "disabled";
		};

		spi0: spi@ffda4000 {
			compatible = "snps,dw-apb-ssi";
			#address-cells = <1>;
			#size-cells = <0>;
			reg = <0xffda4000 0x1000>;
			interrupts = <GIC_SPI 99 IRQ_TYPE_LEVEL_HIGH>;
			resets = <&rst SPIM0_RESET>;
			reset-names = "spi";
			reg-io-width = <4>;
			num-cs = <4>;
			clocks = <&clkmgr AGILEX_L4_MAIN_CLK>;
			status = "disabled";
		};

		spi1: spi@ffda5000 {
			compatible = "snps,dw-apb-ssi";
			#address-cells = <1>;
			#size-cells = <0>;
			reg = <0xffda5000 0x1000>;
			interrupts = <GIC_SPI 100 IRQ_TYPE_LEVEL_HIGH>;
			resets = <&rst SPIM1_RESET>;
			reset-names = "spi";
			reg-io-width = <4>;
			num-cs = <4>;
			clocks = <&clkmgr AGILEX_L4_MAIN_CLK>;
			status = "disabled";
		};

		sysmgr: sysmgr@ffd12000 {
			compatible = "altr,sys-mgr-s10","altr,sys-mgr";
			reg = <0xffd12000 0x500>;
		};

		timer0: timer0@ffc03000 {
			compatible = "snps,dw-apb-timer";
			interrupts = <GIC_SPI 113 IRQ_TYPE_LEVEL_HIGH>;
			reg = <0xffc03000 0x100>;
			clocks = <&clkmgr AGILEX_L4_SP_CLK>;
			clock-names = "timer";
		};

		timer1: timer1@ffc03100 {
			compatible = "snps,dw-apb-timer";
			interrupts = <GIC_SPI 114 IRQ_TYPE_LEVEL_HIGH>;
			reg = <0xffc03100 0x100>;
			clocks = <&clkmgr AGILEX_L4_SP_CLK>;
			clock-names = "timer";
		};

		timer2: timer2@ffd00000 {
			compatible = "snps,dw-apb-timer";
			interrupts = <GIC_SPI 115 IRQ_TYPE_LEVEL_HIGH>;
			reg = <0xffd00000 0x100>;
			clocks = <&clkmgr AGILEX_L4_SP_CLK>;
			clock-names = "timer";
		};

		timer3: timer3@ffd00100 {
			compatible = "snps,dw-apb-timer";
			interrupts = <GIC_SPI 116 IRQ_TYPE_LEVEL_HIGH>;
			reg = <0xffd00100 0x100>;
			clocks = <&clkmgr AGILEX_L4_SP_CLK>;
			clock-names = "timer";
		};

		uart0: serial@ffc02000 {
			compatible = "snps,dw-apb-uart";
			reg = <0xffc02000 0x100>;
			interrupts = <GIC_SPI 108 IRQ_TYPE_LEVEL_HIGH>;
			reg-shift = <2>;
			reg-io-width = <4>;
			resets = <&rst UART0_RESET>;
			status = "disabled";
			clocks = <&clkmgr AGILEX_L4_SP_CLK>;
		};

		uart1: serial@ffc02100 {
			compatible = "snps,dw-apb-uart";
			reg = <0xffc02100 0x100>;
			interrupts = <GIC_SPI 109 IRQ_TYPE_LEVEL_HIGH>;
			reg-shift = <2>;
			reg-io-width = <4>;
			resets = <&rst UART1_RESET>;
			clocks = <&clkmgr AGILEX_L4_SP_CLK>;
			status = "disabled";
		};

		usb0: usb@ffb00000 {
			compatible = "intel,socfpga-agilex-hsotg", "snps,dwc2";
			reg = <0xffb00000 0x40000>;
			interrupts = <GIC_SPI 93 IRQ_TYPE_LEVEL_HIGH>;
			phys = <&usbphy0>;
			phy-names = "usb2-phy";
			resets = <&rst USB0_RESET>, <&rst USB0_OCP_RESET>;
			reset-names = "dwc2", "dwc2-ecc";
			clocks = <&clkmgr AGILEX_USB_CLK>;
			clock-names = "otg";
			iommus = <&smmu 6>;
			status = "disabled";
		};

		usb1: usb@ffb40000 {
			compatible = "intel,socfpga-agilex-hsotg", "snps,dwc2";
			reg = <0xffb40000 0x40000>;
			interrupts = <GIC_SPI 94 IRQ_TYPE_LEVEL_HIGH>;
			phys = <&usbphy0>;
			phy-names = "usb2-phy";
			resets = <&rst USB1_RESET>, <&rst USB1_OCP_RESET>;
			reset-names = "dwc2", "dwc2-ecc";
			iommus = <&smmu 7>;
			clocks = <&clkmgr AGILEX_USB_CLK>;
			status = "disabled";
		};

		watchdog0: watchdog@ffd00200 {
			compatible = "snps,dw-wdt";
			reg = <0xffd00200 0x100>;
			interrupts = <GIC_SPI 117 IRQ_TYPE_LEVEL_HIGH>;
			resets = <&rst WATCHDOG0_RESET>;
			clocks = <&clkmgr AGILEX_L4_SYS_FREE_CLK>;
			status = "disabled";
		};

		watchdog1: watchdog@ffd00300 {
			compatible = "snps,dw-wdt";
			reg = <0xffd00300 0x100>;
			interrupts = <GIC_SPI 118 IRQ_TYPE_LEVEL_HIGH>;
			resets = <&rst WATCHDOG1_RESET>;
			clocks = <&clkmgr AGILEX_L4_SYS_FREE_CLK>;
			status = "disabled";
		};

		watchdog2: watchdog@ffd00400 {
			compatible = "snps,dw-wdt";
			reg = <0xffd00400 0x100>;
			interrupts = <GIC_SPI 125 IRQ_TYPE_LEVEL_HIGH>;
			resets = <&rst WATCHDOG2_RESET>;
			clocks = <&clkmgr AGILEX_L4_SYS_FREE_CLK>;
			status = "disabled";
		};

		watchdog3: watchdog@ffd00500 {
			compatible = "snps,dw-wdt";
			reg = <0xffd00500 0x100>;
			interrupts = <GIC_SPI 126 IRQ_TYPE_LEVEL_HIGH>;
			resets = <&rst WATCHDOG3_RESET>;
			clocks = <&clkmgr AGILEX_L4_SYS_FREE_CLK>;
			status = "disabled";
		};

		sdr: sdr@f8011100 {
			compatible = "altr,sdr-ctl", "syscon";
			reg = <0xf8011100 0xc0>;
		};

		eccmgr {
			compatible = "altr,socfpga-s10-ecc-manager",
				     "altr,socfpga-a10-ecc-manager";
			altr,sysmgr-syscon = <&sysmgr>;
			#address-cells = <1>;
			#size-cells = <1>;
			interrupts = <GIC_SPI 15 IRQ_TYPE_LEVEL_HIGH>;
			interrupt-controller;
			#interrupt-cells = <2>;
			ranges;

			sdramedac {
				compatible = "altr,sdram-edac-s10";
				altr,sdr-syscon = <&sdr>;
				interrupts = <16 IRQ_TYPE_LEVEL_HIGH>;
			};

			ocram-ecc@ff8cc000 {
				compatible = "altr,socfpga-s10-ocram-ecc",
					     "altr,socfpga-a10-ocram-ecc";
				reg = <0xff8cc000 0x100>;
				altr,ecc-parent = <&ocram>;
				interrupts = <1 IRQ_TYPE_LEVEL_HIGH>;
			};

			usb0-ecc@ff8c4000 {
				compatible = "altr,socfpga-s10-usb-ecc",
					     "altr,socfpga-usb-ecc";
				reg = <0xff8c4000 0x100>;
				altr,ecc-parent = <&usb0>;
				interrupts = <2 IRQ_TYPE_LEVEL_HIGH>;
			};

			emac0-rx-ecc@ff8c0000 {
				compatible = "altr,socfpga-s10-eth-mac-ecc",
					     "altr,socfpga-eth-mac-ecc";
				reg = <0xff8c0000 0x100>;
				altr,ecc-parent = <&gmac0>;
				interrupts = <4 IRQ_TYPE_LEVEL_HIGH>;
			};

			emac0-tx-ecc@ff8c0400 {
				compatible = "altr,socfpga-s10-eth-mac-ecc",
					     "altr,socfpga-eth-mac-ecc";
				reg = <0xff8c0400 0x100>;
				altr,ecc-parent = <&gmac0>;
				interrupts = <5 IRQ_TYPE_LEVEL_HIGH>;
			};

			sdmmca-ecc@ff8c8c00 {
				compatible = "altr,socfpga-s10-sdmmc-ecc",
					     "altr,socfpga-sdmmc-ecc";
				reg = <0xff8c8c00 0x100>;
				altr,ecc-parent = <&mmc>;
				interrupts = <14 IRQ_TYPE_LEVEL_HIGH>,
					     <15 IRQ_TYPE_LEVEL_HIGH>;
			};
		};

		qspi: spi@ff8d2000 {
			compatible = "intel,socfpga-qspi", "cdns,qspi-nor";
			#address-cells = <1>;
			#size-cells = <0>;
			reg = <0xff8d2000 0x100>,
			      <0xff900000 0x100000>;
			interrupts = <GIC_SPI 3 IRQ_TYPE_LEVEL_HIGH>;
			cdns,fifo-depth = <128>;
			cdns,fifo-width = <4>;
			cdns,trigger-address = <0x00000000>;
			clocks = <&qspi_clk>;

			status = "disabled";
		};

		firmware {
			svc {
				compatible = "intel,agilex-svc";
				method = "smc";
				memory-region = <&service_reserved>;

				fpga_mgr: fpga-mgr {
					compatible = "intel,agilex-soc-fpga-mgr";
				};

				fcs: fcs {
					compatible = "intel,agilex-soc-fcs";
<<<<<<< HEAD
=======
					platform = "agilex";
				};

				temp_volt: hwmon {
					compatible = "intel,soc64-hwmon";
>>>>>>> 73f6dc69
				};
			};
		};
	};
};<|MERGE_RESOLUTION|>--- conflicted
+++ resolved
@@ -668,14 +668,11 @@
 
 				fcs: fcs {
 					compatible = "intel,agilex-soc-fcs";
-<<<<<<< HEAD
-=======
 					platform = "agilex";
 				};
 
 				temp_volt: hwmon {
 					compatible = "intel,soc64-hwmon";
->>>>>>> 73f6dc69
 				};
 			};
 		};
