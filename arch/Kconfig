#
# General architecture dependent options
#

config OPROFILE
	tristate "OProfile system profiling"
	depends on PROFILING
	depends on HAVE_OPROFILE
	select RING_BUFFER
	select RING_BUFFER_ALLOW_SWAP
	help
	  OProfile is a profiling system capable of profiling the
	  whole system, include the kernel, kernel modules, libraries,
	  and applications.

	  If unsure, say N.

config OPROFILE_EVENT_MULTIPLEX
	bool "OProfile multiplexing support (EXPERIMENTAL)"
	default n
	depends on OPROFILE && X86
	help
	  The number of hardware counters is limited. The multiplexing
	  feature enables OProfile to gather more events than counters
	  are provided by the hardware. This is realized by switching
	  between events at an user specified time interval.

	  If unsure, say N.

config HAVE_OPROFILE
	bool

config OPROFILE_NMI_TIMER
	def_bool y
	depends on PERF_EVENTS && HAVE_PERF_EVENTS_NMI

config KPROBES
	bool "Kprobes"
	depends on MODULES
	depends on HAVE_KPROBES
	select KALLSYMS
	help
	  Kprobes allows you to trap at almost any kernel address and
	  execute a callback function.  register_kprobe() establishes
	  a probepoint and specifies the callback.  Kprobes is useful
	  for kernel debugging, non-intrusive instrumentation and testing.
	  If in doubt, say "N".

config JUMP_LABEL
       bool "Optimize very unlikely/likely branches"
       depends on HAVE_ARCH_JUMP_LABEL
       help
         This option enables a transparent branch optimization that
	 makes certain almost-always-true or almost-always-false branch
	 conditions even cheaper to execute within the kernel.

	 Certain performance-sensitive kernel code, such as trace points,
	 scheduler functionality, networking code and KVM have such
	 branches and include support for this optimization technique.

         If it is detected that the compiler has support for "asm goto",
	 the kernel will compile such branches with just a nop
	 instruction. When the condition flag is toggled to true, the
	 nop will be converted to a jump instruction to execute the
	 conditional block of instructions.

	 This technique lowers overhead and stress on the branch prediction
	 of the processor and generally makes the kernel faster. The update
	 of the condition is slower, but those are always very rare.

	 ( On 32-bit x86, the necessary options added to the compiler
	   flags may increase the size of the kernel slightly. )

config OPTPROBES
	def_bool y
	depends on KPROBES && HAVE_OPTPROBES
	depends on !PREEMPT

config UPROBES
	bool "Transparent user-space probes (EXPERIMENTAL)"
	depends on UPROBE_EVENT && PERF_EVENTS
	default n
	help
	  Uprobes is the user-space counterpart to kprobes: they
	  enable instrumentation applications (such as 'perf probe')
	  to establish unintrusive probes in user-space binaries and
	  libraries, by executing handler functions when the probes
	  are hit by user-space applications.

	  ( These probes come in the form of single-byte breakpoints,
	    managed by the kernel and kept transparent to the probed
	    application. )

	  If in doubt, say "N".

config HAVE_EFFICIENT_UNALIGNED_ACCESS
	bool
	help
	  Some architectures are unable to perform unaligned accesses
	  without the use of get_unaligned/put_unaligned. Others are
	  unable to perform such accesses efficiently (e.g. trap on
	  unaligned access and require fixing it up in the exception
	  handler.)

	  This symbol should be selected by an architecture if it can
	  perform unaligned accesses efficiently to allow different
	  code paths to be selected for these cases. Some network
	  drivers, for example, could opt to not fix up alignment
	  problems with received packets if doing so would not help
	  much.

	  See Documentation/unaligned-memory-access.txt for more
	  information on the topic of unaligned memory accesses.

config HAVE_SYSCALL_WRAPPERS
	bool

config KRETPROBES
	def_bool y
	depends on KPROBES && HAVE_KRETPROBES

config USER_RETURN_NOTIFIER
	bool
	depends on HAVE_USER_RETURN_NOTIFIER
	help
	  Provide a kernel-internal notification when a cpu is about to
	  switch to user mode.

config HAVE_IOREMAP_PROT
	bool

config HAVE_KPROBES
	bool

config HAVE_KRETPROBES
	bool

config HAVE_OPTPROBES
	bool

config HAVE_NMI_WATCHDOG
	bool
#
# An arch should select this if it provides all these things:
#
#	task_pt_regs()		in asm/processor.h or asm/ptrace.h
#	arch_has_single_step()	if there is hardware single-step support
#	arch_has_block_step()	if there is hardware block-step support
#	asm/syscall.h		supplying asm-generic/syscall.h interface
#	linux/regset.h		user_regset interfaces
#	CORE_DUMP_USE_REGSET	#define'd in linux/elf.h
#	TIF_SYSCALL_TRACE	calls tracehook_report_syscall_{entry,exit}
#	TIF_NOTIFY_RESUME	calls tracehook_notify_resume()
#	signal delivery		calls tracehook_signal_handler()
#
config HAVE_ARCH_TRACEHOOK
	bool

config HAVE_DMA_ATTRS
	bool

config HAVE_DMA_CONTIGUOUS
	bool

config USE_GENERIC_SMP_HELPERS
	bool

config GENERIC_SMP_IDLE_THREAD
       bool

# Select if arch init_task initializer is different to init/init_task.c
config ARCH_INIT_TASK
       bool

# Select if arch has its private alloc_task_struct() function
config ARCH_TASK_STRUCT_ALLOCATOR
	bool

# Select if arch has its private alloc_thread_info() function
config ARCH_THREAD_INFO_ALLOCATOR
	bool

config HAVE_REGS_AND_STACK_ACCESS_API
	bool
	help
	  This symbol should be selected by an architecure if it supports
	  the API needed to access registers and stack entries from pt_regs,
	  declared in asm/ptrace.h
	  For example the kprobes-based event tracer needs this API.

config HAVE_CLK
	bool
	help
	  The <linux/clk.h> calls support software clock gating and
	  thus are a key power management tool on many systems.

config HAVE_DMA_API_DEBUG
	bool

config HAVE_HW_BREAKPOINT
	bool
	depends on PERF_EVENTS

config HAVE_MIXED_BREAKPOINTS_REGS
	bool
	depends on HAVE_HW_BREAKPOINT
	help
	  Depending on the arch implementation of hardware breakpoints,
	  some of them have separate registers for data and instruction
	  breakpoints addresses, others have mixed registers to store
	  them but define the access type in a control register.
	  Select this option if your arch implements breakpoints under the
	  latter fashion.

config HAVE_USER_RETURN_NOTIFIER
	bool

config HAVE_PERF_EVENTS_NMI
	bool
	help
	  System hardware can generate an NMI using the perf event
	  subsystem.  Also has support for calculating CPU cycle events
	  to determine how many clock cycles in a given period.

config HAVE_PERF_REGS
	bool
	help
	  Support selective register dumps for perf events. This includes
	  bit-mapping of each registers and a unique architecture id.

config HAVE_PERF_USER_STACK_DUMP
	bool
	help
	  Support user stack dumps for perf event samples. This needs
	  access to the user stack pointer which is not unified across
	  architectures.

config HAVE_ARCH_JUMP_LABEL
	bool

config HAVE_ARCH_MUTEX_CPU_RELAX
	bool

config HAVE_RCU_TABLE_FREE
	bool

config ARCH_HAVE_NMI_SAFE_CMPXCHG
	bool

config HAVE_ALIGNED_STRUCT_PAGE
	bool
	help
	  This makes sure that struct pages are double word aligned and that
	  e.g. the SLUB allocator can perform double word atomic operations
	  on a struct page for better performance. However selecting this
	  might increase the size of a struct page by a word.

config HAVE_CMPXCHG_LOCAL
	bool

config HAVE_CMPXCHG_DOUBLE
	bool

config ARCH_WANT_IPC_PARSE_VERSION
	bool

config ARCH_WANT_COMPAT_IPC_PARSE_VERSION
	bool

config ARCH_WANT_OLD_COMPAT_IPC
	select ARCH_WANT_COMPAT_IPC_PARSE_VERSION
	bool

config HAVE_ARCH_SECCOMP_FILTER
	bool
	help
	  An arch should select this symbol if it provides all of these things:
	  - syscall_get_arch()
	  - syscall_get_arguments()
	  - syscall_rollback()
	  - syscall_set_return_value()
	  - SIGSYS siginfo_t support
	  - secure_computing is called from a ptrace_event()-safe context
	  - secure_computing return value is checked and a return value of -1
	    results in the system call being skipped immediately.

config SECCOMP_FILTER
	def_bool y
	depends on HAVE_ARCH_SECCOMP_FILTER && SECCOMP && NET
	help
	  Enable tasks to build secure computing environments defined
	  in terms of Berkeley Packet Filter programs which implement
	  task-defined system call filtering polices.

	  See Documentation/prctl/seccomp_filter.txt for details.

<<<<<<< HEAD
config HAVE_RCU_USER_QS
	bool
	help
	  Provide kernel entry/exit hooks necessary for userspace
	  RCU extended quiescent state. Syscalls need to be wrapped inside
	  rcu_user_exit()-rcu_user_enter() through the slow path using
	  TIF_NOHZ flag. Exceptions handlers must be wrapped as well. Irqs
	  are already protected inside rcu_irq_enter/rcu_irq_exit() but
	  preemption or signal handling on irq exit still need to be protected.
=======
config HAVE_VIRT_CPU_ACCOUNTING
	bool

config HAVE_IRQ_TIME_ACCOUNTING
	bool
	help
	  Archs need to ensure they use a high enough resolution clock to
	  support irq time accounting and then call enable_sched_clock_irqtime().
>>>>>>> fdf9c356

source "kernel/gcov/Kconfig"<|MERGE_RESOLUTION|>--- conflicted
+++ resolved
@@ -294,7 +294,6 @@
 
 	  See Documentation/prctl/seccomp_filter.txt for details.
 
-<<<<<<< HEAD
 config HAVE_RCU_USER_QS
 	bool
 	help
@@ -304,7 +303,7 @@
 	  TIF_NOHZ flag. Exceptions handlers must be wrapped as well. Irqs
 	  are already protected inside rcu_irq_enter/rcu_irq_exit() but
 	  preemption or signal handling on irq exit still need to be protected.
-=======
+
 config HAVE_VIRT_CPU_ACCOUNTING
 	bool
 
@@ -313,6 +312,5 @@
 	help
 	  Archs need to ensure they use a high enough resolution clock to
 	  support irq time accounting and then call enable_sched_clock_irqtime().
->>>>>>> fdf9c356
 
 source "kernel/gcov/Kconfig"