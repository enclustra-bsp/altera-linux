// SPDX-License-Identifier: GPL-2.0-only
/*
 * Kernel-based Virtual Machine driver for Linux
 *
 * AMD SVM support
 *
 * Copyright (C) 2006 Qumranet, Inc.
 * Copyright 2010 Red Hat, Inc. and/or its affiliates.
 *
 * Authors:
 *   Yaniv Kamay  <yaniv@qumranet.com>
 *   Avi Kivity   <avi@qumranet.com>
 */

#define pr_fmt(fmt) "SVM: " fmt

#include <linux/kvm_types.h>
#include <linux/kvm_host.h>
#include <linux/kernel.h>

#include <asm/msr-index.h>
#include <asm/debugreg.h>

#include "kvm_emulate.h"
#include "trace.h"
#include "mmu.h"
#include "x86.h"
#include "cpuid.h"
#include "lapic.h"
#include "svm.h"

#define CC KVM_NESTED_VMENTER_CONSISTENCY_CHECK

static void nested_svm_inject_npf_exit(struct kvm_vcpu *vcpu,
				       struct x86_exception *fault)
{
	struct vcpu_svm *svm = to_svm(vcpu);

	if (svm->vmcb->control.exit_code != SVM_EXIT_NPF) {
		/*
		 * TODO: track the cause of the nested page fault, and
		 * correctly fill in the high bits of exit_info_1.
		 */
		svm->vmcb->control.exit_code = SVM_EXIT_NPF;
		svm->vmcb->control.exit_code_hi = 0;
		svm->vmcb->control.exit_info_1 = (1ULL << 32);
		svm->vmcb->control.exit_info_2 = fault->address;
	}

	svm->vmcb->control.exit_info_1 &= ~0xffffffffULL;
	svm->vmcb->control.exit_info_1 |= fault->error_code;

	nested_svm_vmexit(svm);
}

static void svm_inject_page_fault_nested(struct kvm_vcpu *vcpu, struct x86_exception *fault)
{
       struct vcpu_svm *svm = to_svm(vcpu);
       WARN_ON(!is_guest_mode(vcpu));

       if (vmcb_is_intercept(&svm->nested.ctl, INTERCEPT_EXCEPTION_OFFSET + PF_VECTOR) &&
	   !svm->nested.nested_run_pending) {
               svm->vmcb->control.exit_code = SVM_EXIT_EXCP_BASE + PF_VECTOR;
               svm->vmcb->control.exit_code_hi = 0;
               svm->vmcb->control.exit_info_1 = fault->error_code;
               svm->vmcb->control.exit_info_2 = fault->address;
               nested_svm_vmexit(svm);
       } else {
               kvm_inject_page_fault(vcpu, fault);
       }
}

static u64 nested_svm_get_tdp_pdptr(struct kvm_vcpu *vcpu, int index)
{
	struct vcpu_svm *svm = to_svm(vcpu);
	u64 cr3 = svm->nested.ctl.nested_cr3;
	u64 pdpte;
	int ret;

	ret = kvm_vcpu_read_guest_page(vcpu, gpa_to_gfn(cr3), &pdpte,
				       offset_in_page(cr3) + index * 8, 8);
	if (ret)
		return 0;
	return pdpte;
}

static unsigned long nested_svm_get_tdp_cr3(struct kvm_vcpu *vcpu)
{
	struct vcpu_svm *svm = to_svm(vcpu);

	return svm->nested.ctl.nested_cr3;
}

static void nested_svm_init_mmu_context(struct kvm_vcpu *vcpu)
{
	struct vcpu_svm *svm = to_svm(vcpu);

	WARN_ON(mmu_is_nested(vcpu));

	vcpu->arch.mmu = &vcpu->arch.guest_mmu;
	kvm_init_shadow_npt_mmu(vcpu, X86_CR0_PG, svm->vmcb01.ptr->save.cr4,
				svm->vmcb01.ptr->save.efer,
				svm->nested.ctl.nested_cr3);
	vcpu->arch.mmu->get_guest_pgd     = nested_svm_get_tdp_cr3;
	vcpu->arch.mmu->get_pdptr         = nested_svm_get_tdp_pdptr;
	vcpu->arch.mmu->inject_page_fault = nested_svm_inject_npf_exit;
	reset_shadow_zero_bits_mask(vcpu, vcpu->arch.mmu);
	vcpu->arch.walk_mmu              = &vcpu->arch.nested_mmu;
}

static void nested_svm_uninit_mmu_context(struct kvm_vcpu *vcpu)
{
	vcpu->arch.mmu = &vcpu->arch.root_mmu;
	vcpu->arch.walk_mmu = &vcpu->arch.root_mmu;
}

void recalc_intercepts(struct vcpu_svm *svm)
{
	struct vmcb_control_area *c, *h, *g;
	unsigned int i;

	vmcb_mark_dirty(svm->vmcb, VMCB_INTERCEPTS);

	if (!is_guest_mode(&svm->vcpu))
		return;

	c = &svm->vmcb->control;
	h = &svm->vmcb01.ptr->control;
	g = &svm->nested.ctl;

	for (i = 0; i < MAX_INTERCEPT; i++)
		c->intercepts[i] = h->intercepts[i];

	if (g->int_ctl & V_INTR_MASKING_MASK) {
		/* We only want the cr8 intercept bits of L1 */
		vmcb_clr_intercept(c, INTERCEPT_CR8_READ);
		vmcb_clr_intercept(c, INTERCEPT_CR8_WRITE);

		/*
		 * Once running L2 with HF_VINTR_MASK, EFLAGS.IF does not
		 * affect any interrupt we may want to inject; therefore,
		 * interrupt window vmexits are irrelevant to L0.
		 */
		vmcb_clr_intercept(c, INTERCEPT_VINTR);
	}

	/* We don't want to see VMMCALLs from a nested guest */
	vmcb_clr_intercept(c, INTERCEPT_VMMCALL);

	for (i = 0; i < MAX_INTERCEPT; i++)
		c->intercepts[i] |= g->intercepts[i];
}

static void copy_vmcb_control_area(struct vmcb_control_area *dst,
				   struct vmcb_control_area *from)
{
	unsigned int i;

	for (i = 0; i < MAX_INTERCEPT; i++)
		dst->intercepts[i] = from->intercepts[i];

	dst->iopm_base_pa         = from->iopm_base_pa;
	dst->msrpm_base_pa        = from->msrpm_base_pa;
	dst->tsc_offset           = from->tsc_offset;
	/* asid not copied, it is handled manually for svm->vmcb.  */
	dst->tlb_ctl              = from->tlb_ctl;
	dst->int_ctl              = from->int_ctl;
	dst->int_vector           = from->int_vector;
	dst->int_state            = from->int_state;
	dst->exit_code            = from->exit_code;
	dst->exit_code_hi         = from->exit_code_hi;
	dst->exit_info_1          = from->exit_info_1;
	dst->exit_info_2          = from->exit_info_2;
	dst->exit_int_info        = from->exit_int_info;
	dst->exit_int_info_err    = from->exit_int_info_err;
	dst->nested_ctl           = from->nested_ctl;
	dst->event_inj            = from->event_inj;
	dst->event_inj_err        = from->event_inj_err;
	dst->nested_cr3           = from->nested_cr3;
	dst->virt_ext              = from->virt_ext;
	dst->pause_filter_count   = from->pause_filter_count;
	dst->pause_filter_thresh  = from->pause_filter_thresh;
}

static bool nested_svm_vmrun_msrpm(struct vcpu_svm *svm)
{
	/*
	 * This function merges the msr permission bitmaps of kvm and the
	 * nested vmcb. It is optimized in that it only merges the parts where
	 * the kvm msr permission bitmap may contain zero bits
	 */
	int i;

	if (!(vmcb_is_intercept(&svm->nested.ctl, INTERCEPT_MSR_PROT)))
		return true;

	for (i = 0; i < MSRPM_OFFSETS; i++) {
		u32 value, p;
		u64 offset;

		if (msrpm_offsets[i] == 0xffffffff)
			break;

		p      = msrpm_offsets[i];
		offset = svm->nested.ctl.msrpm_base_pa + (p * 4);

		if (kvm_vcpu_read_guest(&svm->vcpu, offset, &value, 4))
			return false;

		svm->nested.msrpm[p] = svm->msrpm[p] | value;
	}

	svm->vmcb->control.msrpm_base_pa = __sme_set(__pa(svm->nested.msrpm));

	return true;
}

/*
 * Bits 11:0 of bitmap address are ignored by hardware
 */
static bool nested_svm_check_bitmap_pa(struct kvm_vcpu *vcpu, u64 pa, u32 size)
{
	u64 addr = PAGE_ALIGN(pa);

	return kvm_vcpu_is_legal_gpa(vcpu, addr) &&
	    kvm_vcpu_is_legal_gpa(vcpu, addr + size - 1);
}

static bool nested_vmcb_check_controls(struct kvm_vcpu *vcpu,
				       struct vmcb_control_area *control)
{
	if (CC(!vmcb_is_intercept(control, INTERCEPT_VMRUN)))
		return false;

	if (CC(control->asid == 0))
		return false;

	if (CC((control->nested_ctl & SVM_NESTED_CTL_NP_ENABLE) && !npt_enabled))
		return false;

	if (CC(!nested_svm_check_bitmap_pa(vcpu, control->msrpm_base_pa,
					   MSRPM_SIZE)))
		return false;
	if (CC(!nested_svm_check_bitmap_pa(vcpu, control->iopm_base_pa,
					   IOPM_SIZE)))
		return false;

	return true;
}

static bool nested_vmcb_check_cr3_cr4(struct kvm_vcpu *vcpu,
				      struct vmcb_save_area *save)
{
	/*
	 * These checks are also performed by KVM_SET_SREGS,
	 * except that EFER.LMA is not checked by SVM against
	 * CR0.PG && EFER.LME.
	 */
	if ((save->efer & EFER_LME) && (save->cr0 & X86_CR0_PG)) {
		if (CC(!(save->cr4 & X86_CR4_PAE)) ||
		    CC(!(save->cr0 & X86_CR0_PE)) ||
		    CC(kvm_vcpu_is_illegal_gpa(vcpu, save->cr3)))
			return false;
	}

	if (CC(!kvm_is_valid_cr4(vcpu, save->cr4)))
		return false;

	return true;
}

/* Common checks that apply to both L1 and L2 state.  */
static bool nested_vmcb_valid_sregs(struct kvm_vcpu *vcpu,
				    struct vmcb_save_area *save)
{
	/*
	 * FIXME: these should be done after copying the fields,
	 * to avoid TOC/TOU races.  For these save area checks
	 * the possible damage is limited since kvm_set_cr0 and
	 * kvm_set_cr4 handle failure; EFER_SVME is an exception
	 * so it is force-set later in nested_prepare_vmcb_save.
	 */
	if (CC(!(save->efer & EFER_SVME)))
		return false;

	if (CC((save->cr0 & X86_CR0_CD) == 0 && (save->cr0 & X86_CR0_NW)) ||
	    CC(save->cr0 & ~0xffffffffULL))
		return false;

	if (CC(!kvm_dr6_valid(save->dr6)) || CC(!kvm_dr7_valid(save->dr7)))
		return false;

	if (!nested_vmcb_check_cr3_cr4(vcpu, save))
		return false;

	if (CC(!kvm_valid_efer(vcpu, save->efer)))
		return false;

	return true;
}

static void nested_load_control_from_vmcb12(struct vcpu_svm *svm,
					    struct vmcb_control_area *control)
{
	copy_vmcb_control_area(&svm->nested.ctl, control);

	/* Copy it here because nested_svm_check_controls will check it.  */
	svm->nested.ctl.asid           = control->asid;
	svm->nested.ctl.msrpm_base_pa &= ~0x0fffULL;
	svm->nested.ctl.iopm_base_pa  &= ~0x0fffULL;
}

/*
 * Synchronize fields that are written by the processor, so that
 * they can be copied back into the vmcb12.
 */
void nested_sync_control_from_vmcb02(struct vcpu_svm *svm)
{
	u32 mask;
	svm->nested.ctl.event_inj      = svm->vmcb->control.event_inj;
	svm->nested.ctl.event_inj_err  = svm->vmcb->control.event_inj_err;

	/* Only a few fields of int_ctl are written by the processor.  */
	mask = V_IRQ_MASK | V_TPR_MASK;
	if (!(svm->nested.ctl.int_ctl & V_INTR_MASKING_MASK) &&
	    svm_is_intercept(svm, INTERCEPT_VINTR)) {
		/*
		 * In order to request an interrupt window, L0 is usurping
		 * svm->vmcb->control.int_ctl and possibly setting V_IRQ
		 * even if it was clear in L1's VMCB.  Restoring it would be
		 * wrong.  However, in this case V_IRQ will remain true until
		 * interrupt_window_interception calls svm_clear_vintr and
		 * restores int_ctl.  We can just leave it aside.
		 */
		mask &= ~V_IRQ_MASK;
	}
	svm->nested.ctl.int_ctl        &= ~mask;
	svm->nested.ctl.int_ctl        |= svm->vmcb->control.int_ctl & mask;
}

/*
 * Transfer any event that L0 or L1 wanted to inject into L2 to
 * EXIT_INT_INFO.
 */
static void nested_save_pending_event_to_vmcb12(struct vcpu_svm *svm,
						struct vmcb *vmcb12)
{
	struct kvm_vcpu *vcpu = &svm->vcpu;
	u32 exit_int_info = 0;
	unsigned int nr;

	if (vcpu->arch.exception.injected) {
		nr = vcpu->arch.exception.nr;
		exit_int_info = nr | SVM_EVTINJ_VALID | SVM_EVTINJ_TYPE_EXEPT;

		if (vcpu->arch.exception.has_error_code) {
			exit_int_info |= SVM_EVTINJ_VALID_ERR;
			vmcb12->control.exit_int_info_err =
				vcpu->arch.exception.error_code;
		}

	} else if (vcpu->arch.nmi_injected) {
		exit_int_info = SVM_EVTINJ_VALID | SVM_EVTINJ_TYPE_NMI;

	} else if (vcpu->arch.interrupt.injected) {
		nr = vcpu->arch.interrupt.nr;
		exit_int_info = nr | SVM_EVTINJ_VALID;

		if (vcpu->arch.interrupt.soft)
			exit_int_info |= SVM_EVTINJ_TYPE_SOFT;
		else
			exit_int_info |= SVM_EVTINJ_TYPE_INTR;
	}

	vmcb12->control.exit_int_info = exit_int_info;
}

static inline bool nested_npt_enabled(struct vcpu_svm *svm)
{
	return svm->nested.ctl.nested_ctl & SVM_NESTED_CTL_NP_ENABLE;
}

/*
 * Load guest's/host's cr3 on nested vmentry or vmexit. @nested_npt is true
 * if we are emulating VM-Entry into a guest with NPT enabled.
 */
static int nested_svm_load_cr3(struct kvm_vcpu *vcpu, unsigned long cr3,
			       bool nested_npt)
{
	if (CC(kvm_vcpu_is_illegal_gpa(vcpu, cr3)))
		return -EINVAL;

	if (!nested_npt && is_pae_paging(vcpu) &&
	    (cr3 != kvm_read_cr3(vcpu) || pdptrs_changed(vcpu))) {
		if (CC(!load_pdptrs(vcpu, vcpu->arch.walk_mmu, cr3)))
			return -EINVAL;
	}

	/*
	 * TODO: optimize unconditional TLB flush/MMU sync here and in
	 * kvm_init_shadow_npt_mmu().
	 */
	if (!nested_npt)
		kvm_mmu_new_pgd(vcpu, cr3, false, false);

	vcpu->arch.cr3 = cr3;
	kvm_register_mark_available(vcpu, VCPU_EXREG_CR3);

	kvm_init_mmu(vcpu, false);

	return 0;
}

void nested_vmcb02_compute_g_pat(struct vcpu_svm *svm)
<<<<<<< HEAD
{
	if (!svm->nested.vmcb02.ptr)
		return;

	/* FIXME: merge g_pat from vmcb01 and vmcb12.  */
	svm->nested.vmcb02.ptr->save.g_pat = svm->vmcb01.ptr->save.g_pat;
}

static void nested_vmcb02_prepare_save(struct vcpu_svm *svm, struct vmcb *vmcb12)
{
=======
{
	if (!svm->nested.vmcb02.ptr)
		return;

	/* FIXME: merge g_pat from vmcb01 and vmcb12.  */
	svm->nested.vmcb02.ptr->save.g_pat = svm->vmcb01.ptr->save.g_pat;
}

static void nested_vmcb02_prepare_save(struct vcpu_svm *svm, struct vmcb *vmcb12)
{
>>>>>>> 3b7961a3
	bool new_vmcb12 = false;

	nested_vmcb02_compute_g_pat(svm);

	/* Load the nested guest state */
	if (svm->nested.vmcb12_gpa != svm->nested.last_vmcb12_gpa) {
		new_vmcb12 = true;
		svm->nested.last_vmcb12_gpa = svm->nested.vmcb12_gpa;
	}

	if (unlikely(new_vmcb12 || vmcb_is_dirty(vmcb12, VMCB_SEG))) {
		svm->vmcb->save.es = vmcb12->save.es;
		svm->vmcb->save.cs = vmcb12->save.cs;
		svm->vmcb->save.ss = vmcb12->save.ss;
		svm->vmcb->save.ds = vmcb12->save.ds;
		svm->vmcb->save.cpl = vmcb12->save.cpl;
		vmcb_mark_dirty(svm->vmcb, VMCB_SEG);
	}

	if (unlikely(new_vmcb12 || vmcb_is_dirty(vmcb12, VMCB_DT))) {
		svm->vmcb->save.gdtr = vmcb12->save.gdtr;
		svm->vmcb->save.idtr = vmcb12->save.idtr;
		vmcb_mark_dirty(svm->vmcb, VMCB_DT);
	}

	kvm_set_rflags(&svm->vcpu, vmcb12->save.rflags | X86_EFLAGS_FIXED);

	/*
	 * Force-set EFER_SVME even though it is checked earlier on the
	 * VMCB12, because the guest can flip the bit between the check
	 * and now.  Clearing EFER_SVME would call svm_free_nested.
	 */
	svm_set_efer(&svm->vcpu, vmcb12->save.efer | EFER_SVME);

	svm_set_cr0(&svm->vcpu, vmcb12->save.cr0);
	svm_set_cr4(&svm->vcpu, vmcb12->save.cr4);

	svm->vcpu.arch.cr2 = vmcb12->save.cr2;

	kvm_rax_write(&svm->vcpu, vmcb12->save.rax);
	kvm_rsp_write(&svm->vcpu, vmcb12->save.rsp);
	kvm_rip_write(&svm->vcpu, vmcb12->save.rip);

	/* In case we don't even reach vcpu_run, the fields are not updated */
	svm->vmcb->save.rax = vmcb12->save.rax;
	svm->vmcb->save.rsp = vmcb12->save.rsp;
	svm->vmcb->save.rip = vmcb12->save.rip;

	/* These bits will be set properly on the first execution when new_vmc12 is true */
	if (unlikely(new_vmcb12 || vmcb_is_dirty(vmcb12, VMCB_DR))) {
		svm->vmcb->save.dr7 = vmcb12->save.dr7 | DR7_FIXED_1;
		svm->vcpu.arch.dr6  = vmcb12->save.dr6 | DR6_ACTIVE_LOW;
		vmcb_mark_dirty(svm->vmcb, VMCB_DR);
	}
}

static void nested_vmcb02_prepare_control(struct vcpu_svm *svm)
{
	const u32 mask = V_INTR_MASKING_MASK | V_GIF_ENABLE_MASK | V_GIF_MASK;

	/*
	 * Filled at exit: exit_code, exit_code_hi, exit_info_1, exit_info_2,
	 * exit_int_info, exit_int_info_err, next_rip, insn_len, insn_bytes.
	 */

	/*
	 * Also covers avic_vapic_bar, avic_backing_page, avic_logical_id,
	 * avic_physical_id.
	 */
	WARN_ON(svm->vmcb01.ptr->control.int_ctl & AVIC_ENABLE_MASK);

	/* Copied from vmcb01.  msrpm_base can be overwritten later.  */
	svm->vmcb->control.nested_ctl = svm->vmcb01.ptr->control.nested_ctl;
	svm->vmcb->control.iopm_base_pa = svm->vmcb01.ptr->control.iopm_base_pa;
	svm->vmcb->control.msrpm_base_pa = svm->vmcb01.ptr->control.msrpm_base_pa;

	/* Done at vmrun: asid.  */

	/* Also overwritten later if necessary.  */
	svm->vmcb->control.tlb_ctl = TLB_CONTROL_DO_NOTHING;

	/* nested_cr3.  */
	if (nested_npt_enabled(svm))
		nested_svm_init_mmu_context(&svm->vcpu);

	svm->vmcb->control.tsc_offset = svm->vcpu.arch.tsc_offset =
		svm->vcpu.arch.l1_tsc_offset + svm->nested.ctl.tsc_offset;

	svm->vmcb->control.int_ctl             =
		(svm->nested.ctl.int_ctl & ~mask) |
		(svm->vmcb01.ptr->control.int_ctl & mask);

	svm->vmcb->control.virt_ext            = svm->nested.ctl.virt_ext;
	svm->vmcb->control.int_vector          = svm->nested.ctl.int_vector;
	svm->vmcb->control.int_state           = svm->nested.ctl.int_state;
	svm->vmcb->control.event_inj           = svm->nested.ctl.event_inj;
	svm->vmcb->control.event_inj_err       = svm->nested.ctl.event_inj_err;

	svm->vmcb->control.pause_filter_count  = svm->nested.ctl.pause_filter_count;
	svm->vmcb->control.pause_filter_thresh = svm->nested.ctl.pause_filter_thresh;

	/* Enter Guest-Mode */
	enter_guest_mode(&svm->vcpu);

	/*
	 * Merge guest and host intercepts - must be called with vcpu in
	 * guest-mode to take effect.
	 */
	recalc_intercepts(svm);
}

static void nested_svm_copy_common_state(struct vmcb *from_vmcb, struct vmcb *to_vmcb)
{
	/*
	 * Some VMCB state is shared between L1 and L2 and thus has to be
	 * moved at the time of nested vmrun and vmexit.
	 *
	 * VMLOAD/VMSAVE state would also belong in this category, but KVM
	 * always performs VMLOAD and VMSAVE from the VMCB01.
	 */
	to_vmcb->save.spec_ctrl = from_vmcb->save.spec_ctrl;
}

int enter_svm_guest_mode(struct kvm_vcpu *vcpu, u64 vmcb12_gpa,
			 struct vmcb *vmcb12)
{
	struct vcpu_svm *svm = to_svm(vcpu);
	int ret;

	trace_kvm_nested_vmrun(svm->vmcb->save.rip, vmcb12_gpa,
			       vmcb12->save.rip,
			       vmcb12->control.int_ctl,
			       vmcb12->control.event_inj,
			       vmcb12->control.nested_ctl);

	trace_kvm_nested_intercepts(vmcb12->control.intercepts[INTERCEPT_CR] & 0xffff,
				    vmcb12->control.intercepts[INTERCEPT_CR] >> 16,
				    vmcb12->control.intercepts[INTERCEPT_EXCEPTION],
				    vmcb12->control.intercepts[INTERCEPT_WORD3],
				    vmcb12->control.intercepts[INTERCEPT_WORD4],
				    vmcb12->control.intercepts[INTERCEPT_WORD5]);


	svm->nested.vmcb12_gpa = vmcb12_gpa;

	WARN_ON(svm->vmcb == svm->nested.vmcb02.ptr);

	nested_svm_copy_common_state(svm->vmcb01.ptr, svm->nested.vmcb02.ptr);

	svm_switch_vmcb(svm, &svm->nested.vmcb02);
	nested_vmcb02_prepare_control(svm);
	nested_vmcb02_prepare_save(svm, vmcb12);

	ret = nested_svm_load_cr3(&svm->vcpu, vmcb12->save.cr3,
				  nested_npt_enabled(svm));
	if (ret)
		return ret;

	if (!npt_enabled)
		vcpu->arch.mmu->inject_page_fault = svm_inject_page_fault_nested;

	svm_set_gif(svm, true);

	return 0;
}

int nested_svm_vmrun(struct kvm_vcpu *vcpu)
{
	struct vcpu_svm *svm = to_svm(vcpu);
	int ret;
	struct vmcb *vmcb12;
	struct kvm_host_map map;
	u64 vmcb12_gpa;

	++vcpu->stat.nested_run;

	if (is_smm(vcpu)) {
		kvm_queue_exception(vcpu, UD_VECTOR);
		return 1;
	}

	vmcb12_gpa = svm->vmcb->save.rax;
	ret = kvm_vcpu_map(vcpu, gpa_to_gfn(vmcb12_gpa), &map);
	if (ret == -EINVAL) {
		kvm_inject_gp(vcpu, 0);
		return 1;
	} else if (ret) {
		return kvm_skip_emulated_instruction(vcpu);
	}

	ret = kvm_skip_emulated_instruction(vcpu);

	vmcb12 = map.hva;

	if (WARN_ON_ONCE(!svm->nested.initialized))
		return -EINVAL;

	nested_load_control_from_vmcb12(svm, &vmcb12->control);

	if (!nested_vmcb_valid_sregs(vcpu, &vmcb12->save) ||
	    !nested_vmcb_check_controls(vcpu, &svm->nested.ctl)) {
		vmcb12->control.exit_code    = SVM_EXIT_ERR;
		vmcb12->control.exit_code_hi = 0;
		vmcb12->control.exit_info_1  = 0;
		vmcb12->control.exit_info_2  = 0;
		goto out;
	}


	/* Clear internal status */
	kvm_clear_exception_queue(vcpu);
	kvm_clear_interrupt_queue(vcpu);

	/*
	 * Since vmcb01 is not in use, we can use it to store some of the L1
	 * state.
	 */
	svm->vmcb01.ptr->save.efer   = vcpu->arch.efer;
	svm->vmcb01.ptr->save.cr0    = kvm_read_cr0(vcpu);
	svm->vmcb01.ptr->save.cr4    = vcpu->arch.cr4;
	svm->vmcb01.ptr->save.rflags = kvm_get_rflags(vcpu);
	svm->vmcb01.ptr->save.rip    = kvm_rip_read(vcpu);

	if (!npt_enabled)
		svm->vmcb01.ptr->save.cr3 = kvm_read_cr3(vcpu);

	svm->nested.nested_run_pending = 1;

	if (enter_svm_guest_mode(vcpu, vmcb12_gpa, vmcb12))
		goto out_exit_err;

	if (nested_svm_vmrun_msrpm(svm))
		goto out;

out_exit_err:
	svm->nested.nested_run_pending = 0;

	svm->vmcb->control.exit_code    = SVM_EXIT_ERR;
	svm->vmcb->control.exit_code_hi = 0;
	svm->vmcb->control.exit_info_1  = 0;
	svm->vmcb->control.exit_info_2  = 0;

	nested_svm_vmexit(svm);

out:
	kvm_vcpu_unmap(vcpu, &map, true);

	return ret;
}

void nested_svm_vmloadsave(struct vmcb *from_vmcb, struct vmcb *to_vmcb)
{
	to_vmcb->save.fs = from_vmcb->save.fs;
	to_vmcb->save.gs = from_vmcb->save.gs;
	to_vmcb->save.tr = from_vmcb->save.tr;
	to_vmcb->save.ldtr = from_vmcb->save.ldtr;
	to_vmcb->save.kernel_gs_base = from_vmcb->save.kernel_gs_base;
	to_vmcb->save.star = from_vmcb->save.star;
	to_vmcb->save.lstar = from_vmcb->save.lstar;
	to_vmcb->save.cstar = from_vmcb->save.cstar;
	to_vmcb->save.sfmask = from_vmcb->save.sfmask;
	to_vmcb->save.sysenter_cs = from_vmcb->save.sysenter_cs;
	to_vmcb->save.sysenter_esp = from_vmcb->save.sysenter_esp;
	to_vmcb->save.sysenter_eip = from_vmcb->save.sysenter_eip;
}

int nested_svm_vmexit(struct vcpu_svm *svm)
{
	struct kvm_vcpu *vcpu = &svm->vcpu;
	struct vmcb *vmcb12;
	struct vmcb *vmcb = svm->vmcb;
	struct kvm_host_map map;
	int rc;

	/* Triple faults in L2 should never escape. */
	WARN_ON_ONCE(kvm_check_request(KVM_REQ_TRIPLE_FAULT, vcpu));

	rc = kvm_vcpu_map(vcpu, gpa_to_gfn(svm->nested.vmcb12_gpa), &map);
	if (rc) {
		if (rc == -EINVAL)
			kvm_inject_gp(vcpu, 0);
		return 1;
	}

	vmcb12 = map.hva;

	/* Exit Guest-Mode */
	leave_guest_mode(vcpu);
	svm->nested.vmcb12_gpa = 0;
	WARN_ON_ONCE(svm->nested.nested_run_pending);

	kvm_clear_request(KVM_REQ_GET_NESTED_STATE_PAGES, vcpu);

	/* in case we halted in L2 */
	svm->vcpu.arch.mp_state = KVM_MP_STATE_RUNNABLE;

	/* Give the current vmcb to the guest */

	vmcb12->save.es     = vmcb->save.es;
	vmcb12->save.cs     = vmcb->save.cs;
	vmcb12->save.ss     = vmcb->save.ss;
	vmcb12->save.ds     = vmcb->save.ds;
	vmcb12->save.gdtr   = vmcb->save.gdtr;
	vmcb12->save.idtr   = vmcb->save.idtr;
	vmcb12->save.efer   = svm->vcpu.arch.efer;
	vmcb12->save.cr0    = kvm_read_cr0(vcpu);
	vmcb12->save.cr3    = kvm_read_cr3(vcpu);
	vmcb12->save.cr2    = vmcb->save.cr2;
	vmcb12->save.cr4    = svm->vcpu.arch.cr4;
	vmcb12->save.rflags = kvm_get_rflags(vcpu);
	vmcb12->save.rip    = kvm_rip_read(vcpu);
	vmcb12->save.rsp    = kvm_rsp_read(vcpu);
	vmcb12->save.rax    = kvm_rax_read(vcpu);
	vmcb12->save.dr7    = vmcb->save.dr7;
	vmcb12->save.dr6    = svm->vcpu.arch.dr6;
	vmcb12->save.cpl    = vmcb->save.cpl;

	vmcb12->control.int_state         = vmcb->control.int_state;
	vmcb12->control.exit_code         = vmcb->control.exit_code;
	vmcb12->control.exit_code_hi      = vmcb->control.exit_code_hi;
	vmcb12->control.exit_info_1       = vmcb->control.exit_info_1;
	vmcb12->control.exit_info_2       = vmcb->control.exit_info_2;

	if (vmcb12->control.exit_code != SVM_EXIT_ERR)
		nested_save_pending_event_to_vmcb12(svm, vmcb12);

	if (svm->nrips_enabled)
		vmcb12->control.next_rip  = vmcb->control.next_rip;

	vmcb12->control.int_ctl           = svm->nested.ctl.int_ctl;
	vmcb12->control.tlb_ctl           = svm->nested.ctl.tlb_ctl;
	vmcb12->control.event_inj         = svm->nested.ctl.event_inj;
	vmcb12->control.event_inj_err     = svm->nested.ctl.event_inj_err;

	vmcb12->control.pause_filter_count =
		svm->vmcb->control.pause_filter_count;
	vmcb12->control.pause_filter_thresh =
		svm->vmcb->control.pause_filter_thresh;

	nested_svm_copy_common_state(svm->nested.vmcb02.ptr, svm->vmcb01.ptr);
<<<<<<< HEAD

	svm_switch_vmcb(svm, &svm->vmcb01);
	WARN_ON_ONCE(svm->vmcb->control.exit_code != SVM_EXIT_VMRUN);

=======

	svm_switch_vmcb(svm, &svm->vmcb01);

>>>>>>> 3b7961a3
	/*
	 * On vmexit the  GIF is set to false and
	 * no event can be injected in L1.
	 */
	svm_set_gif(svm, false);
	svm->vmcb->control.exit_int_info = 0;

	svm->vcpu.arch.tsc_offset = svm->vcpu.arch.l1_tsc_offset;
	if (svm->vmcb->control.tsc_offset != svm->vcpu.arch.tsc_offset) {
		svm->vmcb->control.tsc_offset = svm->vcpu.arch.tsc_offset;
		vmcb_mark_dirty(svm->vmcb, VMCB_INTERCEPTS);
	}

	svm->nested.ctl.nested_cr3 = 0;

	/*
	 * Restore processor state that had been saved in vmcb01
	 */
	kvm_set_rflags(vcpu, svm->vmcb->save.rflags);
	svm_set_efer(vcpu, svm->vmcb->save.efer);
	svm_set_cr0(vcpu, svm->vmcb->save.cr0 | X86_CR0_PE);
	svm_set_cr4(vcpu, svm->vmcb->save.cr4);
	kvm_rax_write(vcpu, svm->vmcb->save.rax);
	kvm_rsp_write(vcpu, svm->vmcb->save.rsp);
	kvm_rip_write(vcpu, svm->vmcb->save.rip);

	svm->vcpu.arch.dr7 = DR7_FIXED_1;
	kvm_update_dr7(&svm->vcpu);

	trace_kvm_nested_vmexit_inject(vmcb12->control.exit_code,
				       vmcb12->control.exit_info_1,
				       vmcb12->control.exit_info_2,
				       vmcb12->control.exit_int_info,
				       vmcb12->control.exit_int_info_err,
				       KVM_ISA_SVM);

	kvm_vcpu_unmap(vcpu, &map, true);

	nested_svm_uninit_mmu_context(vcpu);

	rc = nested_svm_load_cr3(vcpu, svm->vmcb->save.cr3, false);
	if (rc)
		return 1;

	/*
	 * Drop what we picked up for L2 via svm_complete_interrupts() so it
	 * doesn't end up in L1.
	 */
	svm->vcpu.arch.nmi_injected = false;
	kvm_clear_exception_queue(vcpu);
	kvm_clear_interrupt_queue(vcpu);

	/*
	 * If we are here following the completion of a VMRUN that
	 * is being single-stepped, queue the pending #DB intercept
	 * right now so that it an be accounted for before we execute
	 * L1's next instruction.
	 */
	if (unlikely(svm->vmcb->save.rflags & X86_EFLAGS_TF))
		kvm_queue_exception(&(svm->vcpu), DB_VECTOR);

	return 0;
}

static void nested_svm_triple_fault(struct kvm_vcpu *vcpu)
{
	nested_svm_simple_vmexit(to_svm(vcpu), SVM_EXIT_SHUTDOWN);
}

int svm_allocate_nested(struct vcpu_svm *svm)
{
	struct page *vmcb02_page;

	if (svm->nested.initialized)
		return 0;

	vmcb02_page = alloc_page(GFP_KERNEL_ACCOUNT | __GFP_ZERO);
	if (!vmcb02_page)
		return -ENOMEM;
	svm->nested.vmcb02.ptr = page_address(vmcb02_page);
	svm->nested.vmcb02.pa = __sme_set(page_to_pfn(vmcb02_page) << PAGE_SHIFT);

	svm->nested.msrpm = svm_vcpu_alloc_msrpm();
	if (!svm->nested.msrpm)
		goto err_free_vmcb02;
	svm_vcpu_init_msrpm(&svm->vcpu, svm->nested.msrpm);

	svm->nested.initialized = true;
	return 0;

err_free_vmcb02:
	__free_page(vmcb02_page);
	return -ENOMEM;
}

void svm_free_nested(struct vcpu_svm *svm)
{
	if (!svm->nested.initialized)
		return;

	svm_vcpu_free_msrpm(svm->nested.msrpm);
	svm->nested.msrpm = NULL;

	__free_page(virt_to_page(svm->nested.vmcb02.ptr));
	svm->nested.vmcb02.ptr = NULL;
<<<<<<< HEAD
=======

	/*
	 * When last_vmcb12_gpa matches the current vmcb12 gpa,
	 * some vmcb12 fields are not loaded if they are marked clean
	 * in the vmcb12, since in this case they are up to date already.
	 *
	 * When the vmcb02 is freed, this optimization becomes invalid.
	 */
	svm->nested.last_vmcb12_gpa = INVALID_GPA;
>>>>>>> 3b7961a3

	svm->nested.initialized = false;
}

/*
 * Forcibly leave nested mode in order to be able to reset the VCPU later on.
 */
void svm_leave_nested(struct vcpu_svm *svm)
{
	struct kvm_vcpu *vcpu = &svm->vcpu;

	if (is_guest_mode(vcpu)) {
		svm->nested.nested_run_pending = 0;
<<<<<<< HEAD
		leave_guest_mode(vcpu);

		svm_switch_vmcb(svm, &svm->nested.vmcb02);
=======
		svm->nested.vmcb12_gpa = INVALID_GPA;

		leave_guest_mode(vcpu);

		svm_switch_vmcb(svm, &svm->vmcb01);
>>>>>>> 3b7961a3

		nested_svm_uninit_mmu_context(vcpu);
		vmcb_mark_all_dirty(svm->vmcb);
	}

	kvm_clear_request(KVM_REQ_GET_NESTED_STATE_PAGES, vcpu);
}

static int nested_svm_exit_handled_msr(struct vcpu_svm *svm)
{
	u32 offset, msr, value;
	int write, mask;

	if (!(vmcb_is_intercept(&svm->nested.ctl, INTERCEPT_MSR_PROT)))
		return NESTED_EXIT_HOST;

	msr    = svm->vcpu.arch.regs[VCPU_REGS_RCX];
	offset = svm_msrpm_offset(msr);
	write  = svm->vmcb->control.exit_info_1 & 1;
	mask   = 1 << ((2 * (msr & 0xf)) + write);

	if (offset == MSR_INVALID)
		return NESTED_EXIT_DONE;

	/* Offset is in 32 bit units but need in 8 bit units */
	offset *= 4;

	if (kvm_vcpu_read_guest(&svm->vcpu, svm->nested.ctl.msrpm_base_pa + offset, &value, 4))
		return NESTED_EXIT_DONE;

	return (value & mask) ? NESTED_EXIT_DONE : NESTED_EXIT_HOST;
}

static int nested_svm_intercept_ioio(struct vcpu_svm *svm)
{
	unsigned port, size, iopm_len;
	u16 val, mask;
	u8 start_bit;
	u64 gpa;

	if (!(vmcb_is_intercept(&svm->nested.ctl, INTERCEPT_IOIO_PROT)))
		return NESTED_EXIT_HOST;

	port = svm->vmcb->control.exit_info_1 >> 16;
	size = (svm->vmcb->control.exit_info_1 & SVM_IOIO_SIZE_MASK) >>
		SVM_IOIO_SIZE_SHIFT;
	gpa  = svm->nested.ctl.iopm_base_pa + (port / 8);
	start_bit = port % 8;
	iopm_len = (start_bit + size > 8) ? 2 : 1;
	mask = (0xf >> (4 - size)) << start_bit;
	val = 0;

	if (kvm_vcpu_read_guest(&svm->vcpu, gpa, &val, iopm_len))
		return NESTED_EXIT_DONE;

	return (val & mask) ? NESTED_EXIT_DONE : NESTED_EXIT_HOST;
}

static int nested_svm_intercept(struct vcpu_svm *svm)
{
	u32 exit_code = svm->vmcb->control.exit_code;
	int vmexit = NESTED_EXIT_HOST;

	switch (exit_code) {
	case SVM_EXIT_MSR:
		vmexit = nested_svm_exit_handled_msr(svm);
		break;
	case SVM_EXIT_IOIO:
		vmexit = nested_svm_intercept_ioio(svm);
		break;
	case SVM_EXIT_READ_CR0 ... SVM_EXIT_WRITE_CR8: {
		if (vmcb_is_intercept(&svm->nested.ctl, exit_code))
			vmexit = NESTED_EXIT_DONE;
		break;
	}
	case SVM_EXIT_READ_DR0 ... SVM_EXIT_WRITE_DR7: {
		if (vmcb_is_intercept(&svm->nested.ctl, exit_code))
			vmexit = NESTED_EXIT_DONE;
		break;
	}
	case SVM_EXIT_EXCP_BASE ... SVM_EXIT_EXCP_BASE + 0x1f: {
		/*
		 * Host-intercepted exceptions have been checked already in
		 * nested_svm_exit_special.  There is nothing to do here,
		 * the vmexit is injected by svm_check_nested_events.
		 */
		vmexit = NESTED_EXIT_DONE;
		break;
	}
	case SVM_EXIT_ERR: {
		vmexit = NESTED_EXIT_DONE;
		break;
	}
	default: {
		if (vmcb_is_intercept(&svm->nested.ctl, exit_code))
			vmexit = NESTED_EXIT_DONE;
	}
	}

	return vmexit;
}

int nested_svm_exit_handled(struct vcpu_svm *svm)
{
	int vmexit;

	vmexit = nested_svm_intercept(svm);

	if (vmexit == NESTED_EXIT_DONE)
		nested_svm_vmexit(svm);

	return vmexit;
}

int nested_svm_check_permissions(struct kvm_vcpu *vcpu)
{
	if (!(vcpu->arch.efer & EFER_SVME) || !is_paging(vcpu)) {
		kvm_queue_exception(vcpu, UD_VECTOR);
		return 1;
	}

	if (to_svm(vcpu)->vmcb->save.cpl) {
		kvm_inject_gp(vcpu, 0);
		return 1;
	}

	return 0;
}

static bool nested_exit_on_exception(struct vcpu_svm *svm)
{
	unsigned int nr = svm->vcpu.arch.exception.nr;

	return (svm->nested.ctl.intercepts[INTERCEPT_EXCEPTION] & BIT(nr));
}

static void nested_svm_inject_exception_vmexit(struct vcpu_svm *svm)
{
	unsigned int nr = svm->vcpu.arch.exception.nr;

	svm->vmcb->control.exit_code = SVM_EXIT_EXCP_BASE + nr;
	svm->vmcb->control.exit_code_hi = 0;

	if (svm->vcpu.arch.exception.has_error_code)
		svm->vmcb->control.exit_info_1 = svm->vcpu.arch.exception.error_code;

	/*
	 * EXITINFO2 is undefined for all exception intercepts other
	 * than #PF.
	 */
	if (nr == PF_VECTOR) {
		if (svm->vcpu.arch.exception.nested_apf)
			svm->vmcb->control.exit_info_2 = svm->vcpu.arch.apf.nested_apf_token;
		else if (svm->vcpu.arch.exception.has_payload)
			svm->vmcb->control.exit_info_2 = svm->vcpu.arch.exception.payload;
		else
			svm->vmcb->control.exit_info_2 = svm->vcpu.arch.cr2;
	} else if (nr == DB_VECTOR) {
		/* See inject_pending_event.  */
		kvm_deliver_exception_payload(&svm->vcpu);
		if (svm->vcpu.arch.dr7 & DR7_GD) {
			svm->vcpu.arch.dr7 &= ~DR7_GD;
			kvm_update_dr7(&svm->vcpu);
		}
	} else
		WARN_ON(svm->vcpu.arch.exception.has_payload);

	nested_svm_vmexit(svm);
}

static inline bool nested_exit_on_init(struct vcpu_svm *svm)
{
	return vmcb_is_intercept(&svm->nested.ctl, INTERCEPT_INIT);
}

static int svm_check_nested_events(struct kvm_vcpu *vcpu)
{
	struct vcpu_svm *svm = to_svm(vcpu);
	bool block_nested_events =
		kvm_event_needs_reinjection(vcpu) || svm->nested.nested_run_pending;
	struct kvm_lapic *apic = vcpu->arch.apic;

	if (lapic_in_kernel(vcpu) &&
	    test_bit(KVM_APIC_INIT, &apic->pending_events)) {
		if (block_nested_events)
			return -EBUSY;
		if (!nested_exit_on_init(svm))
			return 0;
		nested_svm_simple_vmexit(svm, SVM_EXIT_INIT);
		return 0;
	}

	if (vcpu->arch.exception.pending) {
		/*
		 * Only a pending nested run can block a pending exception.
		 * Otherwise an injected NMI/interrupt should either be
		 * lost or delivered to the nested hypervisor in the EXITINTINFO
		 * vmcb field, while delivering the pending exception.
		 */
		if (svm->nested.nested_run_pending)
                        return -EBUSY;
		if (!nested_exit_on_exception(svm))
			return 0;
		nested_svm_inject_exception_vmexit(svm);
		return 0;
	}

	if (vcpu->arch.smi_pending && !svm_smi_blocked(vcpu)) {
		if (block_nested_events)
			return -EBUSY;
		if (!nested_exit_on_smi(svm))
			return 0;
		nested_svm_simple_vmexit(svm, SVM_EXIT_SMI);
		return 0;
	}

	if (vcpu->arch.nmi_pending && !svm_nmi_blocked(vcpu)) {
		if (block_nested_events)
			return -EBUSY;
		if (!nested_exit_on_nmi(svm))
			return 0;
		nested_svm_simple_vmexit(svm, SVM_EXIT_NMI);
		return 0;
	}

	if (kvm_cpu_has_interrupt(vcpu) && !svm_interrupt_blocked(vcpu)) {
		if (block_nested_events)
			return -EBUSY;
		if (!nested_exit_on_intr(svm))
			return 0;
		trace_kvm_nested_intr_vmexit(svm->vmcb->save.rip);
		nested_svm_simple_vmexit(svm, SVM_EXIT_INTR);
		return 0;
	}

	return 0;
}

int nested_svm_exit_special(struct vcpu_svm *svm)
{
	u32 exit_code = svm->vmcb->control.exit_code;

	switch (exit_code) {
	case SVM_EXIT_INTR:
	case SVM_EXIT_NMI:
	case SVM_EXIT_NPF:
		return NESTED_EXIT_HOST;
	case SVM_EXIT_EXCP_BASE ... SVM_EXIT_EXCP_BASE + 0x1f: {
		u32 excp_bits = 1 << (exit_code - SVM_EXIT_EXCP_BASE);

		if (svm->vmcb01.ptr->control.intercepts[INTERCEPT_EXCEPTION] &
		    excp_bits)
			return NESTED_EXIT_HOST;
		else if (exit_code == SVM_EXIT_EXCP_BASE + PF_VECTOR &&
			 svm->vcpu.arch.apf.host_apf_flags)
			/* Trap async PF even if not shadowing */
			return NESTED_EXIT_HOST;
		break;
	}
	default:
		break;
	}

	return NESTED_EXIT_CONTINUE;
}

static int svm_get_nested_state(struct kvm_vcpu *vcpu,
				struct kvm_nested_state __user *user_kvm_nested_state,
				u32 user_data_size)
{
	struct vcpu_svm *svm;
	struct kvm_nested_state kvm_state = {
		.flags = 0,
		.format = KVM_STATE_NESTED_FORMAT_SVM,
		.size = sizeof(kvm_state),
	};
	struct vmcb __user *user_vmcb = (struct vmcb __user *)
		&user_kvm_nested_state->data.svm[0];

	if (!vcpu)
		return kvm_state.size + KVM_STATE_NESTED_SVM_VMCB_SIZE;

	svm = to_svm(vcpu);

	if (user_data_size < kvm_state.size)
		goto out;

	/* First fill in the header and copy it out.  */
	if (is_guest_mode(vcpu)) {
		kvm_state.hdr.svm.vmcb_pa = svm->nested.vmcb12_gpa;
		kvm_state.size += KVM_STATE_NESTED_SVM_VMCB_SIZE;
		kvm_state.flags |= KVM_STATE_NESTED_GUEST_MODE;

		if (svm->nested.nested_run_pending)
			kvm_state.flags |= KVM_STATE_NESTED_RUN_PENDING;
	}

	if (gif_set(svm))
		kvm_state.flags |= KVM_STATE_NESTED_GIF_SET;

	if (copy_to_user(user_kvm_nested_state, &kvm_state, sizeof(kvm_state)))
		return -EFAULT;

	if (!is_guest_mode(vcpu))
		goto out;

	/*
	 * Copy over the full size of the VMCB rather than just the size
	 * of the structs.
	 */
	if (clear_user(user_vmcb, KVM_STATE_NESTED_SVM_VMCB_SIZE))
		return -EFAULT;
	if (copy_to_user(&user_vmcb->control, &svm->nested.ctl,
			 sizeof(user_vmcb->control)))
		return -EFAULT;
	if (copy_to_user(&user_vmcb->save, &svm->vmcb01.ptr->save,
			 sizeof(user_vmcb->save)))
		return -EFAULT;
out:
	return kvm_state.size;
}

static int svm_set_nested_state(struct kvm_vcpu *vcpu,
				struct kvm_nested_state __user *user_kvm_nested_state,
				struct kvm_nested_state *kvm_state)
{
	struct vcpu_svm *svm = to_svm(vcpu);
	struct vmcb __user *user_vmcb = (struct vmcb __user *)
		&user_kvm_nested_state->data.svm[0];
	struct vmcb_control_area *ctl;
	struct vmcb_save_area *save;
	int ret;
	u32 cr0;

	BUILD_BUG_ON(sizeof(struct vmcb_control_area) + sizeof(struct vmcb_save_area) >
		     KVM_STATE_NESTED_SVM_VMCB_SIZE);

	if (kvm_state->format != KVM_STATE_NESTED_FORMAT_SVM)
		return -EINVAL;

	if (kvm_state->flags & ~(KVM_STATE_NESTED_GUEST_MODE |
				 KVM_STATE_NESTED_RUN_PENDING |
				 KVM_STATE_NESTED_GIF_SET))
		return -EINVAL;

	/*
	 * If in guest mode, vcpu->arch.efer actually refers to the L2 guest's
	 * EFER.SVME, but EFER.SVME still has to be 1 for VMRUN to succeed.
	 */
	if (!(vcpu->arch.efer & EFER_SVME)) {
		/* GIF=1 and no guest mode are required if SVME=0.  */
		if (kvm_state->flags != KVM_STATE_NESTED_GIF_SET)
			return -EINVAL;
	}

	/* SMM temporarily disables SVM, so we cannot be in guest mode.  */
	if (is_smm(vcpu) && (kvm_state->flags & KVM_STATE_NESTED_GUEST_MODE))
		return -EINVAL;

	if (!(kvm_state->flags & KVM_STATE_NESTED_GUEST_MODE)) {
		svm_leave_nested(svm);
		svm_set_gif(svm, !!(kvm_state->flags & KVM_STATE_NESTED_GIF_SET));
		return 0;
	}

	if (!page_address_valid(vcpu, kvm_state->hdr.svm.vmcb_pa))
		return -EINVAL;
	if (kvm_state->size < sizeof(*kvm_state) + KVM_STATE_NESTED_SVM_VMCB_SIZE)
		return -EINVAL;

	ret  = -ENOMEM;
	ctl  = kzalloc(sizeof(*ctl),  GFP_KERNEL_ACCOUNT);
	save = kzalloc(sizeof(*save), GFP_KERNEL_ACCOUNT);
	if (!ctl || !save)
		goto out_free;

	ret = -EFAULT;
	if (copy_from_user(ctl, &user_vmcb->control, sizeof(*ctl)))
		goto out_free;
	if (copy_from_user(save, &user_vmcb->save, sizeof(*save)))
		goto out_free;

	ret = -EINVAL;
	if (!nested_vmcb_check_controls(vcpu, ctl))
		goto out_free;

	/*
	 * Processor state contains L2 state.  Check that it is
	 * valid for guest mode (see nested_vmcb_check_save).
	 */
	cr0 = kvm_read_cr0(vcpu);
        if (((cr0 & X86_CR0_CD) == 0) && (cr0 & X86_CR0_NW))
		goto out_free;

	/*
	 * Validate host state saved from before VMRUN (see
	 * nested_svm_check_permissions).
	 */
	if (!(save->cr0 & X86_CR0_PG) ||
	    !(save->cr0 & X86_CR0_PE) ||
	    (save->rflags & X86_EFLAGS_VM) ||
	    !nested_vmcb_valid_sregs(vcpu, save))
		goto out_free;

	/*
	 * All checks done, we can enter guest mode. Userspace provides
	 * vmcb12.control, which will be combined with L1 and stored into
	 * vmcb02, and the L1 save state which we store in vmcb01.
	 * L2 registers if needed are moved from the current VMCB to VMCB02.
	 */

	if (is_guest_mode(vcpu))
		svm_leave_nested(svm);
	else
		svm->nested.vmcb02.ptr->save = svm->vmcb01.ptr->save;

	svm_set_gif(svm, !!(kvm_state->flags & KVM_STATE_NESTED_GIF_SET));

	svm->nested.nested_run_pending =
		!!(kvm_state->flags & KVM_STATE_NESTED_RUN_PENDING);

	svm->nested.vmcb12_gpa = kvm_state->hdr.svm.vmcb_pa;
<<<<<<< HEAD
	if (svm->current_vmcb == &svm->vmcb01)
		svm->nested.vmcb02.ptr->save = svm->vmcb01.ptr->save;
=======
>>>>>>> 3b7961a3

	svm->vmcb01.ptr->save.es = save->es;
	svm->vmcb01.ptr->save.cs = save->cs;
	svm->vmcb01.ptr->save.ss = save->ss;
	svm->vmcb01.ptr->save.ds = save->ds;
	svm->vmcb01.ptr->save.gdtr = save->gdtr;
	svm->vmcb01.ptr->save.idtr = save->idtr;
	svm->vmcb01.ptr->save.rflags = save->rflags | X86_EFLAGS_FIXED;
	svm->vmcb01.ptr->save.efer = save->efer;
	svm->vmcb01.ptr->save.cr0 = save->cr0;
	svm->vmcb01.ptr->save.cr3 = save->cr3;
	svm->vmcb01.ptr->save.cr4 = save->cr4;
	svm->vmcb01.ptr->save.rax = save->rax;
	svm->vmcb01.ptr->save.rsp = save->rsp;
	svm->vmcb01.ptr->save.rip = save->rip;
	svm->vmcb01.ptr->save.cpl = 0;

	nested_load_control_from_vmcb12(svm, ctl);

	svm_switch_vmcb(svm, &svm->nested.vmcb02);

	nested_vmcb02_prepare_control(svm);

	kvm_make_request(KVM_REQ_GET_NESTED_STATE_PAGES, vcpu);
	ret = 0;
out_free:
	kfree(save);
	kfree(ctl);

	return ret;
}

static bool svm_get_nested_state_pages(struct kvm_vcpu *vcpu)
{
	struct vcpu_svm *svm = to_svm(vcpu);

	if (WARN_ON(!is_guest_mode(vcpu)))
		return true;

	if (nested_svm_load_cr3(&svm->vcpu, vcpu->arch.cr3,
				nested_npt_enabled(svm)))
		return false;

	if (!nested_svm_vmrun_msrpm(svm)) {
		vcpu->run->exit_reason = KVM_EXIT_INTERNAL_ERROR;
		vcpu->run->internal.suberror =
			KVM_INTERNAL_ERROR_EMULATION;
		vcpu->run->internal.ndata = 0;
		return false;
	}

	return true;
}

struct kvm_x86_nested_ops svm_nested_ops = {
	.check_events = svm_check_nested_events,
	.triple_fault = nested_svm_triple_fault,
	.get_nested_state_pages = svm_get_nested_state_pages,
	.get_state = svm_get_nested_state,
	.set_state = svm_set_nested_state,
};<|MERGE_RESOLUTION|>--- conflicted
+++ resolved
@@ -412,7 +412,6 @@
 }
 
 void nested_vmcb02_compute_g_pat(struct vcpu_svm *svm)
-<<<<<<< HEAD
 {
 	if (!svm->nested.vmcb02.ptr)
 		return;
@@ -423,18 +422,6 @@
 
 static void nested_vmcb02_prepare_save(struct vcpu_svm *svm, struct vmcb *vmcb12)
 {
-=======
-{
-	if (!svm->nested.vmcb02.ptr)
-		return;
-
-	/* FIXME: merge g_pat from vmcb01 and vmcb12.  */
-	svm->nested.vmcb02.ptr->save.g_pat = svm->vmcb01.ptr->save.g_pat;
-}
-
-static void nested_vmcb02_prepare_save(struct vcpu_svm *svm, struct vmcb *vmcb12)
-{
->>>>>>> 3b7961a3
 	bool new_vmcb12 = false;
 
 	nested_vmcb02_compute_g_pat(svm);
@@ -775,16 +762,9 @@
 		svm->vmcb->control.pause_filter_thresh;
 
 	nested_svm_copy_common_state(svm->nested.vmcb02.ptr, svm->vmcb01.ptr);
-<<<<<<< HEAD
 
 	svm_switch_vmcb(svm, &svm->vmcb01);
-	WARN_ON_ONCE(svm->vmcb->control.exit_code != SVM_EXIT_VMRUN);
-
-=======
-
-	svm_switch_vmcb(svm, &svm->vmcb01);
-
->>>>>>> 3b7961a3
+
 	/*
 	 * On vmexit the  GIF is set to false and
 	 * no event can be injected in L1.
@@ -890,8 +870,6 @@
 
 	__free_page(virt_to_page(svm->nested.vmcb02.ptr));
 	svm->nested.vmcb02.ptr = NULL;
-<<<<<<< HEAD
-=======
 
 	/*
 	 * When last_vmcb12_gpa matches the current vmcb12 gpa,
@@ -901,7 +879,6 @@
 	 * When the vmcb02 is freed, this optimization becomes invalid.
 	 */
 	svm->nested.last_vmcb12_gpa = INVALID_GPA;
->>>>>>> 3b7961a3
 
 	svm->nested.initialized = false;
 }
@@ -915,17 +892,11 @@
 
 	if (is_guest_mode(vcpu)) {
 		svm->nested.nested_run_pending = 0;
-<<<<<<< HEAD
+		svm->nested.vmcb12_gpa = INVALID_GPA;
+
 		leave_guest_mode(vcpu);
 
-		svm_switch_vmcb(svm, &svm->nested.vmcb02);
-=======
-		svm->nested.vmcb12_gpa = INVALID_GPA;
-
-		leave_guest_mode(vcpu);
-
 		svm_switch_vmcb(svm, &svm->vmcb01);
->>>>>>> 3b7961a3
 
 		nested_svm_uninit_mmu_context(vcpu);
 		vmcb_mark_all_dirty(svm->vmcb);
@@ -1348,11 +1319,6 @@
 		!!(kvm_state->flags & KVM_STATE_NESTED_RUN_PENDING);
 
 	svm->nested.vmcb12_gpa = kvm_state->hdr.svm.vmcb_pa;
-<<<<<<< HEAD
-	if (svm->current_vmcb == &svm->vmcb01)
-		svm->nested.vmcb02.ptr->save = svm->vmcb01.ptr->save;
-=======
->>>>>>> 3b7961a3
 
 	svm->vmcb01.ptr->save.es = save->es;
 	svm->vmcb01.ptr->save.cs = save->cs;
