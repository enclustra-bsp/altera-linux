/*
 *  linux/arch/arm/mm/fault.c
 *
 *  Copyright (C) 1995  Linus Torvalds
 *  Modifications for ARM processor (c) 1995-2004 Russell King
 *
 * This program is free software; you can redistribute it and/or modify
 * it under the terms of the GNU General Public License version 2 as
 * published by the Free Software Foundation.
 */
#include <linux/extable.h>
#include <linux/signal.h>
#include <linux/mm.h>
#include <linux/hardirq.h>
#include <linux/init.h>
#include <linux/kprobes.h>
#include <linux/uaccess.h>
#include <linux/page-flags.h>
#include <linux/sched/signal.h>
#include <linux/sched/debug.h>
#include <linux/highmem.h>
#include <linux/perf_event.h>

<<<<<<< HEAD
#include <asm/cp15.h>
#include <asm/exception.h>
=======
>>>>>>> 6b99cca9
#include <asm/pgtable.h>
#include <asm/system_misc.h>
#include <asm/system_info.h>
#include <asm/tlbflush.h>

#include "fault.h"

#ifdef CONFIG_MMU

#ifdef CONFIG_KPROBES
static inline int notify_page_fault(struct pt_regs *regs, unsigned int fsr)
{
	int ret = 0;

	if (!user_mode(regs)) {
		/* kprobe_running() needs smp_processor_id() */
		preempt_disable();
		if (kprobe_running() && kprobe_fault_handler(regs, fsr))
			ret = 1;
		preempt_enable();
	}

	return ret;
}
#else
static inline int notify_page_fault(struct pt_regs *regs, unsigned int fsr)
{
	return 0;
}
#endif

/*
 * This is useful to dump out the page tables associated with
 * 'addr' in mm 'mm'.
 */
void show_pte(struct mm_struct *mm, unsigned long addr)
{
	pgd_t *pgd;

	if (!mm)
		mm = &init_mm;

	pr_alert("pgd = %p\n", mm->pgd);
	pgd = pgd_offset(mm, addr);
	pr_alert("[%08lx] *pgd=%08llx",
			addr, (long long)pgd_val(*pgd));

	do {
		pud_t *pud;
		pmd_t *pmd;
		pte_t *pte;

		if (pgd_none(*pgd))
			break;

		if (pgd_bad(*pgd)) {
			pr_cont("(bad)");
			break;
		}

		pud = pud_offset(pgd, addr);
		if (PTRS_PER_PUD != 1)
			pr_cont(", *pud=%08llx", (long long)pud_val(*pud));

		if (pud_none(*pud))
			break;

		if (pud_bad(*pud)) {
			pr_cont("(bad)");
			break;
		}

		pmd = pmd_offset(pud, addr);
		if (PTRS_PER_PMD != 1)
			pr_cont(", *pmd=%08llx", (long long)pmd_val(*pmd));

		if (pmd_none(*pmd))
			break;

		if (pmd_bad(*pmd)) {
			pr_cont("(bad)");
			break;
		}

		/* We must not map this if we have highmem enabled */
		if (PageHighMem(pfn_to_page(pmd_val(*pmd) >> PAGE_SHIFT)))
			break;

		pte = pte_offset_map(pmd, addr);
		pr_cont(", *pte=%08llx", (long long)pte_val(*pte));
#ifndef CONFIG_ARM_LPAE
		pr_cont(", *ppte=%08llx",
		       (long long)pte_val(pte[PTE_HWTABLE_PTRS]));
#endif
		pte_unmap(pte);
	} while(0);

	pr_cont("\n");
}
#else					/* CONFIG_MMU */
void show_pte(struct mm_struct *mm, unsigned long addr)
{ }
#endif					/* CONFIG_MMU */

/*
 * Oops.  The kernel tried to access some page that wasn't present.
 */
static void
__do_kernel_fault(struct mm_struct *mm, unsigned long addr, unsigned int fsr,
		  struct pt_regs *regs)
{
	/*
	 * Are we prepared to handle this kernel fault?
	 */
	if (fixup_exception(regs))
		return;

	/*
	 * No handler, we'll have to terminate things with extreme prejudice.
	 */
	bust_spinlocks(1);
	pr_alert("Unable to handle kernel %s at virtual address %08lx\n",
		 (addr < PAGE_SIZE) ? "NULL pointer dereference" :
		 "paging request", addr);

	show_pte(mm, addr);
	die("Oops", regs, fsr);
	bust_spinlocks(0);
	do_exit(SIGKILL);
}

/*
 * Something tried to access memory that isn't in our memory map..
 * User mode accesses just cause a SIGSEGV
 */
static void
__do_user_fault(struct task_struct *tsk, unsigned long addr,
		unsigned int fsr, unsigned int sig, int code,
		struct pt_regs *regs)
{
	if (addr > TASK_SIZE)
		harden_branch_predictor();

#ifdef CONFIG_DEBUG_USER
	if (((user_debug & UDBG_SEGV) && (sig == SIGSEGV)) ||
	    ((user_debug & UDBG_BUS)  && (sig == SIGBUS))) {
		printk(KERN_DEBUG "%s: unhandled page fault (%d) at 0x%08lx, code 0x%03x\n",
		       tsk->comm, sig, addr, fsr);
		show_pte(tsk->mm, addr);
		show_regs(regs);
	}
#endif

	tsk->thread.address = addr;
	tsk->thread.error_code = fsr;
	tsk->thread.trap_no = 14;
<<<<<<< HEAD
	si.si_signo = sig;
	si.si_errno = 0;
	si.si_code = code;
	si.si_addr = (void __user *)addr;

	force_sig_info(sig, &si, tsk);
=======
	force_sig_fault(sig, code, (void __user *)addr, tsk);
>>>>>>> 6b99cca9
}

void do_bad_area(unsigned long addr, unsigned int fsr, struct pt_regs *regs)
{
	struct task_struct *tsk = current;
	struct mm_struct *mm = tsk->active_mm;

	/*
	 * If we are in kernel mode at this point, we
	 * have no context to handle this fault with.
	 */
	if (user_mode(regs))
		__do_user_fault(tsk, addr, fsr, SIGSEGV, SEGV_MAPERR, regs);
	else
		__do_kernel_fault(mm, addr, fsr, regs);
}

#ifdef CONFIG_MMU
#define VM_FAULT_BADMAP		0x010000
#define VM_FAULT_BADACCESS	0x020000

/*
 * Check that the permissions on the VMA allow for the fault which occurred.
 * If we encountered a write fault, we must have write permission, otherwise
 * we allow any permission.
 */
static inline bool access_error(unsigned int fsr, struct vm_area_struct *vma)
{
	unsigned int mask = VM_READ | VM_WRITE | VM_EXEC;

	if (fsr & FSR_WRITE)
		mask = VM_WRITE;
	if (fsr & FSR_LNX_PF)
		mask = VM_EXEC;

	return vma->vm_flags & mask ? false : true;
}

static vm_fault_t __kprobes
__do_page_fault(struct mm_struct *mm, unsigned long addr, unsigned int fsr,
		unsigned int flags, struct task_struct *tsk)
{
	struct vm_area_struct *vma;
	vm_fault_t fault;

	vma = find_vma(mm, addr);
	fault = VM_FAULT_BADMAP;
	if (unlikely(!vma))
		goto out;
	if (unlikely(vma->vm_start > addr))
		goto check_stack;

	/*
	 * Ok, we have a good vm_area for this
	 * memory access, so we can handle it.
	 */
good_area:
	if (access_error(fsr, vma)) {
		fault = VM_FAULT_BADACCESS;
		goto out;
	}

	return handle_mm_fault(vma, addr & PAGE_MASK, flags);

check_stack:
	/* Don't allow expansion below FIRST_USER_ADDRESS */
	if (vma->vm_flags & VM_GROWSDOWN &&
	    addr >= FIRST_USER_ADDRESS && !expand_stack(vma, addr))
		goto good_area;
out:
	return fault;
}

static int __kprobes
do_page_fault(unsigned long addr, unsigned int fsr, struct pt_regs *regs)
{
	struct task_struct *tsk;
	struct mm_struct *mm;
	int sig, code;
	vm_fault_t fault;
	unsigned int flags = FAULT_FLAG_ALLOW_RETRY | FAULT_FLAG_KILLABLE;

	if (notify_page_fault(regs, fsr))
		return 0;

	tsk = current;
	mm  = tsk->mm;

	/* Enable interrupts if they were enabled in the parent context. */
	if (interrupts_enabled(regs))
		local_irq_enable();

	/*
	 * If we're in an interrupt or have no user
	 * context, we must not take the fault..
	 */
	if (faulthandler_disabled() || !mm)
		goto no_context;

	if (user_mode(regs))
		flags |= FAULT_FLAG_USER;
	if (fsr & FSR_WRITE)
		flags |= FAULT_FLAG_WRITE;

	/*
	 * As per x86, we may deadlock here.  However, since the kernel only
	 * validly references user space from well defined areas of the code,
	 * we can bug out early if this is from code which shouldn't.
	 */
	if (!down_read_trylock(&mm->mmap_sem)) {
		if (!user_mode(regs) && !search_exception_tables(regs->ARM_pc))
			goto no_context;
retry:
		down_read(&mm->mmap_sem);
	} else {
		/*
		 * The above down_read_trylock() might have succeeded in
		 * which case, we'll have missed the might_sleep() from
		 * down_read()
		 */
		might_sleep();
#ifdef CONFIG_DEBUG_VM
		if (!user_mode(regs) &&
		    !search_exception_tables(regs->ARM_pc))
			goto no_context;
#endif
	}

	fault = __do_page_fault(mm, addr, fsr, flags, tsk);

	/* If we need to retry but a fatal signal is pending, handle the
	 * signal first. We do not need to release the mmap_sem because
	 * it would already be released in __lock_page_or_retry in
	 * mm/filemap.c. */
	if ((fault & VM_FAULT_RETRY) && fatal_signal_pending(current)) {
		if (!user_mode(regs))
			goto no_context;
		return 0;
	}

	/*
	 * Major/minor page fault accounting is only done on the
	 * initial attempt. If we go through a retry, it is extremely
	 * likely that the page will be found in page cache at that point.
	 */

	perf_sw_event(PERF_COUNT_SW_PAGE_FAULTS, 1, regs, addr);
	if (!(fault & VM_FAULT_ERROR) && flags & FAULT_FLAG_ALLOW_RETRY) {
		if (fault & VM_FAULT_MAJOR) {
			tsk->maj_flt++;
			perf_sw_event(PERF_COUNT_SW_PAGE_FAULTS_MAJ, 1,
					regs, addr);
		} else {
			tsk->min_flt++;
			perf_sw_event(PERF_COUNT_SW_PAGE_FAULTS_MIN, 1,
					regs, addr);
		}
		if (fault & VM_FAULT_RETRY) {
			/* Clear FAULT_FLAG_ALLOW_RETRY to avoid any risk
			* of starvation. */
			flags &= ~FAULT_FLAG_ALLOW_RETRY;
			flags |= FAULT_FLAG_TRIED;
			goto retry;
		}
	}

	up_read(&mm->mmap_sem);

	/*
	 * Handle the "normal" case first - VM_FAULT_MAJOR
	 */
	if (likely(!(fault & (VM_FAULT_ERROR | VM_FAULT_BADMAP | VM_FAULT_BADACCESS))))
		return 0;

	/*
	 * If we are in kernel mode at this point, we
	 * have no context to handle this fault with.
	 */
	if (!user_mode(regs))
		goto no_context;

	if (fault & VM_FAULT_OOM) {
		/*
		 * We ran out of memory, call the OOM killer, and return to
		 * userspace (which will retry the fault, or kill us if we
		 * got oom-killed)
		 */
		pagefault_out_of_memory();
		return 0;
	}

	if (fault & VM_FAULT_SIGBUS) {
		/*
		 * We had some memory, but were unable to
		 * successfully fix up this page fault.
		 */
		sig = SIGBUS;
		code = BUS_ADRERR;
	} else {
		/*
		 * Something tried to access memory that
		 * isn't in our memory map..
		 */
		sig = SIGSEGV;
		code = fault == VM_FAULT_BADACCESS ?
			SEGV_ACCERR : SEGV_MAPERR;
	}

	__do_user_fault(tsk, addr, fsr, sig, code, regs);
	return 0;

no_context:
	__do_kernel_fault(mm, addr, fsr, regs);
	return 0;
}

static int
do_pabt_page_fault(unsigned long addr, unsigned int fsr, struct pt_regs *regs)
{
	if (addr > TASK_SIZE) {
		switch(read_cpuid_part()) {
		case ARM_CPU_PART_CORTEX_A8:
		case ARM_CPU_PART_CORTEX_A9:
		case ARM_CPU_PART_CORTEX_A12:
		case ARM_CPU_PART_CORTEX_A17:
			write_sysreg(0, BPIALL);
			break;

		case ARM_CPU_PART_CORTEX_A15:
			write_sysreg(0, ICIALLU);
			break;
		}
	}

	return do_page_fault(addr, fsr, regs);
}
#else					/* CONFIG_MMU */
static int
do_page_fault(unsigned long addr, unsigned int fsr, struct pt_regs *regs)
{
	return 0;
}

static int
do_pabt_page_fault(unsigned long addr, unsigned int fsr, struct pt_regs *regs)
{
	return 0;
}
#endif					/* CONFIG_MMU */

/*
 * First Level Translation Fault Handler
 *
 * We enter here because the first level page table doesn't contain
 * a valid entry for the address.
 *
 * If the address is in kernel space (>= TASK_SIZE), then we are
 * probably faulting in the vmalloc() area.
 *
 * If the init_task's first level page tables contains the relevant
 * entry, we copy the it to this task.  If not, we send the process
 * a signal, fixup the exception, or oops the kernel.
 *
 * NOTE! We MUST NOT take any locks for this case. We may be in an
 * interrupt or a critical region, and should only copy the information
 * from the master page table, nothing more.
 */
#ifdef CONFIG_MMU
static int __kprobes
do_translation_fault(unsigned long addr, unsigned int fsr,
		     struct pt_regs *regs)
{
	unsigned int index;
	pgd_t *pgd, *pgd_k;
	pud_t *pud, *pud_k;
	pmd_t *pmd, *pmd_k;

	if (addr < TASK_SIZE)
		return do_page_fault(addr, fsr, regs);

	if (user_mode(regs))
		goto bad_area;

	index = pgd_index(addr);

	pgd = cpu_get_pgd() + index;
	pgd_k = init_mm.pgd + index;

	if (pgd_none(*pgd_k))
		goto bad_area;
	if (!pgd_present(*pgd))
		set_pgd(pgd, *pgd_k);

	pud = pud_offset(pgd, addr);
	pud_k = pud_offset(pgd_k, addr);

	if (pud_none(*pud_k))
		goto bad_area;
	if (!pud_present(*pud))
		set_pud(pud, *pud_k);

	pmd = pmd_offset(pud, addr);
	pmd_k = pmd_offset(pud_k, addr);

#ifdef CONFIG_ARM_LPAE
	/*
	 * Only one hardware entry per PMD with LPAE.
	 */
	index = 0;
#else
	/*
	 * On ARM one Linux PGD entry contains two hardware entries (see page
	 * tables layout in pgtable.h). We normally guarantee that we always
	 * fill both L1 entries. But create_mapping() doesn't follow the rule.
	 * It can create inidividual L1 entries, so here we have to call
	 * pmd_none() check for the entry really corresponded to address, not
	 * for the first of pair.
	 */
	index = (addr >> SECTION_SHIFT) & 1;
#endif
	if (pmd_none(pmd_k[index]))
		goto bad_area;

	copy_pmd(pmd, pmd_k);
	return 0;

bad_area:
	do_bad_area(addr, fsr, regs);
	return 0;
}
#else					/* CONFIG_MMU */
static int
do_translation_fault(unsigned long addr, unsigned int fsr,
		     struct pt_regs *regs)
{
	return 0;
}
#endif					/* CONFIG_MMU */

/*
 * Some section permission faults need to be handled gracefully.
 * They can happen due to a __{get,put}_user during an oops.
 */
#ifndef CONFIG_ARM_LPAE
static int
do_sect_fault(unsigned long addr, unsigned int fsr, struct pt_regs *regs)
{
	do_bad_area(addr, fsr, regs);
	return 0;
}
#endif /* CONFIG_ARM_LPAE */

/*
 * This abort handler always returns "fault".
 */
static int
do_bad(unsigned long addr, unsigned int fsr, struct pt_regs *regs)
{
	return 1;
}

struct fsr_info {
	int	(*fn)(unsigned long addr, unsigned int fsr, struct pt_regs *regs);
	int	sig;
	int	code;
	const char *name;
};

/* FSR definition */
#ifdef CONFIG_ARM_LPAE
#include "fsr-3level.c"
#else
#include "fsr-2level.c"
#endif

void __init
hook_fault_code(int nr, int (*fn)(unsigned long, unsigned int, struct pt_regs *),
		int sig, int code, const char *name)
{
	if (nr < 0 || nr >= ARRAY_SIZE(fsr_info))
		BUG();

	fsr_info[nr].fn   = fn;
	fsr_info[nr].sig  = sig;
	fsr_info[nr].code = code;
	fsr_info[nr].name = name;
}

/*
 * Dispatch a data abort to the relevant handler.
 */
asmlinkage void
do_DataAbort(unsigned long addr, unsigned int fsr, struct pt_regs *regs)
{
	const struct fsr_info *inf = fsr_info + fsr_fs(fsr);

	if (!inf->fn(addr, fsr & ~FSR_LNX_PF, regs))
		return;

	pr_alert("Unhandled fault: %s (0x%03x) at 0x%08lx\n",
		inf->name, fsr, addr);
	show_pte(current->mm, addr);

	arm_notify_die("", regs, inf->sig, inf->code, (void __user *)addr,
		       fsr, 0);
}

void __init
hook_ifault_code(int nr, int (*fn)(unsigned long, unsigned int, struct pt_regs *),
		 int sig, int code, const char *name)
{
	if (nr < 0 || nr >= ARRAY_SIZE(ifsr_info))
		BUG();

	ifsr_info[nr].fn   = fn;
	ifsr_info[nr].sig  = sig;
	ifsr_info[nr].code = code;
	ifsr_info[nr].name = name;
}

asmlinkage void
do_PrefetchAbort(unsigned long addr, unsigned int ifsr, struct pt_regs *regs)
{
	const struct fsr_info *inf = ifsr_info + fsr_fs(ifsr);

	if (!inf->fn(addr, ifsr | FSR_LNX_PF, regs))
		return;

	pr_alert("Unhandled prefetch abort: %s (0x%03x) at 0x%08lx\n",
		inf->name, ifsr, addr);

	arm_notify_die("", regs, inf->sig, inf->code, (void __user *)addr,
		       ifsr, 0);
}

/*
 * Abort handler to be used only during first unmasking of asynchronous aborts
 * on the boot CPU. This makes sure that the machine will not die if the
 * firmware/bootloader left an imprecise abort pending for us to trip over.
 */
static int __init early_abort_handler(unsigned long addr, unsigned int fsr,
				      struct pt_regs *regs)
{
	pr_warn("Hit pending asynchronous external abort (FSR=0x%08x) during "
		"first unmask, this is most likely caused by a "
		"firmware/bootloader bug.\n", fsr);

	return 0;
}

void __init early_abt_enable(void)
{
	fsr_info[FSR_FS_AEA].fn = early_abort_handler;
	local_abt_enable();
	fsr_info[FSR_FS_AEA].fn = do_bad;
}

#ifndef CONFIG_ARM_LPAE
static int __init exceptions_init(void)
{
	if (cpu_architecture() >= CPU_ARCH_ARMv6) {
		hook_fault_code(4, do_translation_fault, SIGSEGV, SEGV_MAPERR,
				"I-cache maintenance fault");
	}

	if (cpu_architecture() >= CPU_ARCH_ARMv7) {
		/*
		 * TODO: Access flag faults introduced in ARMv6K.
		 * Runtime check for 'K' extension is needed
		 */
		hook_fault_code(3, do_bad, SIGSEGV, SEGV_MAPERR,
				"section access flag fault");
		hook_fault_code(6, do_bad, SIGSEGV, SEGV_MAPERR,
				"section access flag fault");
	}

	return 0;
}

arch_initcall(exceptions_init);
#endif<|MERGE_RESOLUTION|>--- conflicted
+++ resolved
@@ -21,11 +21,6 @@
 #include <linux/highmem.h>
 #include <linux/perf_event.h>
 
-<<<<<<< HEAD
-#include <asm/cp15.h>
-#include <asm/exception.h>
-=======
->>>>>>> 6b99cca9
 #include <asm/pgtable.h>
 #include <asm/system_misc.h>
 #include <asm/system_info.h>
@@ -182,16 +177,7 @@
 	tsk->thread.address = addr;
 	tsk->thread.error_code = fsr;
 	tsk->thread.trap_no = 14;
-<<<<<<< HEAD
-	si.si_signo = sig;
-	si.si_errno = 0;
-	si.si_code = code;
-	si.si_addr = (void __user *)addr;
-
-	force_sig_info(sig, &si, tsk);
-=======
 	force_sig_fault(sig, code, (void __user *)addr, tsk);
->>>>>>> 6b99cca9
 }
 
 void do_bad_area(unsigned long addr, unsigned int fsr, struct pt_regs *regs)
