--- conflicted
+++ resolved
@@ -44,21 +44,6 @@
  *	Cortex-A15 requires ACTLR[0] to be set from secure in order
  *	for the icache invalidation to also invalidate the BTB.
  */
-<<<<<<< HEAD
-ENTRY(cpu_ca15_switch_mm)
-#ifdef CONFIG_MMU
-	mcr	p15, 0, r0, c7, c5, 0			@ ICIALLU
-	isb
-	b	cpu_v7_switch_mm
-#endif
-ENDPROC(cpu_ca15_switch_mm)
-ENTRY(cpu_v7_btbinv_switch_mm)
-#ifdef CONFIG_MMU
-	mov	r2, #0
-	mcr	p15, 0, r2, c7, c5, 6		@ flush BTAC/BTB
-#endif
-=======
->>>>>>> 6b99cca9
 ENTRY(cpu_v7_switch_mm)
 #ifdef CONFIG_MMU
 	mmid	r1, r1				@ get mm->context.id
@@ -79,10 +64,6 @@
 #endif
 	bx	lr
 ENDPROC(cpu_v7_switch_mm)
-<<<<<<< HEAD
-ENDPROC(cpu_v7_btbinv_switch_mm)
-=======
->>>>>>> 6b99cca9
 
 /*
  *	cpu_v7_set_pte_ext(ptep, pte)
