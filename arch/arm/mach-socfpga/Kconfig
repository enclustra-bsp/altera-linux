--- conflicted
+++ resolved
@@ -10,12 +10,6 @@
 	select HAVE_ARM_SCU
 	select HAVE_ARM_TWD if SMP
 	select MFD_SYSCON
-<<<<<<< HEAD
-	select SPARSE_IRQ
-	select USE_OF
-	select SOC_BUS
-=======
->>>>>>> fd164398
 	select ARM_ERRATA_754322
 	select ARM_ERRATA_764369 if SMP
 	select ARM_ERRATA_775420
