--- conflicted
+++ resolved
@@ -38,29 +38,6 @@
 
 comment "Native drivers"
 
-<<<<<<< HEAD
-config SENSORS_A10SYCON
-	bool "Altera Arria10 System Status"
-	depends on MFD_A10SYCON
-	help
-	  If you say yes here you get support for the power ready status
-	  for the Arria10's external power supplies. These values are read
-	  over the SPI bus from the Arria10 System Control Chip.
-
-config SENSORS_AB8500
-	tristate "AB8500 thermal monitoring"
-	depends on AB8500_GPADC && AB8500_BM
-	help
-	  If you say yes here you get support for the thermal sensor part
-	  of the AB8500 chip. The driver includes thermal management for
-	  AB8500 die and two GPADC channels. The GPADC channel are preferably
-	  used to access sensors outside the AB8500 chip.
-
-	  This driver can also be built as a module.  If so, the module
-	  will be called abx500-temp.
-
-=======
->>>>>>> d345a460
 config SENSORS_ABITUGURU
 	tristate "Abit uGuru (rev 1 & 2)"
 	depends on X86 && DMI
@@ -269,8 +246,6 @@
 	  This driver can also be built as a module. If so, the module
 	  will be called adt7475.
 
-<<<<<<< HEAD
-=======
 config SENSORS_AHT10
 	tristate "Aosong AHT10"
 	depends on I2C
@@ -303,7 +278,6 @@
 	  This driver can also be built as a module. If so, the module
 	  will be called as370-hwmon.
 
->>>>>>> d345a460
 config SENSORS_ALTERA_A10SR
 	bool "Altera Arria10 System Status"
 	depends on MFD_ALTERA_A10SR
