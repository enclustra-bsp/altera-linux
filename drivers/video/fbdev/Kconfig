# SPDX-License-Identifier: GPL-2.0-only
#
# fbdev configuration
#

config FB_CMDLINE
	bool

config FB_NOTIFY
	bool

menuconfig FB
	tristate "Support for frame buffer devices"
	select FB_CMDLINE
	select FB_NOTIFY
	help
	  The frame buffer device provides an abstraction for the graphics
	  hardware. It represents the frame buffer of some video hardware and
	  allows application software to access the graphics hardware through
	  a well-defined interface, so the software doesn't need to know
	  anything about the low-level (hardware register) stuff.

	  Frame buffer devices work identically across the different
	  architectures supported by Linux and make the implementation of
	  application programs easier and more portable; at this point, an X
	  server exists which uses the frame buffer device exclusively.
	  On several non-X86 architectures, the frame buffer device is the
	  only way to use the graphics hardware.

	  The device is accessed through special device nodes, usually located
	  in the /dev directory, i.e. /dev/fb*.

	  You need an utility program called fbset to make full use of frame
	  buffer devices. Please read <file:Documentation/fb/framebuffer.rst>
	  and the Framebuffer-HOWTO at
	  <http://www.munted.org.uk/programming/Framebuffer-HOWTO-1.3.html> for more
	  information.

	  Say Y here and to the driver for your graphics board below if you
	  are compiling a kernel for a non-x86 architecture.

	  If you are compiling for the x86 architecture, you can say Y if you
	  want to play with it, but it is not essential. Please note that
	  running graphical applications that directly touch the hardware
	  (e.g. an accelerated X server) and that are not frame buffer
	  device-aware may cause unexpected results. If unsure, say N.

config FIRMWARE_EDID
	bool "Enable firmware EDID"
	depends on FB
	help
	  This enables access to the EDID transferred from the firmware.
	  On the i386, this is from the Video BIOS. Enable this if DDC/I2C
	  transfers do not work for your driver and if you are using
	  nvidiafb, i810fb or savagefb.

	  In general, choosing Y for this option is safe.  If you
	  experience extremely long delays while booting before you get
	  something on your display, try setting this to N.  Matrox cards in
	  combination with certain motherboards and monitors are known to
	  suffer from this problem.

config FB_DDC
	tristate
	depends on FB
	select I2C_ALGOBIT
	select I2C

config FB_CFB_FILLRECT
	tristate
	depends on FB
	help
	  Include the cfb_fillrect function for generic software rectangle
	  filling. This is used by drivers that don't provide their own
	  (accelerated) version.

config FB_CFB_COPYAREA
	tristate
	depends on FB
	help
	  Include the cfb_copyarea function for generic software area copying.
	  This is used by drivers that don't provide their own (accelerated)
	  version.

config FB_CFB_IMAGEBLIT
	tristate
	depends on FB
	help
	  Include the cfb_imageblit function for generic software image
	  blitting. This is used by drivers that don't provide their own
	  (accelerated) version.

config FB_CFB_REV_PIXELS_IN_BYTE
	bool
	depends on FB
	help
	  Allow generic frame-buffer functions to work on displays with 1, 2
	  and 4 bits per pixel depths which has opposite order of pixels in
	  byte order to bytes in long order.

config FB_SYS_FILLRECT
	tristate
	depends on FB
	help
	  Include the sys_fillrect function for generic software rectangle
	  filling. This is used by drivers that don't provide their own
	  (accelerated) version and the framebuffer is in system RAM.

config FB_SYS_COPYAREA
	tristate
	depends on FB
	help
	  Include the sys_copyarea function for generic software area copying.
	  This is used by drivers that don't provide their own (accelerated)
	  version and the framebuffer is in system RAM.

config FB_SYS_IMAGEBLIT
	tristate
	depends on FB
	help
	  Include the sys_imageblit function for generic software image
	  blitting. This is used by drivers that don't provide their own
	  (accelerated) version and the framebuffer is in system RAM.

config FB_PROVIDE_GET_FB_UNMAPPED_AREA
	bool
	depends on FB
	help
	  Allow generic frame-buffer to provide get_fb_unmapped_area
	  function.

menuconfig FB_FOREIGN_ENDIAN
	bool "Framebuffer foreign endianness support"
	depends on FB
	help
	  This menu will let you enable support for the framebuffers with
	  non-native endianness (e.g. Little-Endian framebuffer on a
	  Big-Endian machine). Most probably you don't have such hardware,
	  so it's safe to say "n" here.

choice
	prompt "Choice endianness support"
	depends on FB_FOREIGN_ENDIAN

config FB_BOTH_ENDIAN
	bool "Support for Big- and Little-Endian framebuffers"

config FB_BIG_ENDIAN
	bool "Support for Big-Endian framebuffers only"

config FB_LITTLE_ENDIAN
	bool "Support for Little-Endian framebuffers only"

endchoice

config FB_SYS_FOPS
	tristate
	depends on FB

config FB_DEFERRED_IO
	bool
	depends on FB

config FB_HECUBA
	tristate
	depends on FB
	depends on FB_DEFERRED_IO

config FB_SVGALIB
	tristate
	depends on FB
	help
	  Common utility functions useful to fbdev drivers of VGA-based
	  cards.

config FB_MACMODES
	tristate
	depends on FB

config FB_BACKLIGHT
	tristate
	depends on FB
	select BACKLIGHT_CLASS_DEVICE

config FB_MODE_HELPERS
	bool "Enable Video Mode Handling Helpers"
	depends on FB
	help
	  This enables functions for handling video modes using the
	  Generalized Timing Formula and the EDID parser. A few drivers rely
	  on this feature such as the radeonfb, rivafb, and the i810fb. If
	  your driver does not take advantage of this feature, choosing Y will
	  just increase the kernel size by about 5K.

config FB_TILEBLITTING
	bool "Enable Tile Blitting Support"
	depends on FB
	help
	  This enables tile blitting.  Tile blitting is a drawing technique
	  where the screen is divided into rectangular sections (tiles), whereas
	  the standard blitting divides the screen into pixels. Because the
	  default drawing element is a tile, drawing functions will be passed
	  parameters in terms of number of tiles instead of number of pixels.
	  For example, to draw a single character, instead of using bitmaps,
	  an index to an array of bitmaps will be used.  To clear or move a
	  rectangular section of a screen, the rectangle will be described in
	  terms of number of tiles in the x- and y-axis.

	  This is particularly important to one driver, matroxfb.  If
	  unsure, say N.

comment "Frame buffer hardware drivers"
	depends on FB

<<<<<<< HEAD
config FB_ALTERA_VIP
	tristate "Altera VIP Frame Reader framebuffer support"
=======
config FB_ALTERA_VIP_FB2
	tristate "Altera VIP Frame Buffer II framebuffer support"
>>>>>>> d345a460
	depends on FB
	select FB_CFB_FILLRECT
	select FB_CFB_COPYAREA
	select FB_CFB_IMAGEBLIT
	help
	  This driver supports the Altera Video and Image Processing(VIP)
<<<<<<< HEAD
	  Frame Reader
=======
	  Frame Buffer II. This core driver only supports Arria 10 HW and newer
	  families of FPGA

config FB_ALTERA_VIP_FB2_PLAT
	tristate "Altera VIP Frame Buffer II framebuffer support OF Device"
	depends on FB && OF
	select FB_CFB_FILLRECT
	select FB_CFB_COPYAREA
	select FB_CFB_IMAGEBLIT
	help
	  This driver supports the Altera Video and Image Processing(VIP)
	  Frame Buffer II. This driver only supports Arria 10 HW
	  and newer families of FPGA on the OF Device
>>>>>>> d345a460

config FB_GRVGA
	tristate "Aeroflex Gaisler framebuffer support"
	depends on FB && SPARC
	select FB_CFB_FILLRECT
	select FB_CFB_COPYAREA
	select FB_CFB_IMAGEBLIT
	help
	  This enables support for the SVGACTRL framebuffer in the GRLIB IP library from Aeroflex Gaisler.

config FB_CIRRUS
	tristate "Cirrus Logic support"
	depends on FB && (ZORRO || PCI)
	select FB_CFB_FILLRECT
	select FB_CFB_COPYAREA
	select FB_CFB_IMAGEBLIT
	help
	  This enables support for Cirrus Logic GD542x/543x based boards on
	  Amiga: SD64, Piccolo, Picasso II/II+, Picasso IV, or EGS Spectrum.

	  If you have a PCI-based system, this enables support for these
	  chips: GD-543x, GD-544x, GD-5480.

	  Please read the file <file:Documentation/fb/cirrusfb.rst>.

	  Say N unless you have such a graphics board or plan to get one
	  before you next recompile the kernel.

config FB_PM2
	tristate "Permedia2 support"
	depends on FB && ((AMIGA && BROKEN) || PCI)
	select FB_CFB_FILLRECT
	select FB_CFB_COPYAREA
	select FB_CFB_IMAGEBLIT
	help
	  This is the frame buffer device driver for cards based on
	  the 3D Labs Permedia, Permedia 2 and Permedia 2V chips.
	  The driver was tested on the following cards:
		Diamond FireGL 1000 PRO AGP
		ELSA Gloria Synergy PCI
		Appian Jeronimo PRO (both heads) PCI
		3DLabs Oxygen ACX aka EONtronics Picasso P2 PCI
		Techsource Raptor GFX-8P (aka Sun PGX-32) on SPARC
		ASK Graphic Blaster Exxtreme AGP

	  To compile this driver as a module, choose M here: the
	  module will be called pm2fb.

config FB_PM2_FIFO_DISCONNECT
	bool "enable FIFO disconnect feature"
	depends on FB_PM2 && PCI
	help
	  Support the Permedia2 FIFO disconnect feature.

config FB_ARMCLCD
	tristate "ARM PrimeCell PL110 support"
	depends on ARM || ARM64 || COMPILE_TEST
	depends on FB && ARM_AMBA && HAS_IOMEM
	select FB_CFB_FILLRECT
	select FB_CFB_COPYAREA
	select FB_CFB_IMAGEBLIT
	select FB_MODE_HELPERS if OF
	select VIDEOMODE_HELPERS if OF
	select BACKLIGHT_CLASS_DEVICE if OF
	help
	  This framebuffer device driver is for the ARM PrimeCell PL110
	  Colour LCD controller.  ARM PrimeCells provide the building
	  blocks for System on a Chip devices.

	  If you want to compile this as a module (=code which can be
	  inserted into and removed from the running kernel), say M
	  here and read <file:Documentation/kbuild/modules.rst>.  The module
	  will be called amba-clcd.

config FB_ACORN
	bool "Acorn VIDC support"
	depends on (FB = y) && ARM && ARCH_ACORN
	select FB_CFB_FILLRECT
	select FB_CFB_COPYAREA
	select FB_CFB_IMAGEBLIT
	help
	  This is the frame buffer device driver for the Acorn VIDC graphics
	  hardware found in Acorn RISC PCs and other ARM-based machines.  If
	  unsure, say N.

config FB_CLPS711X
	tristate "CLPS711X LCD support"
	depends on FB && (ARCH_CLPS711X || COMPILE_TEST)
	select FB_MODE_HELPERS
	select FB_SYS_FILLRECT
	select FB_SYS_COPYAREA
	select FB_SYS_IMAGEBLIT
	select LCD_CLASS_DEVICE
	select VIDEOMODE_HELPERS
	help
	  Say Y to enable the Framebuffer driver for the Cirrus Logic
	  CLPS711X CPUs.

config FB_SA1100
	bool "SA-1100 LCD support"
	depends on (FB = y) && ARM && ARCH_SA1100
	select FB_CFB_FILLRECT
	select FB_CFB_COPYAREA
	select FB_CFB_IMAGEBLIT
	help
	  This is a framebuffer device for the SA-1100 LCD Controller.
	  See <http://www.linux-fbdev.org/> for information on framebuffer
	  devices.

	  If you plan to use the LCD display with your SA-1100 system, say
	  Y here.

config FB_IMX
	tristate "Freescale i.MX1/21/25/27 LCD support"
	depends on FB && HAVE_CLK && HAS_IOMEM
	depends on ARCH_MXC || COMPILE_TEST
	select LCD_CLASS_DEVICE
	select FB_CFB_FILLRECT
	select FB_CFB_COPYAREA
	select FB_CFB_IMAGEBLIT
	select FB_MODE_HELPERS
	select VIDEOMODE_HELPERS

config FB_CYBER2000
	tristate "CyberPro 2000/2010/5000 support"
	depends on FB && PCI && (BROKEN || !SPARC64)
	select FB_CFB_FILLRECT
	select FB_CFB_COPYAREA
	select FB_CFB_IMAGEBLIT
	help
	  This enables support for the Integraphics CyberPro 20x0 and 5000
	  VGA chips used in the Rebel.com Netwinder and other machines.
	  Say Y if you have a NetWinder or a graphics card containing this
	  device, otherwise say N.

config FB_CYBER2000_DDC
	bool "DDC for CyberPro support"
	depends on FB_CYBER2000
	select FB_DDC
	default y
	help
	  Say Y here if you want DDC support for your CyberPro graphics
	  card. This is only I2C bus support, driver does not use EDID.

config FB_CYBER2000_I2C
	bool "CyberPro 2000/2010/5000 I2C support"
	depends on FB_CYBER2000 && I2C && ARCH_NETWINDER
	depends on I2C=y || FB_CYBER2000=m
	select I2C_ALGOBIT
	help
	  Enable support for the I2C video decoder interface on the
	  Integraphics CyberPro 20x0 and 5000 VGA chips.  This is used
	  on the Netwinder machines for the SAA7111 video capture.

config FB_APOLLO
	bool
	depends on (FB = y) && APOLLO
	default y
	select FB_CFB_FILLRECT
	select FB_CFB_IMAGEBLIT

config FB_Q40
	bool
	depends on (FB = y) && Q40
	default y
	select FB_CFB_FILLRECT
	select FB_CFB_COPYAREA
	select FB_CFB_IMAGEBLIT

config FB_AMIGA
	tristate "Amiga native chipset support"
	depends on FB && AMIGA
	help
	  This is the frame buffer device driver for the builtin graphics
	  chipset found in Amigas.

	  To compile this driver as a module, choose M here: the
	  module will be called amifb.

config FB_AMIGA_OCS
	bool "Amiga OCS chipset support"
	depends on FB_AMIGA
	help
	  This enables support for the original Agnus and Denise video chips,
	  found in the Amiga 1000 and most A500's and A2000's. If you intend
	  to run Linux on any of these systems, say Y; otherwise say N.

config FB_AMIGA_ECS
	bool "Amiga ECS chipset support"
	depends on FB_AMIGA
	help
	  This enables support for the Enhanced Chip Set, found in later
	  A500's, later A2000's, the A600, the A3000, the A3000T and CDTV. If
	  you intend to run Linux on any of these systems, say Y; otherwise
	  say N.

config FB_AMIGA_AGA
	bool "Amiga AGA chipset support"
	depends on FB_AMIGA
	help
	  This enables support for the Advanced Graphics Architecture (also
	  known as the AGA or AA) Chip Set, found in the A1200, A4000, A4000T
	  and CD32. If you intend to run Linux on any of these systems, say Y;
	  otherwise say N.

config FB_FM2
	bool "Amiga FrameMaster II/Rainbow II support"
	depends on (FB = y) && ZORRO
	select FB_CFB_FILLRECT
	select FB_CFB_COPYAREA
	select FB_CFB_IMAGEBLIT
	help
	  This is the frame buffer device driver for the Amiga FrameMaster
	  card from BSC (exhibited 1992 but not shipped as a CBM product).

config FB_ARC
	tristate "Arc Monochrome LCD board support"
	depends on FB && (X86 || COMPILE_TEST)
	select FB_SYS_FILLRECT
	select FB_SYS_COPYAREA
	select FB_SYS_IMAGEBLIT
	select FB_SYS_FOPS
	help
	  This enables support for the Arc Monochrome LCD board. The board
	  is based on the KS-108 lcd controller and is typically a matrix
	  of 2*n chips. This driver was tested with a 128x64 panel. This
	  driver supports it for use with x86 SBCs through a 16 bit GPIO
	  interface (8 bit data, 8 bit control). If you anticipate using
	  this driver, say Y or M; otherwise say N. You must specify the
	  GPIO IO address to be used for setting control and data.

config FB_ATARI
	bool "Atari native chipset support"
	depends on (FB = y) && ATARI
	select FB_CFB_FILLRECT
	select FB_CFB_COPYAREA
	select FB_CFB_IMAGEBLIT
	help
	  This is the frame buffer device driver for the builtin graphics
	  chipset found in Ataris.

config FB_OF
	bool "Open Firmware frame buffer device support"
	depends on (FB = y) && PPC && (!PPC_PSERIES || PCI)
	select APERTURE_HELPERS
	select FB_CFB_FILLRECT
	select FB_CFB_COPYAREA
	select FB_CFB_IMAGEBLIT
	select FB_MACMODES
	help
	  Say Y if you want support with Open Firmware for your graphics
	  board.

config FB_CONTROL
	bool "Apple \"control\" display support"
	depends on (FB = y) && ((PPC_PMAC && PPC32) || COMPILE_TEST)
	select FB_CFB_FILLRECT
	select FB_CFB_COPYAREA
	select FB_CFB_IMAGEBLIT
	select FB_MACMODES
	help
	  This driver supports a frame buffer for the graphics adapter in the
	  Power Macintosh 7300 and others.

config FB_PLATINUM
	bool "Apple \"platinum\" display support"
	depends on (FB = y) && PPC_PMAC && PPC32
	select FB_CFB_FILLRECT
	select FB_CFB_COPYAREA
	select FB_CFB_IMAGEBLIT
	select FB_MACMODES
	help
	  This driver supports a frame buffer for the "platinum" graphics
	  adapter in some Power Macintoshes.

config FB_VALKYRIE
	bool "Apple \"valkyrie\" display support"
	depends on (FB = y) && (MAC || (PPC_PMAC && PPC32))
	select FB_CFB_FILLRECT
	select FB_CFB_COPYAREA
	select FB_CFB_IMAGEBLIT
	select FB_MACMODES
	help
	  This driver supports a frame buffer for the "valkyrie" graphics
	  adapter in some Power Macintoshes.

config FB_CT65550
	bool "Chips 65550 display support"
	depends on (FB = y) && PPC32 && PCI
	select FB_CFB_FILLRECT
	select FB_CFB_COPYAREA
	select FB_CFB_IMAGEBLIT
	help
	  This is the frame buffer device driver for the Chips & Technologies
	  65550 graphics chip in PowerBooks.

config FB_ASILIANT
	bool "Asiliant (Chips) 69000 display support"
	depends on (FB = y) && PCI
	select FB_CFB_FILLRECT
	select FB_CFB_COPYAREA
	select FB_CFB_IMAGEBLIT
	help
	  This is the frame buffer device driver for the Asiliant 69030 chipset

config FB_IMSTT
	bool "IMS Twin Turbo display support"
	depends on (FB = y) && PCI
	select FB_CFB_IMAGEBLIT
	select FB_MACMODES if PPC_PMAC
	help
	  The IMS Twin Turbo is a PCI-based frame buffer card bundled with
	  many Macintosh and compatible computers.

config FB_VGA16
	tristate "VGA 16-color graphics support"
	depends on FB && (X86 || PPC)
	select APERTURE_HELPERS
	select FB_CFB_FILLRECT
	select FB_CFB_COPYAREA
	select FB_CFB_IMAGEBLIT
	select VGASTATE
	select FONT_8x16 if FRAMEBUFFER_CONSOLE
	help
	  This is the frame buffer device driver for VGA 16 color graphic
	  cards. Say Y if you have such a card.

	  To compile this driver as a module, choose M here: the
	  module will be called vga16fb.

config FB_STI
	tristate "HP STI frame buffer device support"
	depends on FB && PARISC
	select FB_CFB_FILLRECT
	select FB_CFB_COPYAREA
	select FB_CFB_IMAGEBLIT
	default y
	help
	  STI refers to the HP "Standard Text Interface" which is a set of
	  BIOS routines contained in a ROM chip in HP PA-RISC based machines.
	  Enabling this option will implement the linux framebuffer device
	  using calls to the STI BIOS routines for initialisation.

	  If you enable this option, you will get a planar framebuffer device
	  /dev/fb which will work on the most common HP graphic cards of the
	  NGLE family, including the artist chips (in the 7xx and Bxxx series),
	  HCRX, HCRX24, CRX, CRX24 and VisEG series.

	  It is safe to enable this option, so you should probably say "Y".

config FB_MAC
	bool "Generic Macintosh display support"
	depends on (FB = y) && MAC
	select FB_CFB_FILLRECT
	select FB_CFB_COPYAREA
	select FB_CFB_IMAGEBLIT
	select FB_MACMODES

config FB_HP300
	bool
	depends on (FB = y) && DIO
	select FB_CFB_IMAGEBLIT
	default y

config FB_TGA
	tristate "TGA/SFB+ framebuffer support"
	depends on FB
	depends on PCI || TC
	depends on ALPHA || TC
	select FB_CFB_FILLRECT
	select FB_CFB_COPYAREA
	select FB_CFB_IMAGEBLIT
	select BITREVERSE
	help
	  This is the frame buffer device driver for generic TGA and SFB+
	  graphic cards.  These include DEC ZLXp-E1, -E2 and -E3 PCI cards,
	  also known as PBXGA-A, -B and -C, and DEC ZLX-E1, -E2 and -E3
	  TURBOchannel cards, also known as PMAGD-A, -B and -C.

	  Due to hardware limitations ZLX-E2 and E3 cards are not supported
	  for DECstation 5000/200 systems.  Additionally due to firmware
	  limitations these cards may cause troubles with booting DECstation
	  5000/240 and /260 systems, but are fully supported under Linux if
	  you manage to get it going. ;-)

	  Say Y if you have one of those.

config FB_UVESA
	tristate "Userspace VESA VGA graphics support"
	depends on FB && CONNECTOR
	select FB_CFB_FILLRECT
	select FB_CFB_COPYAREA
	select FB_CFB_IMAGEBLIT
	select FB_MODE_HELPERS
	help
	  This is the frame buffer driver for generic VBE 2.0 compliant
	  graphic cards. It can also take advantage of VBE 3.0 features,
	  such as refresh rate adjustment.

	  This driver generally provides more features than vesafb but
	  requires a userspace helper application called 'v86d'. See
	  <file:Documentation/fb/uvesafb.rst> for more information.

	  If unsure, say N.

config FB_VESA
	bool "VESA VGA graphics support"
	depends on (FB = y) && X86
	select APERTURE_HELPERS
	select FB_CFB_FILLRECT
	select FB_CFB_COPYAREA
	select FB_CFB_IMAGEBLIT
	select SYSFB
	help
	  This is the frame buffer device driver for generic VESA 2.0
	  compliant graphic cards. The older VESA 1.2 cards are not supported.
	  You will get a boot time penguin logo at no additional cost. Please
	  read <file:Documentation/fb/vesafb.rst>. If unsure, say Y.

config FB_EFI
	bool "EFI-based Framebuffer Support"
	depends on (FB = y) && !IA64 && EFI
	select APERTURE_HELPERS
	select DRM_PANEL_ORIENTATION_QUIRKS
	select FB_CFB_FILLRECT
	select FB_CFB_COPYAREA
	select FB_CFB_IMAGEBLIT
	select SYSFB
	help
	  This is the EFI frame buffer device driver. If the firmware on
	  your platform is EFI 1.10 or UEFI 2.0, select Y to add support for
	  using the EFI framebuffer as your console.

config FB_N411
	tristate "N411 Apollo/Hecuba devkit support"
	depends on FB && X86 && MMU
	select FB_SYS_FILLRECT
	select FB_SYS_COPYAREA
	select FB_SYS_IMAGEBLIT
	select FB_SYS_FOPS
	select FB_DEFERRED_IO
	select FB_HECUBA
	help
	  This enables support for the Apollo display controller in its
	  Hecuba form using the n411 devkit.

config FB_HGA
	tristate "Hercules mono graphics support"
	depends on FB && X86
	help
	  Say Y here if you have a Hercules mono graphics card.

	  To compile this driver as a module, choose M here: the
	  module will be called hgafb.

	  As this card technology is at least 25 years old,
	  most people will answer N here.

config FB_GBE
	bool "SGI Graphics Backend frame buffer support"
	depends on (FB = y) && HAS_IOMEM
	depends on SGI_IP32 || COMPILE_TEST
	select FB_CFB_FILLRECT
	select FB_CFB_COPYAREA
	select FB_CFB_IMAGEBLIT
	help
	  This is the frame buffer device driver for SGI Graphics Backend.
	  This chip is used in SGI O2 and Visual Workstation 320/540.

config FB_GBE_MEM
	int "Video memory size in MB"
	depends on FB_GBE
	default 4
	help
	  This is the amount of memory reserved for the framebuffer,
	  which can be any value between 1MB and 8MB.

config FB_SBUS
	bool "SBUS and UPA framebuffers"
	depends on (FB = y) && SPARC
	help
	  Say Y if you want support for SBUS or UPA based frame buffer device.

config FB_BW2
	bool "BWtwo support"
	depends on (FB = y) && (SPARC && FB_SBUS)
	select FB_CFB_FILLRECT
	select FB_CFB_COPYAREA
	select FB_CFB_IMAGEBLIT
	help
	  This is the frame buffer device driver for the BWtwo frame buffer.

config FB_CG3
	bool "CGthree support"
	depends on (FB = y) && (SPARC && FB_SBUS)
	select FB_CFB_FILLRECT
	select FB_CFB_COPYAREA
	select FB_CFB_IMAGEBLIT
	help
	  This is the frame buffer device driver for the CGthree frame buffer.

config FB_CG6
	bool "CGsix (GX,TurboGX) support"
	depends on (FB = y) && (SPARC && FB_SBUS)
	select FB_CFB_COPYAREA
	select FB_CFB_IMAGEBLIT
	help
	  This is the frame buffer device driver for the CGsix (GX, TurboGX)
	  frame buffer.

config FB_FFB
	bool "Creator/Creator3D/Elite3D support"
	depends on FB_SBUS && SPARC64
	select FB_CFB_COPYAREA
	select FB_CFB_IMAGEBLIT
	help
	  This is the frame buffer device driver for the Creator, Creator3D,
	  and Elite3D graphics boards.

config FB_TCX
	bool "TCX (SS4/SS5 only) support"
	depends on FB_SBUS
	select FB_CFB_FILLRECT
	select FB_CFB_COPYAREA
	select FB_CFB_IMAGEBLIT
	help
	  This is the frame buffer device driver for the TCX 24/8bit frame
	  buffer.

config FB_CG14
	bool "CGfourteen (SX) support"
	depends on FB_SBUS
	select FB_CFB_FILLRECT
	select FB_CFB_COPYAREA
	select FB_CFB_IMAGEBLIT
	help
	  This is the frame buffer device driver for the CGfourteen frame
	  buffer on Desktop SPARCsystems with the SX graphics option.

config FB_P9100
	bool "P9100 (Sparcbook 3 only) support"
	depends on FB_SBUS
	select FB_CFB_FILLRECT
	select FB_CFB_COPYAREA
	select FB_CFB_IMAGEBLIT
	help
	  This is the frame buffer device driver for the P9100 card
	  supported on Sparcbook 3 machines.

config FB_LEO
	bool "Leo (ZX) support"
	depends on FB_SBUS
	select FB_CFB_FILLRECT
	select FB_CFB_COPYAREA
	select FB_CFB_IMAGEBLIT
	help
	  This is the frame buffer device driver for the SBUS-based Sun ZX
	  (leo) frame buffer cards.

config FB_XVR500
	bool "Sun XVR-500 3DLABS Wildcat support"
	depends on (FB = y) && PCI && SPARC64
	select FB_CFB_FILLRECT
	select FB_CFB_COPYAREA
	select FB_CFB_IMAGEBLIT
	help
	  This is the framebuffer device for the Sun XVR-500 and similar
	  graphics cards based upon the 3DLABS Wildcat chipset.  The driver
	  only works on sparc64 systems where the system firmware has
	  mostly initialized the card already.  It is treated as a
	  completely dumb framebuffer device.

config FB_XVR2500
	bool "Sun XVR-2500 3DLABS Wildcat support"
	depends on (FB = y) && PCI && SPARC64
	select FB_CFB_FILLRECT
	select FB_CFB_COPYAREA
	select FB_CFB_IMAGEBLIT
	help
	  This is the framebuffer device for the Sun XVR-2500 and similar
	  graphics cards based upon the 3DLABS Wildcat chipset.  The driver
	  only works on sparc64 systems where the system firmware has
	  mostly initialized the card already.  It is treated as a
	  completely dumb framebuffer device.

config FB_XVR1000
	bool "Sun XVR-1000 support"
	depends on (FB = y) && SPARC64
	select FB_CFB_FILLRECT
	select FB_CFB_COPYAREA
	select FB_CFB_IMAGEBLIT
	help
	  This is the framebuffer device for the Sun XVR-1000 and similar
	  graphics cards.  The driver only works on sparc64 systems where
	  the system firmware has mostly initialized the card already.  It
	  is treated as a completely dumb framebuffer device.

config FB_PVR2
	tristate "NEC PowerVR 2 display support"
	depends on FB && HAS_IOMEM
	depends on SH_DREAMCAST || COMPILE_TEST
	select FB_CFB_FILLRECT
	select FB_CFB_COPYAREA
	select FB_CFB_IMAGEBLIT
	help
	  Say Y here if you have a PowerVR 2 card in your box.  If you plan to
	  run linux on your Dreamcast, you will have to say Y here.
	  This driver may or may not work on other PowerVR 2 cards, but is
	  totally untested.  Use at your own risk.  If unsure, say N.

	  To compile this driver as a module, choose M here: the
	  module will be called pvr2fb.

	  You can pass several parameters to the driver at boot time or at
	  module load time.  The parameters look like "video=pvr2:XXX", where
	  the meaning of XXX can be found at the end of the main source file
	  (<file:drivers/video/fbdev/pvr2fb.c>). Please see the file
	  <file:Documentation/fb/pvr2fb.rst>.

config FB_OPENCORES
	tristate "OpenCores VGA/LCD core 2.0 framebuffer support"
	depends on FB && HAS_DMA
	select FB_CFB_FILLRECT
	select FB_CFB_COPYAREA
	select FB_CFB_IMAGEBLIT
	help
	  This enables support for the OpenCores VGA/LCD core.

	  The OpenCores VGA/LCD core is typically used together with
	  softcore CPUs (e.g. OpenRISC or Microblaze) or hard processor
	  systems (e.g. Altera socfpga or Xilinx Zynq) on FPGAs.

	  The source code and specification for the core is available at
	  <https://opencores.org/project,vga_lcd>

config FB_S1D13XXX
	tristate "Epson S1D13XXX framebuffer support"
	depends on FB
	select FB_CFB_FILLRECT
	select FB_CFB_COPYAREA
	select FB_CFB_IMAGEBLIT
	help
	  Support for S1D13XXX framebuffer device family (currently only
	  working with S1D13806). Product specs at
	  <https://vdc.epson.com/>

config FB_ATMEL
	tristate "AT91 LCD Controller support"
	depends on FB && OF && HAVE_CLK && HAS_IOMEM
	depends on HAVE_FB_ATMEL || COMPILE_TEST
	select FB_BACKLIGHT
	select FB_CFB_FILLRECT
	select FB_CFB_COPYAREA
	select FB_CFB_IMAGEBLIT
	select FB_MODE_HELPERS
	select VIDEOMODE_HELPERS
	help
	  This enables support for the AT91 LCD Controller.

config FB_NVIDIA
	tristate "nVidia Framebuffer Support"
	depends on FB && PCI
	select FB_BACKLIGHT if FB_NVIDIA_BACKLIGHT
	select FB_MODE_HELPERS
	select FB_CFB_FILLRECT
	select FB_CFB_COPYAREA
	select FB_CFB_IMAGEBLIT
	select BITREVERSE
	select VGASTATE
	help
	  This driver supports graphics boards with the nVidia chips, TNT
	  and newer. For very old chipsets, such as the RIVA128, then use
	  the rivafb.
	  Say Y if you have such a graphics board.

	  To compile this driver as a module, choose M here: the
	  module will be called nvidiafb.

config FB_NVIDIA_I2C
	bool "Enable DDC Support"
	depends on FB_NVIDIA
	select FB_DDC
	help
	  This enables I2C support for nVidia Chipsets.  This is used
	  only for getting EDID information from the attached display
	  allowing for robust video mode handling and switching.

	  Because fbdev-2.6 requires that drivers must be able to
	  independently validate video mode parameters, you should say Y
	  here.

config FB_NVIDIA_DEBUG
	bool "Lots of debug output"
	depends on FB_NVIDIA
	help
	  Say Y here if you want the nVidia driver to output all sorts
	  of debugging information to provide to the maintainer when
	  something goes wrong.

config FB_NVIDIA_BACKLIGHT
	bool "Support for backlight control"
	depends on FB_NVIDIA
	default y
	help
	  Say Y here if you want to control the backlight of your display.

config FB_RIVA
	tristate "nVidia Riva support"
	depends on FB && PCI
	select FB_BACKLIGHT if FB_RIVA_BACKLIGHT
	select FB_MODE_HELPERS
	select FB_CFB_FILLRECT
	select FB_CFB_COPYAREA
	select FB_CFB_IMAGEBLIT
	select BITREVERSE
	select VGASTATE
	help
	  This driver supports graphics boards with the nVidia Riva/Geforce
	  chips.
	  Say Y if you have such a graphics board.

	  To compile this driver as a module, choose M here: the
	  module will be called rivafb.

config FB_RIVA_I2C
	bool "Enable DDC Support"
	depends on FB_RIVA
	select FB_DDC
	help
	  This enables I2C support for nVidia Chipsets.  This is used
	  only for getting EDID information from the attached display
	  allowing for robust video mode handling and switching.

	  Because fbdev-2.6 requires that drivers must be able to
	  independently validate video mode parameters, you should say Y
	  here.

config FB_RIVA_DEBUG
	bool "Lots of debug output"
	depends on FB_RIVA
	help
	  Say Y here if you want the Riva driver to output all sorts
	  of debugging information to provide to the maintainer when
	  something goes wrong.

config FB_RIVA_BACKLIGHT
	bool "Support for backlight control"
	depends on FB_RIVA
	default y
	help
	  Say Y here if you want to control the backlight of your display.

config FB_I740
	tristate "Intel740 support"
	depends on FB && PCI
	select FB_MODE_HELPERS
	select FB_CFB_FILLRECT
	select FB_CFB_COPYAREA
	select FB_CFB_IMAGEBLIT
	select VGASTATE
	select FB_DDC
	help
	  This driver supports graphics cards based on Intel740 chip.

config FB_I810
	tristate "Intel 810/815 support"
	depends on FB && PCI && X86_32 && AGP_INTEL
	select FB_MODE_HELPERS
	select FB_CFB_FILLRECT
	select FB_CFB_COPYAREA
	select FB_CFB_IMAGEBLIT
	select VGASTATE
	help
	  This driver supports the on-board graphics built in to the Intel 810
	  and 815 chipsets.  Say Y if you have and plan to use such a board.

	  To compile this driver as a module, choose M here: the
	  module will be called i810fb.

	  For more information, please read
	  <file:Documentation/fb/intel810.rst>

config FB_I810_GTF
	bool "use VESA Generalized Timing Formula"
	depends on FB_I810
	help
	  If you say Y, then the VESA standard, Generalized Timing Formula
	  or GTF, will be used to calculate the required video timing values
	  per video mode.  Since the GTF allows nondiscrete timings
	  (nondiscrete being a range of values as opposed to discrete being a
	  set of values), you'll be able to use any combination of horizontal
	  and vertical resolutions, and vertical refresh rates without having
	  to specify your own timing parameters.  This is especially useful
	  to maximize the performance of an aging display, or if you just
	  have a display with nonstandard dimensions. A VESA compliant
	  monitor is recommended, but can still work with non-compliant ones.
	  If you need or want this, then select this option. The timings may
	  not be compliant with Intel's recommended values. Use at your own
	  risk.

	  If you say N, the driver will revert to discrete video timings
	  using a set recommended by Intel in their documentation.

	  If unsure, say N.

config FB_I810_I2C
	bool "Enable DDC Support"
	depends on FB_I810 && FB_I810_GTF
	select FB_DDC
	help
	  Add DDC/I2C support for i810fb.  This will allow the driver to get
	  display information, especially for monitors with fickle timings.

	  If unsure, say Y.

config FB_LE80578
	tristate "Intel LE80578 (Vermilion) support"
	depends on FB && PCI && X86
	select FB_MODE_HELPERS
	select FB_CFB_FILLRECT
	select FB_CFB_COPYAREA
	select FB_CFB_IMAGEBLIT
	help
	  This driver supports the LE80578 (Vermilion Range) chipset

config FB_CARILLO_RANCH
	tristate "Intel Carillo Ranch support"
	depends on FB_LE80578 && FB && PCI && X86
	help
	  This driver supports the LE80578 (Carillo Ranch) board

config FB_INTEL
	tristate "Intel 830M/845G/852GM/855GM/865G/915G/945G/945GM/965G/965GM support"
	depends on FB && PCI && X86 && AGP_INTEL && EXPERT
	select FB_MODE_HELPERS
	select FB_CFB_FILLRECT
	select FB_CFB_COPYAREA
	select FB_CFB_IMAGEBLIT
	select BOOT_VESA_SUPPORT if FB_INTEL = y
	depends on !DRM_I915
	help
	  This driver supports the on-board graphics built in to the Intel
	  830M/845G/852GM/855GM/865G/915G/915GM/945G/945GM/965G/965GM chipsets.
	  Say Y if you have and plan to use such a board.

	  To make FB_INTEL=Y work you need to say AGP_INTEL=y too.

	  To compile this driver as a module, choose M here: the
	  module will be called intelfb.

	  For more information, please read <file:Documentation/fb/intelfb.rst>

config FB_INTEL_DEBUG
	bool "Intel driver Debug Messages"
	depends on FB_INTEL
	help
	  Say Y here if you want the Intel driver to output all sorts
	  of debugging information to provide to the maintainer when
	  something goes wrong.

config FB_INTEL_I2C
	bool "DDC/I2C for Intel framebuffer support"
	depends on FB_INTEL
	select FB_DDC
	default y
	help
	  Say Y here if you want DDC/I2C support for your on-board Intel graphics.

config FB_MATROX
	tristate "Matrox acceleration"
	depends on FB && PCI
	select FB_CFB_FILLRECT
	select FB_CFB_COPYAREA
	select FB_CFB_IMAGEBLIT
	select FB_TILEBLITTING
	select FB_MACMODES if PPC_PMAC
	help
	  Say Y here if you have a Matrox Millennium, Matrox Millennium II,
	  Matrox Mystique, Matrox Mystique 220, Matrox Productiva G100, Matrox
	  Mystique G200, Matrox Millennium G200, Matrox Marvel G200 video,
	  Matrox G400, G450 or G550 card in your box.

	  To compile this driver as a module, choose M here: the
	  module will be called matroxfb.

	  You can pass several parameters to the driver at boot time or at
	  module load time. The parameters look like "video=matroxfb:XXX", and
	  are described in <file:Documentation/fb/matroxfb.rst>.

config FB_MATROX_MILLENIUM
	bool "Millennium I/II support"
	depends on FB_MATROX
	help
	  Say Y here if you have a Matrox Millennium or Matrox Millennium II
	  video card. If you select "Advanced lowlevel driver options" below,
	  you should check 4 bpp packed pixel, 8 bpp packed pixel, 16 bpp
	  packed pixel, 24 bpp packed pixel and 32 bpp packed pixel. You can
	  also use font widths different from 8.

config FB_MATROX_MYSTIQUE
	bool "Mystique support"
	depends on FB_MATROX
	help
	  Say Y here if you have a Matrox Mystique or Matrox Mystique 220
	  video card. If you select "Advanced lowlevel driver options" below,
	  you should check 8 bpp packed pixel, 16 bpp packed pixel, 24 bpp
	  packed pixel and 32 bpp packed pixel. You can also use font widths
	  different from 8.

config FB_MATROX_G
	bool "G100/G200/G400/G450/G550 support"
	depends on FB_MATROX
	help
	  Say Y here if you have a Matrox G100, G200, G400, G450 or G550 based
	  video card. If you select "Advanced lowlevel driver options", you
	  should check 8 bpp packed pixel, 16 bpp packed pixel, 24 bpp packed
	  pixel and 32 bpp packed pixel. You can also use font widths
	  different from 8.

	  If you need support for G400 secondary head, you must say Y to
	  "Matrox I2C support" and "G400 second head support" right below.
	  G450/G550 secondary head and digital output are supported without
	  additional modules.

	  The driver starts in monitor mode. You must use the matroxset tool
	  (available at <ftp://platan.vc.cvut.cz/pub/linux/matrox-latest/>) to
	  swap primary and secondary head outputs, or to change output mode.
	  Secondary head driver always start in 640x480 resolution and you
	  must use fbset to change it.

	  Do not forget that second head supports only 16 and 32 bpp
	  packed pixels, so it is a good idea to compile them into the kernel
	  too. You can use only some font widths, as the driver uses generic
	  painting procedures (the secondary head does not use acceleration
	  engine).

	  G450/G550 hardware can display TV picture only from secondary CRTC,
	  and it performs no scaling, so picture must have 525 or 625 lines.

config FB_MATROX_I2C
	tristate "Matrox I2C support"
	depends on FB_MATROX
	select FB_DDC
	help
	  This drivers creates I2C buses which are needed for accessing the
	  DDC (I2C) bus present on all Matroxes, an I2C bus which
	  interconnects Matrox optional devices, like MGA-TVO on G200 and
	  G400, and the secondary head DDC bus, present on G400 only.

	  You can say Y or M here if you want to experiment with monitor
	  detection code. You must say Y or M here if you want to use either
	  second head of G400 or MGA-TVO on G200 or G400.

	  If you compile it as module, it will create a module named
	  i2c-matroxfb.

config FB_MATROX_MAVEN
	tristate "G400 second head support"
	depends on FB_MATROX_G && FB_MATROX_I2C
	help
	  WARNING !!! This support does not work with G450 !!!

	  Say Y or M here if you want to use a secondary head (meaning two
	  monitors in parallel) on G400 or MGA-TVO add-on on G200. Secondary
	  head is not compatible with accelerated XFree 3.3.x SVGA servers -
	  secondary head output is blanked while you are in X. With XFree
	  3.9.17 preview you can use both heads if you use SVGA over fbdev or
	  the fbdev driver on first head and the fbdev driver on second head.

	  If you compile it as module, two modules are created,
	  matroxfb_crtc2 and matroxfb_maven. Matroxfb_maven is needed for
	  both G200 and G400, matroxfb_crtc2 is needed only by G400. You must
	  also load i2c-matroxfb to get it to run.

	  The driver starts in monitor mode and you must use the matroxset
	  tool (available at
	  <ftp://platan.vc.cvut.cz/pub/linux/matrox-latest/>) to switch it to
	  PAL or NTSC or to swap primary and secondary head outputs.
	  Secondary head driver also always start in 640x480 resolution, you
	  must use fbset to change it.

	  Also do not forget that second head supports only 16 and 32 bpp
	  packed pixels, so it is a good idea to compile them into the kernel
	  too.  You can use only some font widths, as the driver uses generic
	  painting procedures (the secondary head does not use acceleration
	  engine).

config FB_RADEON
	tristate "ATI Radeon display support"
	depends on FB && PCI
	select FB_BACKLIGHT if FB_RADEON_BACKLIGHT
	select FB_MODE_HELPERS
	select FB_CFB_FILLRECT
	select FB_CFB_COPYAREA
	select FB_CFB_IMAGEBLIT
	select FB_MACMODES if PPC
	help
	  Choose this option if you want to use an ATI Radeon graphics card as
	  a framebuffer device.  There are both PCI and AGP versions.  You
	  don't need to choose this to run the Radeon in plain VGA mode.

	  There is a product page at
	  https://products.amd.com/en-us/GraphicCardResult.aspx

config FB_RADEON_I2C
	bool "DDC/I2C for ATI Radeon support"
	depends on FB_RADEON
	select FB_DDC
	default y
	help
	  Say Y here if you want DDC/I2C support for your Radeon board.

config FB_RADEON_BACKLIGHT
	bool "Support for backlight control"
	depends on FB_RADEON
	default y
	help
	  Say Y here if you want to control the backlight of your display.

config FB_RADEON_DEBUG
	bool "Lots of debug output from Radeon driver"
	depends on FB_RADEON
	help
	  Say Y here if you want the Radeon driver to output all sorts
	  of debugging information to provide to the maintainer when
	  something goes wrong.

config FB_ATY128
	tristate "ATI Rage128 display support"
	depends on FB && PCI
	select FB_CFB_FILLRECT
	select FB_CFB_COPYAREA
	select FB_CFB_IMAGEBLIT
	select FB_BACKLIGHT if FB_ATY128_BACKLIGHT
	select FB_MACMODES if PPC_PMAC
	help
	  This driver supports graphics boards with the ATI Rage128 chips.
	  Say Y if you have such a graphics board and read
	  <file:Documentation/fb/aty128fb.rst>.

	  To compile this driver as a module, choose M here: the
	  module will be called aty128fb.

config FB_ATY128_BACKLIGHT
	bool "Support for backlight control"
	depends on FB_ATY128
	default y
	help
	  Say Y here if you want to control the backlight of your display.

config FB_ATY
	tristate "ATI Mach64 display support" if PCI || ATARI
	depends on FB && !SPARC32
	select FB_CFB_FILLRECT
	select FB_CFB_COPYAREA
	select FB_CFB_IMAGEBLIT
	select FB_BACKLIGHT if FB_ATY_BACKLIGHT
	select FB_MACMODES if PPC
	select FB_ATY_CT if SPARC64 && PCI
	help
	  This driver supports graphics boards with the ATI Mach64 chips.
	  Say Y if you have such a graphics board.

	  To compile this driver as a module, choose M here: the
	  module will be called atyfb.

config FB_ATY_CT
	bool "Mach64 CT/VT/GT/LT (incl. 3D RAGE) support"
	depends on PCI && FB_ATY
	help
	  Say Y here to support use of ATI's 64-bit Rage boards (or other
	  boards based on the Mach64 CT, VT, GT, and LT chipsets) as a
	  framebuffer device.  The ATI product support page for these boards
	  is at <http://support.ati.com/products/pc/mach64/mach64.html>.

config FB_ATY_GENERIC_LCD
	bool "Mach64 generic LCD support"
	depends on FB_ATY_CT
	help
	  Say Y if you have a laptop with an ATI Rage LT PRO, Rage Mobility,
	  Rage XC, or Rage XL chipset.

config FB_ATY_GX
	bool "Mach64 GX support" if PCI
	depends on FB_ATY
	default y if ATARI
	help
	  Say Y here to support use of the ATI Mach64 Graphics Expression
	  board (or other boards based on the Mach64 GX chipset) as a
	  framebuffer device.  The ATI product support page for these boards
	  is at
	  <http://support.ati.com/products/pc/mach64/graphics_xpression.html>.

config FB_ATY_BACKLIGHT
	bool "Support for backlight control"
	depends on FB_ATY
	default y
	help
	  Say Y here if you want to control the backlight of your display.

config FB_S3
	tristate "S3 Trio/Virge support"
	depends on FB && PCI
	select FB_CFB_FILLRECT
	select FB_CFB_COPYAREA
	select FB_CFB_IMAGEBLIT
	select FB_TILEBLITTING
	select FB_SVGALIB
	select VGASTATE
	select FONT_8x16 if FRAMEBUFFER_CONSOLE
	help
	  Driver for graphics boards with S3 Trio / S3 Virge chip.

config FB_S3_DDC
	bool "DDC for S3 support"
	depends on FB_S3
	select FB_DDC
	default y
	help
	  Say Y here if you want DDC support for your S3 graphics card.

config FB_SAVAGE
	tristate "S3 Savage support"
	depends on FB && PCI
	select FB_MODE_HELPERS
	select FB_CFB_FILLRECT
	select FB_CFB_COPYAREA
	select FB_CFB_IMAGEBLIT
	select VGASTATE
	help
	  This driver supports notebooks and computers with S3 Savage PCI/AGP
	  chips.

	  Say Y if you have such a graphics card.

	  To compile this driver as a module, choose M here; the module
	  will be called savagefb.

config FB_SAVAGE_I2C
	bool "Enable DDC2 Support"
	depends on FB_SAVAGE
	select FB_DDC
	help
	  This enables I2C support for S3 Savage Chipsets.  This is used
	  only for getting EDID information from the attached display
	  allowing for robust video mode handling and switching.

	  Because fbdev-2.6 requires that drivers must be able to
	  independently validate video mode parameters, you should say Y
	  here.

config FB_SAVAGE_ACCEL
	bool "Enable Console Acceleration"
	depends on FB_SAVAGE
	help
	  This option will compile in console acceleration support. If
	  the resulting framebuffer console has bothersome glitches, then
	  choose N here.

config FB_SIS
	tristate "SiS/XGI display support"
	depends on FB && PCI
	select FB_CFB_FILLRECT
	select FB_CFB_COPYAREA
	select FB_CFB_IMAGEBLIT
	select BOOT_VESA_SUPPORT if FB_SIS = y
	select FB_SIS_300 if !FB_SIS_315
	help
	  This is the frame buffer device driver for the SiS 300, 315, 330
	  and 340 series as well as XGI V3XT, V5, V8, Z7 graphics chipsets.
	  Specs available at <https://www.sis.com> and <http://www.xgitech.com>.

	  To compile this driver as a module, choose M here; the module
	  will be called sisfb.

config FB_SIS_300
	bool "SiS 300 series support"
	depends on FB_SIS
	help
	  Say Y here to support use of the SiS 300/305, 540, 630 and 730.

config FB_SIS_315
	bool "SiS 315/330/340 series and XGI support"
	depends on FB_SIS
	help
	  Say Y here to support use of the SiS 315, 330 and 340 series
	  (315/H/PRO, 55x, 650, 651, 740, 330, 661, 741, 760, 761) as well
	  as XGI V3XT, V5, V8 and Z7.

config FB_VIA
	tristate "VIA UniChrome (Pro) and Chrome9 display support"
	depends on FB && PCI && GPIOLIB && I2C && (X86 || COMPILE_TEST)
	select FB_CFB_FILLRECT
	select FB_CFB_COPYAREA
	select FB_CFB_IMAGEBLIT
	select I2C_ALGOBIT
	help
	  This is the frame buffer device driver for Graphics chips of VIA
	  UniChrome (Pro) Family (CLE266,PM800/CN400,P4M800CE/P4M800Pro/
	  CN700/VN800,CX700/VX700,P4M890) and Chrome9 Family (K8M890,CN896
	  /P4M900,VX800)
	  Say Y if you have a VIA UniChrome graphics board.

	  To compile this driver as a module, choose M here: the
	  module will be called viafb.

if FB_VIA

config FB_VIA_DIRECT_PROCFS
	bool "direct hardware access via procfs (DEPRECATED)(DANGEROUS)"
	help
	  Allow direct hardware access to some output registers via procfs.
	  This is dangerous but may provide the only chance to get the
	  correct output device configuration.
	  Its use is strongly discouraged.

config FB_VIA_X_COMPATIBILITY
	bool "X server compatibility"
	help
	  This option reduces the functionality (power saving, ...) of the
	  framebuffer to avoid negative impact on the OpenChrome X server.
	  If you use any X server other than fbdev you should enable this
	  otherwise it should be safe to disable it and allow using all
	  features.

endif

config FB_NEOMAGIC
	tristate "NeoMagic display support"
	depends on FB && PCI
	select FB_MODE_HELPERS
	select FB_CFB_FILLRECT
	select FB_CFB_COPYAREA
	select FB_CFB_IMAGEBLIT
	select VGASTATE
	help
	  This driver supports notebooks with NeoMagic PCI chips.
	  Say Y if you have such a graphics card.

	  To compile this driver as a module, choose M here: the
	  module will be called neofb.

config FB_KYRO
	tristate "IMG Kyro support"
	depends on FB && PCI
	select FB_CFB_FILLRECT
	select FB_CFB_COPYAREA
	select FB_CFB_IMAGEBLIT
	help
	  Say Y here if you have a STG4000 / Kyro / PowerVR 3 based
	  graphics board.

	  To compile this driver as a module, choose M here: the
	  module will be called kyrofb.

config FB_3DFX
	tristate "3Dfx Banshee/Voodoo3/Voodoo5 display support"
	depends on FB && PCI
	select FB_CFB_IMAGEBLIT
	select FB_CFB_FILLRECT
	select FB_CFB_COPYAREA
	select FB_MODE_HELPERS
	help
	  This driver supports graphics boards with the 3Dfx Banshee,
	  Voodoo3 or VSA-100 (aka Voodoo4/5) chips. Say Y if you have
	  such a graphics board.

	  To compile this driver as a module, choose M here: the
	  module will be called tdfxfb.

config FB_3DFX_ACCEL
	bool "3Dfx Acceleration functions"
	depends on FB_3DFX
	help
	This will compile the 3Dfx Banshee/Voodoo3/VSA-100 frame buffer
	device driver with acceleration functions.

config FB_3DFX_I2C
	bool "Enable DDC/I2C support"
	depends on FB_3DFX
	select FB_DDC
	default y
	help
	  Say Y here if you want DDC/I2C support for your 3dfx Voodoo3.

config FB_VOODOO1
	tristate "3Dfx Voodoo Graphics (sst1) support"
	depends on FB && PCI
	select FB_CFB_FILLRECT
	select FB_CFB_COPYAREA
	select FB_CFB_IMAGEBLIT
	help
	  Say Y here if you have a 3Dfx Voodoo Graphics (Voodoo1/sst1) or
	  Voodoo2 (cvg) based graphics card.

	  To compile this driver as a module, choose M here: the
	  module will be called sstfb.

	  WARNING: Do not use any application that uses the 3D engine
	  (namely glide) while using this driver.
	  Please read the <file:Documentation/fb/sstfb.rst> for supported
	  options and other important info  support.

config FB_VT8623
	tristate "VIA VT8623 support"
	depends on FB && PCI
	select FB_CFB_FILLRECT
	select FB_CFB_COPYAREA
	select FB_CFB_IMAGEBLIT
	select FB_TILEBLITTING
	select FB_SVGALIB
	select VGASTATE
	select FONT_8x16 if FRAMEBUFFER_CONSOLE
	help
	  Driver for CastleRock integrated graphics core in the
	  VIA VT8623 [Apollo CLE266] chipset.

config FB_TRIDENT
	tristate "Trident/CyberXXX/CyberBlade support"
	depends on FB && PCI
	select FB_CFB_FILLRECT
	select FB_CFB_COPYAREA
	select FB_CFB_IMAGEBLIT
	select FB_DDC
	select FB_MODE_HELPERS
	help
	  This is the frame buffer device driver for Trident PCI/AGP chipsets.
	  Supported chipset families are TGUI 9440/96XX, 3DImage, Blade3D
	  and Blade XP.
	  There are also integrated versions of these chips called CyberXXXX,
	  CyberImage or CyberBlade. These chips are mostly found in laptops
	  but also on some motherboards including early VIA EPIA motherboards.
	  For more information, read <file:Documentation/fb/tridentfb.rst>

	  Say Y if you have such a graphics board.

	  To compile this driver as a module, choose M here: the
	  module will be called tridentfb.

config FB_ARK
	tristate "ARK 2000PV support"
	depends on FB && PCI
	select FB_CFB_FILLRECT
	select FB_CFB_COPYAREA
	select FB_CFB_IMAGEBLIT
	select FB_TILEBLITTING
	select FB_SVGALIB
	select VGASTATE
	select FONT_8x16 if FRAMEBUFFER_CONSOLE
	help
	  Driver for PCI graphics boards with ARK 2000PV chip
	  and ICS 5342 RAMDAC.

config FB_PM3
	tristate "Permedia3 support"
	depends on FB && PCI
	select FB_CFB_FILLRECT
	select FB_CFB_COPYAREA
	select FB_CFB_IMAGEBLIT
	help
	  This is the frame buffer device driver for the 3DLabs Permedia3
	  chipset, used in Formac ProFormance III, 3DLabs Oxygen VX1 &
	  similar boards, 3DLabs Permedia3 Create!, Appian Jeronimo 2000
	  and maybe other boards.

config FB_CARMINE
	tristate "Fujitsu carmine frame buffer support"
	depends on FB && PCI
	select FB_CFB_FILLRECT
	select FB_CFB_COPYAREA
	select FB_CFB_IMAGEBLIT
	help
	  This is the frame buffer device driver for the Fujitsu Carmine chip.
	  The driver provides two independent frame buffer devices.

choice
	depends on FB_CARMINE
	prompt "DRAM timing"
	default FB_CARMINE_DRAM_EVAL

config FB_CARMINE_DRAM_EVAL
	bool "Eval board timings"
	help
	  Use timings which work on the eval card.

config CARMINE_DRAM_CUSTOM
	bool "Custom board timings"
	help
	  Use custom board timings.
endchoice

config FB_AU1100
	bool "Au1100 LCD Driver"
	depends on (FB = y) && MIPS_ALCHEMY
	select FB_CFB_FILLRECT
	select FB_CFB_COPYAREA
	select FB_CFB_IMAGEBLIT
	help
	  This is the framebuffer driver for the AMD Au1100 SOC.  It can drive
	  various panels and CRTs by passing in kernel cmd line option
	  au1100fb:panel=<name>.

config FB_AU1200
	bool "Au1200/Au1300 LCD Driver"
	depends on (FB = y) && MIPS_ALCHEMY
	select FB_SYS_FILLRECT
	select FB_SYS_COPYAREA
	select FB_SYS_IMAGEBLIT
	select FB_SYS_FOPS
	help
	  This is the framebuffer driver for the Au1200/Au1300 SOCs.
	  It can drive various panels and CRTs by passing in kernel cmd line
	  option au1200fb:panel=<name>.

config FB_VT8500
	bool "VIA VT8500 framebuffer support"
	depends on (FB = y) && ARM && ARCH_VT8500
	select FB_SYS_FILLRECT if (!FB_WMT_GE_ROPS)
	select FB_SYS_COPYAREA if (!FB_WMT_GE_ROPS)
	select FB_SYS_IMAGEBLIT
	select FB_MODE_HELPERS
	select VIDEOMODE_HELPERS
	help
	  This is the framebuffer driver for VIA VT8500 integrated LCD
	  controller.

config FB_WM8505
	bool "Wondermedia WM8xxx-series frame buffer support"
	depends on (FB = y) && HAS_IOMEM && (ARCH_VT8500 || COMPILE_TEST)
	select FB_SYS_FILLRECT if (!FB_WMT_GE_ROPS)
	select FB_SYS_COPYAREA if (!FB_WMT_GE_ROPS)
	select FB_SYS_IMAGEBLIT
	select FB_MODE_HELPERS
	select VIDEOMODE_HELPERS
	help
	  This is the framebuffer driver for WonderMedia WM8xxx-series
	  integrated LCD controller. This driver covers the WM8505, WM8650
	  and WM8850 SoCs.

config FB_WMT_GE_ROPS
	bool "VT8500/WM8xxx accelerated raster ops support"
	depends on (FB = y) && (FB_VT8500 || FB_WM8505)
	help
	  This adds support for accelerated raster operations on the
	  VIA VT8500 and Wondermedia 85xx series SoCs.

source "drivers/video/fbdev/geode/Kconfig"

config FB_HIT
	tristate "HD64461 Frame Buffer support"
	depends on FB && HD64461
	select FB_CFB_FILLRECT
	select FB_CFB_COPYAREA
	select FB_CFB_IMAGEBLIT
	help
	  This is the frame buffer device driver for the Hitachi HD64461 LCD
	  frame buffer card.

config FB_PMAG_AA
	tristate "PMAG-AA TURBOchannel framebuffer support"
	depends on FB && TC
	select FB_CFB_FILLRECT
	select FB_CFB_COPYAREA
	select FB_CFB_IMAGEBLIT
	help
	  Support for the PMAG-AA TURBOchannel framebuffer card (1280x1024x1)
	  used mainly in the MIPS-based DECstation series.

config FB_PMAG_BA
	tristate "PMAG-BA TURBOchannel framebuffer support"
	depends on FB && TC
	select FB_CFB_FILLRECT
	select FB_CFB_COPYAREA
	select FB_CFB_IMAGEBLIT
	help
	  Support for the PMAG-BA TURBOchannel framebuffer card (1024x864x8)
	  used mainly in the MIPS-based DECstation series.

config FB_PMAGB_B
	tristate "PMAGB-B TURBOchannel framebuffer support"
	depends on FB && TC
	select FB_CFB_FILLRECT
	select FB_CFB_COPYAREA
	select FB_CFB_IMAGEBLIT
	help
	  Support for the PMAGB-B TURBOchannel framebuffer card used mainly
	  in the MIPS-based DECstation series. The card is currently only
	  supported in 1280x1024x8 mode.

config FB_MAXINE
	bool "Maxine (Personal DECstation) onboard framebuffer support"
	depends on (FB = y) && MACH_DECSTATION
	select FB_CFB_FILLRECT
	select FB_CFB_COPYAREA
	select FB_CFB_IMAGEBLIT
	help
	  Support for the onboard framebuffer (1024x768x8) in the Personal
	  DECstation series (Personal DECstation 5000/20, /25, /33, /50,
	  Codename "Maxine").

config FB_G364
	bool "G364 frame buffer support"
	depends on (FB = y) && (MIPS_MAGNUM_4000 || OLIVETTI_M700)
	select FB_CFB_FILLRECT
	select FB_CFB_COPYAREA
	select FB_CFB_IMAGEBLIT
	help
	  The G364 driver is the framebuffer used in MIPS Magnum 4000 and
	  Olivetti M700-10 systems.

config FB_68328
	bool "Motorola 68328 native frame buffer support"
	depends on (FB = y) && (M68328 || M68EZ328 || M68VZ328)
	select FB_CFB_FILLRECT
	select FB_CFB_COPYAREA
	select FB_CFB_IMAGEBLIT
	help
	  Say Y here if you want to support the built-in frame buffer of
	  the Motorola 68328 CPU family.

config FB_PXA168
	tristate "PXA168/910 LCD framebuffer support"
	depends on FB && HAVE_CLK && HAS_IOMEM
	depends on CPU_PXA168 || CPU_PXA910 || COMPILE_TEST
	select FB_CFB_FILLRECT
	select FB_CFB_COPYAREA
	select FB_CFB_IMAGEBLIT
	help
	  Frame buffer driver for the built-in LCD controller in the Marvell
	  MMP processor.

config FB_PXA
	tristate "PXA LCD framebuffer support"
	depends on FB && ARCH_PXA
	select FB_CFB_FILLRECT
	select FB_CFB_COPYAREA
	select FB_CFB_IMAGEBLIT
	select VIDEOMODE_HELPERS if OF
	select FB_MODE_HELPERS if OF
	help
	  Frame buffer driver for the built-in LCD controller in the Intel
	  PXA2x0 processor.

	  This driver is also available as a module ( = code which can be
	  inserted and removed from the running kernel whenever you want). The
	  module will be called pxafb. If you want to compile it as a module,
	  say M here and read <file:Documentation/kbuild/modules.rst>.

	  If unsure, say N.

config FB_PXA_OVERLAY
	bool "Support PXA27x/PXA3xx Overlay(s) as framebuffer"
	depends on FB_PXA && (PXA27x || PXA3xx)

config FB_PXA_SMARTPANEL
	bool "PXA Smartpanel LCD support"
	depends on FB_PXA

config FB_PXA_PARAMETERS
	bool "PXA LCD command line parameters"
	depends on FB_PXA
	help
	  Enable the use of kernel command line or module parameters
	  to configure the physical properties of the LCD panel when
	  using the PXA LCD driver.

	  This option allows you to override the panel parameters
	  supplied by the platform in order to support multiple
	  different models of flatpanel. If you will only be using a
	  single model of flatpanel then you can safely leave this
	  option disabled.

	  <file:Documentation/fb/pxafb.rst> describes the available parameters.

config PXA3XX_GCU
	tristate "PXA3xx 2D graphics accelerator driver"
	depends on FB_PXA
	help
	  Kernelspace driver for the 2D graphics controller unit (GCU)
	  found on PXA3xx processors. There is a counterpart driver in the
	  DirectFB suite, see http://www.directfb.org/

	  If you compile this as a module, it will be called pxa3xx_gcu.

config FB_FSL_DIU
	tristate "Freescale DIU framebuffer support"
	depends on FB && FSL_SOC
	select FB_MODE_HELPERS
	select FB_CFB_FILLRECT
	select FB_CFB_COPYAREA
	select FB_CFB_IMAGEBLIT
	select PPC_LIB_RHEAP
	help
	  Framebuffer driver for the Freescale SoC DIU

config FB_W100
	tristate "W100 frame buffer support"
	depends on FB && HAS_IOMEM && (ARCH_PXA || COMPILE_TEST)
	select FB_CFB_FILLRECT
	select FB_CFB_COPYAREA
	select FB_CFB_IMAGEBLIT
	help
	  Frame buffer driver for the w100 as found on the Sharp SL-Cxx series.
	  It can also drive the w3220 chip found on iPAQ hx4700.

	  This driver is also available as a module ( = code which can be
	  inserted and removed from the running kernel whenever you want). The
	  module will be called w100fb. If you want to compile it as a module,
	  say M here and read <file:Documentation/kbuild/modules.rst>.

	  If unsure, say N.

config FB_SH_MOBILE_LCDC
	tristate "SuperH Mobile LCDC framebuffer support"
	depends on FB && HAVE_CLK && HAS_IOMEM
	depends on SUPERH || ARCH_RENESAS || COMPILE_TEST
	select FB_SYS_FILLRECT
	select FB_SYS_COPYAREA
	select FB_SYS_IMAGEBLIT
	select FB_SYS_FOPS
	select FB_DEFERRED_IO
	select FB_BACKLIGHT
	help
	  Frame buffer driver for the on-chip SH-Mobile LCD controller.

config FB_TMIO
	tristate "Toshiba Mobile IO FrameBuffer support"
	depends on FB && (MFD_TMIO || COMPILE_TEST)
	select FB_CFB_FILLRECT
	select FB_CFB_COPYAREA
	select FB_CFB_IMAGEBLIT
	help
	  Frame buffer driver for the Toshiba Mobile IO integrated as found
	  on the Sharp SL-6000 series

	  This driver is also available as a module ( = code which can be
	  inserted and removed from the running kernel whenever you want). The
	  module will be called tmiofb. If you want to compile it as a module,
	  say M here and read <file:Documentation/kbuild/modules.rst>.

	  If unsure, say N.

config FB_TMIO_ACCELL
	bool "tmiofb acceleration"
	depends on FB_TMIO
	default y

config FB_S3C
	tristate "Samsung S3C framebuffer support"
	depends on FB && HAVE_CLK && HAS_IOMEM
	depends on (CPU_S3C2416 || ARCH_S3C64XX) || COMPILE_TEST
	select FB_CFB_FILLRECT
	select FB_CFB_COPYAREA
	select FB_CFB_IMAGEBLIT
	help
	  Frame buffer driver for the built-in FB controller in the Samsung
	  SoC line from the S3C2443 onwards, including the S3C2416, S3C2450,
	  and the S3C64XX series such as the S3C6400 and S3C6410.

	  These chips all have the same basic framebuffer design with the
	  actual capabilities depending on the chip. For instance the S3C6400
	  and S3C6410 support 4 hardware windows whereas the S3C24XX series
	  currently only have two.

	  Currently the support is only for the S3C6400 and S3C6410 SoCs.

config FB_S3C_DEBUG_REGWRITE
	bool "Debug register writes"
	depends on FB_S3C
	help
	  Show all register writes via pr_debug()

config FB_S3C2410
	tristate "S3C2410 LCD framebuffer support"
	depends on FB && ARCH_S3C24XX
	select FB_CFB_FILLRECT
	select FB_CFB_COPYAREA
	select FB_CFB_IMAGEBLIT
	help
	  Frame buffer driver for the built-in LCD controller in the Samsung
	  S3C2410 processor.

	  This driver is also available as a module ( = code which can be
	  inserted and removed from the running kernel whenever you want). The
	  module will be called s3c2410fb. If you want to compile it as a module,
	  say M here and read <file:Documentation/kbuild/modules.rst>.

	  If unsure, say N.
config FB_S3C2410_DEBUG
	bool "S3C2410 lcd debug messages"
	depends on FB_S3C2410
	help
	  Turn on debugging messages. Note that you can set/unset at run time
	  through sysfs

config FB_SM501
	tristate "Silicon Motion SM501 framebuffer support"
	depends on FB && MFD_SM501
	select FB_CFB_FILLRECT
	select FB_CFB_COPYAREA
	select FB_CFB_IMAGEBLIT
	help
	  Frame buffer driver for the CRT and LCD controllers in the Silicon
	  Motion SM501.

	  This driver is also available as a module ( = code which can be
	  inserted and removed from the running kernel whenever you want). The
	  module will be called sm501fb. If you want to compile it as a module,
	  say M here and read <file:Documentation/kbuild/modules.rst>.

	  If unsure, say N.

config FB_SMSCUFX
	tristate "SMSC UFX6000/7000 USB Framebuffer support"
	depends on FB && USB
	select FB_MODE_HELPERS
	select FB_SYS_FILLRECT
	select FB_SYS_COPYAREA
	select FB_SYS_IMAGEBLIT
	select FB_SYS_FOPS
	select FB_DEFERRED_IO
	help
	  This is a kernel framebuffer driver for SMSC UFX USB devices.
	  Supports fbdev clients like xf86-video-fbdev, kdrive, fbi, and
	  mplayer -vo fbdev. Supports both UFX6000 (USB 2.0) and UFX7000
	  (USB 3.0) devices.
	  To compile as a module, choose M here: the module name is smscufx.

config FB_UDL
	tristate "Displaylink USB Framebuffer support"
	depends on FB && USB
	select FB_MODE_HELPERS
	select FB_SYS_FILLRECT
	select FB_SYS_COPYAREA
	select FB_SYS_IMAGEBLIT
	select FB_SYS_FOPS
	select FB_DEFERRED_IO
	help
	  This is a kernel framebuffer driver for DisplayLink USB devices.
	  Supports fbdev clients like xf86-video-fbdev, kdrive, fbi, and
	  mplayer -vo fbdev. Supports all USB 2.0 era DisplayLink devices.
	  To compile as a module, choose M here: the module name is udlfb.

config FB_IBM_GXT4500
	tristate "Framebuffer support for IBM GXT4000P/4500P/6000P/6500P adaptors"
	depends on FB
	select FB_CFB_FILLRECT
	select FB_CFB_COPYAREA
	select FB_CFB_IMAGEBLIT
	help
	  Say Y here to enable support for the IBM GXT4000P/6000P and
	  GXT4500P/6500P display adaptor based on Raster Engine RC1000,
	  found on some IBM System P (pSeries) machines. This driver
	  doesn't use Geometry Engine GT1000. This driver also supports
	  AGP Fire GL2/3/4 cards on x86.

config FB_PS3
	tristate "PS3 GPU framebuffer driver"
	depends on FB && PS3_PS3AV
	select FB_SYS_FILLRECT
	select FB_SYS_COPYAREA
	select FB_SYS_IMAGEBLIT
	select FB_SYS_FOPS
	help
	  Include support for the virtual frame buffer in the PS3 platform.

config FB_PS3_DEFAULT_SIZE_M
	int "PS3 default frame buffer size (in MiB)"
	depends on FB_PS3
	default 9
	help
	  This is the default size (in MiB) of the virtual frame buffer in
	  the PS3.
	  The default value can be overridden on the kernel command line
	  using the "ps3fb" option (e.g. "ps3fb=9M");

config FB_XILINX
	tristate "Xilinx frame buffer support"
	depends on FB && (MICROBLAZE || ARCH_ZYNQ || ARCH_ZYNQMP)
	select FB_CFB_FILLRECT
	select FB_CFB_COPYAREA
	select FB_CFB_IMAGEBLIT
	help
	  Include support for the Xilinx ML300/ML403 reference design
	  framebuffer. ML300 carries a 640*480 LCD display on the board,
	  ML403 uses a standard DB15 VGA connector.

config FB_GOLDFISH
	tristate "Goldfish Framebuffer"
	depends on FB
	depends on GOLDFISH || COMPILE_TEST
	select FB_CFB_FILLRECT
	select FB_CFB_COPYAREA
	select FB_CFB_IMAGEBLIT
	help
	  Framebuffer driver for Goldfish Virtual Platform

config FB_COBALT
	tristate "Cobalt server LCD frame buffer support"
	depends on FB && MIPS_COBALT

config FB_SH7760
	bool "SH7760/SH7763/SH7720/SH7721 LCDC support"
	depends on FB && (CPU_SUBTYPE_SH7760 || CPU_SUBTYPE_SH7763 \
		|| CPU_SUBTYPE_SH7720 || CPU_SUBTYPE_SH7721)
	select FB_CFB_FILLRECT
	select FB_CFB_COPYAREA
	select FB_CFB_IMAGEBLIT
	help
	  Support for the SH7760/SH7763/SH7720/SH7721 integrated
	  (D)STN/TFT LCD Controller.
	  Supports display resolutions up to 1024x1024 pixel, grayscale and
	  color operation, with depths ranging from 1 bpp to 8 bpp monochrome
	  and 8, 15 or 16 bpp color; 90 degrees clockwise display rotation for
	  panels <= 320 pixel horizontal resolution.

config FB_DA8XX
	tristate "DA8xx/OMAP-L1xx/AM335x Framebuffer support"
	depends on FB && HAVE_CLK && HAS_IOMEM
	depends on ARCH_DAVINCI_DA8XX || SOC_AM33XX || COMPILE_TEST
	select FB_CFB_FILLRECT
	select FB_CFB_COPYAREA
	select FB_CFB_IMAGEBLIT
	select FB_CFB_REV_PIXELS_IN_BYTE
	select FB_MODE_HELPERS
	select VIDEOMODE_HELPERS
	help
	  This is the frame buffer device driver for the TI LCD controller
	  found on DA8xx/OMAP-L1xx/AM335x SoCs.
	  If unsure, say N.

config FB_VIRTUAL
	tristate "Virtual Frame Buffer support (ONLY FOR TESTING!)"
	depends on FB
	select FB_SYS_FILLRECT
	select FB_SYS_COPYAREA
	select FB_SYS_IMAGEBLIT
	select FB_SYS_FOPS
	help
	  This is a `virtual' frame buffer device. It operates on a chunk of
	  unswappable kernel memory instead of on the memory of a graphics
	  board. This means you cannot see any output sent to this frame
	  buffer device, while it does consume precious memory. The main use
	  of this frame buffer device is testing and debugging the frame
	  buffer subsystem. Do NOT enable it for normal systems! To protect
	  the innocent, it has to be enabled explicitly at boot time using the
	  kernel option `video=vfb:'.

	  To compile this driver as a module, choose M here: the
	  module will be called vfb. In order to load it, you must use
	  the vfb_enable=1 option.

	  If unsure, say N.

config XEN_FBDEV_FRONTEND
	tristate "Xen virtual frame buffer support"
	depends on FB && XEN
	select FB_SYS_FILLRECT
	select FB_SYS_COPYAREA
	select FB_SYS_IMAGEBLIT
	select FB_SYS_FOPS
	select FB_DEFERRED_IO
	select XEN_XENBUS_FRONTEND
	default y
	help
	  This driver implements the front-end of the Xen virtual
	  frame buffer driver.  It communicates with a back-end
	  in another domain.

config FB_METRONOME
	tristate "E-Ink Metronome/8track controller support"
	depends on FB
	select FB_SYS_FILLRECT
	select FB_SYS_COPYAREA
	select FB_SYS_IMAGEBLIT
	select FB_SYS_FOPS
	select FB_DEFERRED_IO
	help
	  This driver implements support for the E-Ink Metronome
	  controller. The pre-release name for this device was 8track
	  and could also have been called by some vendors as PVI-nnnn.

config FB_MB862XX
	tristate "Fujitsu MB862xx GDC support"
	depends on FB
	depends on PCI || (OF && PPC)
	select FB_CFB_FILLRECT
	select FB_CFB_COPYAREA
	select FB_CFB_IMAGEBLIT
	help
	  Frame buffer driver for Fujitsu Carmine/Coral-P(A)/Lime controllers.

choice
	prompt "GDC variant"
	depends on FB_MB862XX

config FB_MB862XX_PCI_GDC
	bool "Carmine/Coral-P(A) GDC"
	depends on PCI
	help
	  This enables framebuffer support for Fujitsu Carmine/Coral-P(A)
	  PCI graphics controller devices.

config FB_MB862XX_LIME
	bool "Lime GDC"
	depends on OF && PPC
	select FB_FOREIGN_ENDIAN
	select FB_LITTLE_ENDIAN
	help
	  Framebuffer support for Fujitsu Lime GDC on host CPU bus.

endchoice

config FB_MB862XX_I2C
	bool "Support I2C bus on MB862XX GDC"
	depends on FB_MB862XX && I2C
	depends on FB_MB862XX=m || I2C=y
	default y
	help
	  Selecting this option adds Coral-P(A)/Lime GDC I2C bus adapter
	  driver to support accessing I2C devices on controller's I2C bus.
	  These are usually some video decoder chips.

config FB_EP93XX
	tristate "EP93XX frame buffer support"
	depends on FB && ARCH_EP93XX
	select FB_CFB_FILLRECT
	select FB_CFB_COPYAREA
	select FB_CFB_IMAGEBLIT
	help
	  Framebuffer driver for the Cirrus Logic EP93XX series of processors.
	  This driver is also available as a module. The module will be called
	  ep93xx-fb.

config FB_PRE_INIT_FB
	bool "Don't reinitialize, use bootloader's GDC/Display configuration"
	depends on FB && FB_MB862XX_LIME
	help
	  Select this option if display contents should be inherited as set by
	  the bootloader.

config FB_MX3
	tristate "MX3 Framebuffer support"
	depends on FB && MX3_IPU
	select BACKLIGHT_CLASS_DEVICE
	select FB_CFB_FILLRECT
	select FB_CFB_COPYAREA
	select FB_CFB_IMAGEBLIT
	default y
	help
	  This is a framebuffer device for the i.MX31 LCD Controller. So
	  far only synchronous displays are supported. If you plan to use
	  an LCD display with your i.MX31 system, say Y here.

config FB_BROADSHEET
	tristate "E-Ink Broadsheet/Epson S1D13521 controller support"
	depends on FB && (ARCH_PXA || COMPILE_TEST)
	select FB_SYS_FILLRECT
	select FB_SYS_COPYAREA
	select FB_SYS_IMAGEBLIT
	select FB_SYS_FOPS
	select FB_DEFERRED_IO
	help
	  This driver implements support for the E-Ink Broadsheet
	  controller. The release name for this device was Epson S1D13521
	  and could also have been called by other names when coupled with
	  a bridge adapter.

config FB_HYPERV
	tristate "Microsoft Hyper-V Synthetic Video support"
	depends on FB && HYPERV
	select FB_CFB_FILLRECT
	select FB_CFB_COPYAREA
	select FB_CFB_IMAGEBLIT
	select FB_DEFERRED_IO
	select DMA_CMA if HAVE_DMA_CONTIGUOUS && CMA
	help
	  This framebuffer driver supports Microsoft Hyper-V Synthetic Video.

config FB_SIMPLE
	tristate "Simple framebuffer support"
	depends on FB
	depends on !DRM_SIMPLEDRM
	select APERTURE_HELPERS
	select FB_CFB_FILLRECT
	select FB_CFB_COPYAREA
	select FB_CFB_IMAGEBLIT
	help
	  Say Y if you want support for a simple frame-buffer.

	  This driver assumes that the display hardware has been initialized
	  before the kernel boots, and the kernel will simply render to the
	  pre-allocated frame buffer surface.

	  Configuration re: surface address, size, and format must be provided
	  through device tree, or plain old platform data.

config FB_SSD1307
	tristate "Solomon SSD1307 framebuffer support"
	depends on FB && I2C
	depends on GPIOLIB || COMPILE_TEST
	select FB_SYS_FOPS
	select FB_SYS_FILLRECT
	select FB_SYS_COPYAREA
	select FB_SYS_IMAGEBLIT
	select FB_DEFERRED_IO
	select PWM
	select FB_BACKLIGHT
	help
	  This driver implements support for the Solomon SSD1307
	  OLED controller over I2C.

config FB_SM712
	tristate "Silicon Motion SM712 framebuffer support"
	depends on FB && PCI
	select FB_CFB_FILLRECT
	select FB_CFB_COPYAREA
	select FB_CFB_IMAGEBLIT
	help
	  Frame buffer driver for the Silicon Motion SM710, SM712, SM721
	  and SM722 chips.

	  This driver is also available as a module. The module will be
	  called sm712fb. If you want to compile it as a module, say M
	  here and read <file:Documentation/kbuild/modules.rst>.

source "drivers/video/fbdev/omap/Kconfig"
source "drivers/video/fbdev/omap2/Kconfig"
source "drivers/video/fbdev/mmp/Kconfig"<|MERGE_RESOLUTION|>--- conflicted
+++ resolved
@@ -212,22 +212,14 @@
 comment "Frame buffer hardware drivers"
 	depends on FB
 
-<<<<<<< HEAD
-config FB_ALTERA_VIP
-	tristate "Altera VIP Frame Reader framebuffer support"
-=======
 config FB_ALTERA_VIP_FB2
 	tristate "Altera VIP Frame Buffer II framebuffer support"
->>>>>>> d345a460
 	depends on FB
 	select FB_CFB_FILLRECT
 	select FB_CFB_COPYAREA
 	select FB_CFB_IMAGEBLIT
 	help
 	  This driver supports the Altera Video and Image Processing(VIP)
-<<<<<<< HEAD
-	  Frame Reader
-=======
 	  Frame Buffer II. This core driver only supports Arria 10 HW and newer
 	  families of FPGA
 
@@ -241,7 +233,6 @@
 	  This driver supports the Altera Video and Image Processing(VIP)
 	  Frame Buffer II. This driver only supports Arria 10 HW
 	  and newer families of FPGA on the OF Device
->>>>>>> d345a460
 
 config FB_GRVGA
 	tristate "Aeroflex Gaisler framebuffer support"
