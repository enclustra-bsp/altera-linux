--- conflicted
+++ resolved
@@ -598,29 +598,19 @@
 	struct videobuf_dvb_frontend *fe0, *fe1 = NULL;
 	int mfe_shared = 0; /* bus not shared by default */
 
-<<<<<<< HEAD
-=======
 	if (0 != core->i2c_rc) {
 		printk(KERN_ERR "%s/2: no i2c-bus available, cannot attach dvb drivers\n", core->name);
 		goto frontend_detach;
 	}
 
->>>>>>> c07f62e5
 	/* Get the first frontend */
 	fe0 = videobuf_dvb_get_frontend(&dev->frontends, 1);
 	if (!fe0)
 		return -EINVAL;
-<<<<<<< HEAD
 
 	/* multi-frontend gate control is undefined or defaults to fe0 */
 	dev->frontends.gate = 0;
 
-=======
-
-	/* multi-frontend gate control is undefined or defaults to fe0 */
-	dev->frontends.gate = 0;
-
->>>>>>> c07f62e5
 	/* init frontend(s) */
 	switch (core->boardnr) {
 	case CX88_BOARD_HAUPPAUGE_DVB_T1:
