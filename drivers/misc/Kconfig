--- conflicted
+++ resolved
@@ -152,20 +152,6 @@
 	  an Intel Atom (non-netbook) mobile device containing a MIPI
 	  P1149.7 standard implementation.
 
-<<<<<<< HEAD
-config INTEL_SERVICE
-	tristate "Intel Service Layer"
-	depends on ARCH_STRATIX10
-	default n
-	help
-	  Intel service layer runs at privileged exception level, interfaces with
-	  the service providers (FPGA manager is one of them) and manages secure
-	  monitor call to communicate with secure monitor software at secure monitor
-	  exception level.
-
-	  Say Y here if you want Intel service layer support.
-
-=======
 config INTEL_RSU
 	tristate "Intel Remote System Update"
 	depends on INTEL_STRATIX10_SERVICE
@@ -183,7 +169,6 @@
 	  feature enabled and you want Linux user space control.
 
 	  Say Y here if you want Intel RSU support.
->>>>>>> 6b99cca9
 
 config SGI_IOC4
 	tristate "SGI IOC4 Base IO support"
@@ -542,17 +527,9 @@
            Enable this configuration option to enable the host side test driver
            for PCI Endpoint.
 
-<<<<<<< HEAD
-config ALTERA_HWMUTEX
-	tristate "Altera Hardware Mutex"
-	help
-	  This option enables device driver support for Altera Hardware Mutex.
-	  Say Y here if you want to use the Altera hardware mutex support.
-=======
 config MISC_RTSX
 	tristate
 	default MISC_RTSX_PCI || MISC_RTSX_USB
->>>>>>> 6b99cca9
 
 config ALTERA_SYSID
 	tristate "Altera System ID"
