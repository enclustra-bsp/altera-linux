--- conflicted
+++ resolved
@@ -49,11 +49,7 @@
 # default.
 obj-y				+= tty/
 obj-y				+= char/
-<<<<<<< HEAD
-obj-$(CONFIG_FPGA)              += fpga/
-=======
 obj-$(CONFIG_FPGA)		+= fpga/
->>>>>>> cb5bb3a5
 
 # iommu/ comes before gpu as gpu are using iommu controllers
 obj-$(CONFIG_IOMMU_SUPPORT)	+= iommu/
