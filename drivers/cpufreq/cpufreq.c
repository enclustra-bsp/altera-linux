--- conflicted
+++ resolved
@@ -898,13 +898,8 @@
 	}
 
 	spin_lock_irqsave(&cpufreq_driver_lock, flags);
-<<<<<<< HEAD
-	for_each_cpu_mask(j, policy->cpus) {
+	for_each_cpu_mask_nr(j, policy->cpus) {
 		per_cpu(cpufreq_cpu_data, j) = policy;
-=======
-	for_each_cpu_mask_nr(j, policy->cpus) {
-		cpufreq_cpu_data[j] = policy;
->>>>>>> eb6a12c2
 		per_cpu(policy_cpu, j) = policy->cpu;
 	}
 	spin_unlock_irqrestore(&cpufreq_driver_lock, flags);
@@ -950,13 +945,8 @@
 
 err_out_unregister:
 	spin_lock_irqsave(&cpufreq_driver_lock, flags);
-<<<<<<< HEAD
-	for_each_cpu_mask(j, policy->cpus)
+	for_each_cpu_mask_nr(j, policy->cpus)
 		per_cpu(cpufreq_cpu_data, j) = NULL;
-=======
-	for_each_cpu_mask_nr(j, policy->cpus)
-		cpufreq_cpu_data[j] = NULL;
->>>>>>> eb6a12c2
 	spin_unlock_irqrestore(&cpufreq_driver_lock, flags);
 
 	kobject_put(&policy->kobj);
