# SPDX-License-Identifier: GPL-2.0-only
#
# For a description of the syntax of this configuration file,
# see Documentation/kbuild/kconfig-language.rst.
#

menu "Firmware Drivers"

source "drivers/firmware/arm_scmi/Kconfig"

config ARM_SCPI_PROTOCOL
	tristate "ARM System Control and Power Interface (SCPI) Message Protocol"
	depends on ARM || ARM64 || COMPILE_TEST
	depends on MAILBOX
	help
	  System Control and Power Interface (SCPI) Message Protocol is
	  defined for the purpose of communication between the Application
	  Cores(AP) and the System Control Processor(SCP). The MHU peripheral
	  provides a mechanism for inter-processor communication between SCP
	  and AP.

	  SCP controls most of the power management on the Application
	  Processors. It offers control and management of: the core/cluster
	  power states, various power domain DVFS including the core/cluster,
	  certain system clocks configuration, thermal sensors and many
	  others.

	  This protocol library provides interface for all the client drivers
	  making use of the features offered by the SCP.

config ARM_SCPI_POWER_DOMAIN
	tristate "SCPI power domain driver"
	depends on ARM_SCPI_PROTOCOL || (COMPILE_TEST && OF)
	default y
	select PM_GENERIC_DOMAINS if PM
	help
	  This enables support for the SCPI power domains which can be
	  enabled or disabled via the SCP firmware

config ARM_SDE_INTERFACE
	bool "ARM Software Delegated Exception Interface (SDEI)"
	depends on ARM64
	depends on ACPI_APEI_GHES
	help
	  The Software Delegated Exception Interface (SDEI) is an ARM
	  standard for registering callbacks from the platform firmware
	  into the OS. This is typically used to implement RAS notifications.

config EDD
	tristate "BIOS Enhanced Disk Drive calls determine boot disk"
	depends on X86
	help
	  Say Y or M here if you want to enable BIOS Enhanced Disk Drive
	  Services real mode BIOS calls to determine which disk
	  BIOS tries boot from.  This information is then exported via sysfs.

	  This option is experimental and is known to fail to boot on some
          obscure configurations. Most disk controller BIOS vendors do
          not yet implement this feature.

config EDD_OFF
	bool "Sets default behavior for EDD detection to off"
	depends on EDD
	default n
	help
	  Say Y if you want EDD disabled by default, even though it is compiled into the
	  kernel. Say N if you want EDD enabled by default. EDD can be dynamically set
	  using the kernel parameter 'edd={on|skipmbr|off}'.

config FIRMWARE_MEMMAP
    bool "Add firmware-provided memory map to sysfs" if EXPERT
    default X86
    help
      Add the firmware-provided (unmodified) memory map to /sys/firmware/memmap.
      That memory map is used for example by kexec to set up parameter area
      for the next kernel, but can also be used for debugging purposes.

      See also Documentation/ABI/testing/sysfs-firmware-memmap.

config EFI_PCDP
	bool "Console device selection via EFI PCDP or HCDP table"
	depends on ACPI && EFI && IA64
	default y if IA64
	help
	  If your firmware supplies the PCDP table, and you want to
	  automatically use the primary console device it describes
	  as the Linux console, say Y here.

	  If your firmware supplies the HCDP table, and you want to
	  use the first serial port it describes as the Linux console,
	  say Y here.  If your EFI ConOut path contains only a UART
	  device, it will become the console automatically.  Otherwise,
	  you must specify the "console=hcdp" kernel boot argument.

	  Neither the PCDP nor the HCDP affects naming of serial devices,
	  so a serial console may be /dev/ttyS0, /dev/ttyS1, etc, depending
	  on how the driver discovers devices.

	  You must also enable the appropriate drivers (serial, VGA, etc.)

	  See DIG64_HCDPv20_042804.pdf available from
	  <http://www.dig64.org/specifications/> 

config DMIID
    bool "Export DMI identification via sysfs to userspace"
    depends on DMI
    default y
	help
	  Say Y here if you want to query SMBIOS/DMI system identification
	  information from userspace through /sys/class/dmi/id/ or if you want
	  DMI-based module auto-loading.

config DMI_SYSFS
	tristate "DMI table support in sysfs"
	depends on SYSFS && DMI
	default n
	help
	  Say Y or M here to enable the exporting of the raw DMI table
	  data via sysfs.  This is useful for consuming the data without
	  requiring any access to /dev/mem at all.  Tables are found
	  under /sys/firmware/dmi when this option is enabled and
	  loaded.

config DMI_SCAN_MACHINE_NON_EFI_FALLBACK
	bool

config ISCSI_IBFT_FIND
	bool "iSCSI Boot Firmware Table Attributes"
	depends on X86 && ISCSI_IBFT
	default n
	help
	  This option enables the kernel to find the region of memory
	  in which the ISCSI Boot Firmware Table (iBFT) resides. This
	  is necessary for iSCSI Boot Firmware Table Attributes module to work
	  properly.

config ISCSI_IBFT
	tristate "iSCSI Boot Firmware Table Attributes module"
	select ISCSI_BOOT_SYSFS
	select ISCSI_IBFT_FIND if X86
	depends on ACPI && SCSI && SCSI_LOWLEVEL
	default	n
	help
	  This option enables support for detection and exposing of iSCSI
	  Boot Firmware Table (iBFT) via sysfs to userspace. If you wish to
	  detect iSCSI boot parameters dynamically during system boot, say Y.
	  Otherwise, say N.

config RASPBERRYPI_FIRMWARE
	tristate "Raspberry Pi Firmware Driver"
	depends on BCM2835_MBOX
	help
	  This option enables support for communicating with the firmware on the
	  Raspberry Pi.

config FW_CFG_SYSFS
	tristate "QEMU fw_cfg device support in sysfs"
	depends on SYSFS && (ARM || ARM64 || PARISC || PPC_PMAC || SPARC || X86)
	depends on HAS_IOPORT_MAP
	default n
	help
	  Say Y or M here to enable the exporting of the QEMU firmware
	  configuration (fw_cfg) file entries via sysfs. Entries are
	  found under /sys/firmware/fw_cfg when this option is enabled
	  and loaded.

config FW_CFG_SYSFS_CMDLINE
	bool "QEMU fw_cfg device parameter parsing"
	depends on FW_CFG_SYSFS
	help
	  Allow the qemu_fw_cfg device to be initialized via the kernel
	  command line or using a module parameter.
	  WARNING: Using incorrect parameters (base address in particular)
	  may crash your system.

config INTEL_STRATIX10_SERVICE
	tristate "Intel Stratix10 Service Layer"
<<<<<<< HEAD
	depends on HAVE_ARM_SMCCC
=======
	depends on ARCH_INTEL_SOCFPGA && ARM64 && HAVE_ARM_SMCCC
>>>>>>> d345a460
	default n
	help
	  Intel Stratix10 service layer runs at privileged exception level,
	  interfaces with the service providers (FPGA manager is one of them)
	  and manages secure monitor call to communicate with secure monitor
	  software at secure monitor exception level.

	  Say Y here if you want Stratix10 service layer support.

<<<<<<< HEAD
config QCOM_SCM
	bool
	depends on ARM || ARM64
	select RESET_CONTROLLER
=======
config INTEL_STRATIX10_RSU
	tristate "Intel Stratix10 Remote System Update"
	depends on INTEL_STRATIX10_SERVICE
	help
	  The Intel Remote System Update (RSU) driver exposes interfaces
	  access through the Intel Service Layer to user space via sysfs
	  device attribute nodes. The RSU interfaces report/control some of
	  the optional RSU features of the Stratix 10 SoC FPGA.
>>>>>>> d345a460

	  The RSU provides a way for customers to update the boot
	  configuration of a Stratix 10 SoC device with significantly reduced
	  risk of corrupting the bitstream storage and bricking the system.

	  Enable RSU support if you are using an Intel SoC FPGA with the RSU
	  feature enabled and you want Linux user space control.

	  Say Y here if you want Intel RSU support.

config MTK_ADSP_IPC
	tristate "MTK ADSP IPC Protocol driver"
	depends on MTK_ADSP_MBOX
	help
	  Say yes here to add support for the MediaTek ADSP IPC
	  between host AP (Linux) and the firmware running on ADSP.
	  ADSP exists on some mtk processors.
	  Client might use shared memory to exchange information with ADSP.

config QCOM_SCM
	tristate

config QCOM_SCM_DOWNLOAD_MODE_DEFAULT
	bool "Qualcomm download mode enabled by default"
	depends on QCOM_SCM
	help
	  A device with "download mode" enabled will upon an unexpected
	  warm-restart enter a special debug mode that allows the user to
	  "download" memory content over USB for offline postmortem analysis.
	  The feature can be enabled/disabled on the kernel command line.

	  Say Y here to enable "download mode" by default.

config SYSFB
	bool
	select BOOT_VESA_SUPPORT

config SYSFB_SIMPLEFB
	bool "Mark VGA/VBE/EFI FB as generic system framebuffer"
	depends on X86 || EFI
	select SYSFB
	help
	  Firmwares often provide initial graphics framebuffers so the BIOS,
	  bootloader or kernel can show basic video-output during boot for
	  user-guidance and debugging. Historically, x86 used the VESA BIOS
	  Extensions and EFI-framebuffers for this, which are mostly limited
	  to x86 BIOS or EFI systems.
	  This option, if enabled, marks VGA/VBE/EFI framebuffers as generic
	  framebuffers so the new generic system-framebuffer drivers can be
	  used instead. If the framebuffer is not compatible with the generic
	  modes, it is advertised as fallback platform framebuffer so legacy
	  drivers like efifb, vesafb and uvesafb can pick it up.
	  If this option is not selected, all system framebuffers are always
	  marked as fallback platform framebuffers as usual.

	  Note: Legacy fbdev drivers, including vesafb, efifb, uvesafb, will
	  not be able to pick up generic system framebuffers if this option
	  is selected. You are highly encouraged to enable simplefb as
	  replacement if you select this option. simplefb can correctly deal
	  with generic system framebuffers. But you should still keep vesafb
	  and others enabled as fallback if a system framebuffer is
	  incompatible with simplefb.

	  If unsure, say Y.

config TI_SCI_PROTOCOL
	tristate "TI System Control Interface (TISCI) Message Protocol"
	depends on TI_MESSAGE_MANAGER
	help
	  TI System Control Interface (TISCI) Message Protocol is used to manage
	  compute systems such as ARM, DSP etc with the system controller in
	  complex System on Chip(SoC) such as those found on certain keystone
	  generation SoC from TI.

	  System controller provides various facilities including power
	  management function support.

	  This protocol library is used by client drivers to use the features
	  provided by the system controller.

config TRUSTED_FOUNDATIONS
	bool "Trusted Foundations secure monitor support"
	depends on ARM && CPU_V7
	help
	  Some devices (including most early Tegra-based consumer devices on
	  the market) are booted with the Trusted Foundations secure monitor
	  active, requiring some core operations to be performed by the secure
	  monitor instead of the kernel.

	  This option allows the kernel to invoke the secure monitor whenever
	  required on devices using Trusted Foundations. See the functions and
	  comments in linux/firmware/trusted_foundations.h or the device tree
	  bindings for "tlm,trusted-foundations" for details on how to use it.

	  Choose N if you don't know what this is about.

config TURRIS_MOX_RWTM
	tristate "Turris Mox rWTM secure firmware driver"
	depends on ARCH_MVEBU || COMPILE_TEST
	depends on HAS_DMA && OF
	depends on MAILBOX
	select HW_RANDOM
	select ARMADA_37XX_RWTM_MBOX
	help
	  This driver communicates with the firmware on the Cortex-M3 secure
	  processor of the Turris Mox router. Enable if you are building for
	  Turris Mox, and you will be able to read the device serial number and
	  other manufacturing data and also utilize the Entropy Bit Generator
	  for hardware random number generation.

source "drivers/firmware/arm_ffa/Kconfig"
source "drivers/firmware/broadcom/Kconfig"
source "drivers/firmware/cirrus/Kconfig"
source "drivers/firmware/google/Kconfig"
source "drivers/firmware/efi/Kconfig"
source "drivers/firmware/imx/Kconfig"
source "drivers/firmware/meson/Kconfig"
source "drivers/firmware/psci/Kconfig"
source "drivers/firmware/smccc/Kconfig"
source "drivers/firmware/tegra/Kconfig"
source "drivers/firmware/xilinx/Kconfig"

endmenu<|MERGE_RESOLUTION|>--- conflicted
+++ resolved
@@ -175,11 +175,7 @@
 
 config INTEL_STRATIX10_SERVICE
 	tristate "Intel Stratix10 Service Layer"
-<<<<<<< HEAD
-	depends on HAVE_ARM_SMCCC
-=======
 	depends on ARCH_INTEL_SOCFPGA && ARM64 && HAVE_ARM_SMCCC
->>>>>>> d345a460
 	default n
 	help
 	  Intel Stratix10 service layer runs at privileged exception level,
@@ -189,12 +185,6 @@
 
 	  Say Y here if you want Stratix10 service layer support.
 
-<<<<<<< HEAD
-config QCOM_SCM
-	bool
-	depends on ARM || ARM64
-	select RESET_CONTROLLER
-=======
 config INTEL_STRATIX10_RSU
 	tristate "Intel Stratix10 Remote System Update"
 	depends on INTEL_STRATIX10_SERVICE
@@ -203,7 +193,6 @@
 	  access through the Intel Service Layer to user space via sysfs
 	  device attribute nodes. The RSU interfaces report/control some of
 	  the optional RSU features of the Stratix 10 SoC FPGA.
->>>>>>> d345a460
 
 	  The RSU provides a way for customers to update the boot
 	  configuration of a Stratix 10 SoC device with significantly reduced
