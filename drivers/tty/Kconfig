--- conflicted
+++ resolved
@@ -149,26 +149,6 @@
 	  When not in use, each legacy PTY occupies 12 bytes on 32-bit
 	  architectures and 24 bytes on 64-bit architectures.
 
-<<<<<<< HEAD
-config BFIN_JTAG_COMM
-	tristate "Blackfin JTAG Communication"
-	depends on BLACKFIN
-	help
-	  Add support for emulating a TTY device over the Blackfin JTAG.
-
-	  To compile this driver as a module, choose M here: the
-	  module will be called bfin_jtag_comm.
-
-config BFIN_JTAG_COMM_CONSOLE
-	bool "Console on Blackfin JTAG"
-	depends on BFIN_JTAG_COMM=y
-
-config NEWHAVEN_LCD
-       tristate "NEWHAVEN LCD"
-       depends on I2C
-       help
-         Add support for a TTY device on a Newhaven I2C LCD device.
-=======
 config LDISC_AUTOLOAD
 	bool "Automatically load TTY Line Disciplines"
 	default y
@@ -193,7 +173,6 @@
 	  only set the default value of this functionality.
 
 source "drivers/tty/serial/Kconfig"
->>>>>>> d345a460
 
 config SERIAL_NONSTANDARD
 	bool "Non-standard serial port support"
