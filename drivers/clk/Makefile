# SPDX-License-Identifier: GPL-2.0
# common clock types
obj-$(CONFIG_HAVE_CLK)		+= clk-devres.o clk-bulk.o
obj-$(CONFIG_CLKDEV_LOOKUP)	+= clkdev.o
obj-$(CONFIG_COMMON_CLK)	+= clk.o
obj-$(CONFIG_COMMON_CLK)	+= clk-divider.o
obj-$(CONFIG_COMMON_CLK)	+= clk-fixed-factor.o
obj-$(CONFIG_COMMON_CLK)	+= clk-fixed-rate.o
obj-$(CONFIG_COMMON_CLK)	+= clk-gate.o
obj-$(CONFIG_COMMON_CLK)	+= clk-multiplier.o
obj-$(CONFIG_COMMON_CLK)	+= clk-mux.o
obj-$(CONFIG_COMMON_CLK)	+= clk-composite.o
obj-$(CONFIG_COMMON_CLK)	+= clk-fractional-divider.o
obj-$(CONFIG_COMMON_CLK)	+= clk-gpio.o
ifeq ($(CONFIG_OF), y)
obj-$(CONFIG_COMMON_CLK)	+= clk-conf.o
endif

# hardware specific clock types
# please keep this section sorted lexicographically by file path name
obj-$(CONFIG_MACH_ASM9260)		+= clk-asm9260.o
obj-$(CONFIG_COMMON_CLK_AXI_CLKGEN)	+= clk-axi-clkgen.o
obj-$(CONFIG_ARCH_AXXIA)		+= clk-axm5516.o
obj-$(CONFIG_COMMON_CLK_CDCE706)	+= clk-cdce706.o
obj-$(CONFIG_COMMON_CLK_CDCE925)	+= clk-cdce925.o
obj-$(CONFIG_ARCH_CLPS711X)		+= clk-clps711x.o
obj-$(CONFIG_COMMON_CLK_CS2000_CP)	+= clk-cs2000-cp.o
obj-$(CONFIG_ARCH_EFM32)		+= clk-efm32gg.o
obj-$(CONFIG_COMMON_CLK_GEMINI)		+= clk-gemini.o
obj-$(CONFIG_ARCH_HIGHBANK)		+= clk-highbank.o
obj-$(CONFIG_CLK_HSDK)			+= clk-hsdk-pll.o
obj-$(CONFIG_COMMON_CLK_MAX77686)	+= clk-max77686.o
obj-$(CONFIG_ARCH_MOXART)		+= clk-moxart.o
obj-$(CONFIG_ARCH_NOMADIK)		+= clk-nomadik.o
obj-$(CONFIG_ARCH_NSPIRE)		+= clk-nspire.o
obj-$(CONFIG_COMMON_CLK_OXNAS)		+= clk-oxnas.o
obj-$(CONFIG_COMMON_CLK_PALMAS)		+= clk-palmas.o
obj-$(CONFIG_COMMON_CLK_PWM)		+= clk-pwm.o
obj-$(CONFIG_CLK_QORIQ)			+= clk-qoriq.o
obj-$(CONFIG_COMMON_CLK_RK808)		+= clk-rk808.o
obj-$(CONFIG_COMMON_CLK_HI655X)		+= clk-hi655x.o
obj-$(CONFIG_COMMON_CLK_S2MPS11)	+= clk-s2mps11.o
obj-$(CONFIG_COMMON_CLK_SCPI)           += clk-scpi.o
obj-$(CONFIG_COMMON_CLK_SI5351)		+= clk-si5351.o
obj-$(CONFIG_COMMON_CLK_SI514)		+= clk-si514.o
obj-$(CONFIG_COMMON_CLK_SI570)		+= clk-si570.o
obj-$(CONFIG_ARCH_STM32)		+= clk-stm32f4.o
obj-$(CONFIG_ARCH_STM32)		+= clk-stm32h7.o
obj-$(CONFIG_ARCH_TANGO)		+= clk-tango4.o
obj-$(CONFIG_CLK_TWL6040)		+= clk-twl6040.o
obj-$(CONFIG_ARCH_U300)			+= clk-u300.o
obj-$(CONFIG_ARCH_VT8500)		+= clk-vt8500.o
obj-$(CONFIG_COMMON_CLK_VC5)		+= clk-versaclock5.o
obj-$(CONFIG_COMMON_CLK_WM831X)		+= clk-wm831x.o
obj-$(CONFIG_COMMON_CLK_XGENE)		+= clk-xgene.o

# please keep this section sorted lexicographically by directory path name
obj-$(CONFIG_COMMON_CLK_AT91)		+= at91/
obj-$(CONFIG_ARCH_ARTPEC)		+= axis/
obj-$(CONFIG_ARC_PLAT_AXS10X)		+= axs10x/
obj-y					+= bcm/
obj-$(CONFIG_ARCH_BERLIN)		+= berlin/
obj-$(CONFIG_H8300)			+= h8300/
obj-$(CONFIG_ARCH_HISI)			+= hisilicon/
obj-y					+= imgtec/
obj-$(CONFIG_ARCH_MXC)			+= imx/
obj-$(CONFIG_MACH_INGENIC)		+= ingenic/
obj-$(CONFIG_ARCH_KEYSTONE)		+= keystone/
obj-$(CONFIG_MACH_LOONGSON32)		+= loongson1/
obj-$(CONFIG_ARCH_MEDIATEK)		+= mediatek/
obj-$(CONFIG_COMMON_CLK_AMLOGIC)	+= meson/
obj-$(CONFIG_MACH_PIC32)		+= microchip/
ifeq ($(CONFIG_COMMON_CLK), y)
obj-$(CONFIG_ARCH_MMP)			+= mmp/
endif
obj-y					+= mvebu/
obj-$(CONFIG_ARCH_MXS)			+= mxs/
obj-$(CONFIG_COMMON_CLK_NXP)		+= nxp/
obj-$(CONFIG_MACH_PISTACHIO)		+= pistachio/
obj-$(CONFIG_COMMON_CLK_PXA)		+= pxa/
obj-$(CONFIG_COMMON_CLK_QCOM)		+= qcom/
obj-y					+= renesas/
obj-$(CONFIG_ARCH_ROCKCHIP)		+= rockchip/
obj-$(CONFIG_COMMON_CLK_SAMSUNG)	+= samsung/
obj-$(CONFIG_ARCH_SIRF)			+= sirf/
obj-$(CONFIG_ARCH_SOCFPGA)		+= socfpga/
<<<<<<< HEAD
obj-$(CONFIG_ARCH_STRATIX10SWVP)	+= socfpga/
=======
obj-$(CONFIG_ARCH_STRATIX10)		+= socfpga/
>>>>>>> fd164398
obj-$(CONFIG_PLAT_SPEAR)		+= spear/
obj-$(CONFIG_ARCH_STI)			+= st/
obj-$(CONFIG_ARCH_SUNXI)		+= sunxi/
obj-$(CONFIG_ARCH_SUNXI)		+= sunxi-ng/
obj-$(CONFIG_ARCH_TEGRA)		+= tegra/
obj-y					+= ti/
obj-$(CONFIG_CLK_UNIPHIER)		+= uniphier/
obj-$(CONFIG_ARCH_U8500)		+= ux500/
obj-$(CONFIG_COMMON_CLK_VERSATILE)	+= versatile/
ifeq ($(CONFIG_COMMON_CLK), y)
obj-$(CONFIG_X86)			+= x86/
endif
obj-$(CONFIG_ARCH_ZX)			+= zte/
obj-$(CONFIG_ARCH_ZYNQ)			+= zynq/<|MERGE_RESOLUTION|>--- conflicted
+++ resolved
@@ -84,11 +84,7 @@
 obj-$(CONFIG_COMMON_CLK_SAMSUNG)	+= samsung/
 obj-$(CONFIG_ARCH_SIRF)			+= sirf/
 obj-$(CONFIG_ARCH_SOCFPGA)		+= socfpga/
-<<<<<<< HEAD
-obj-$(CONFIG_ARCH_STRATIX10SWVP)	+= socfpga/
-=======
 obj-$(CONFIG_ARCH_STRATIX10)		+= socfpga/
->>>>>>> fd164398
 obj-$(CONFIG_PLAT_SPEAR)		+= spear/
 obj-$(CONFIG_ARCH_STI)			+= st/
 obj-$(CONFIG_ARCH_SUNXI)		+= sunxi/
