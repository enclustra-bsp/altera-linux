// SPDX-License-Identifier: GPL-2.0
/*
 * Copyright (C) 2017, Intel Corporation
 */
#include <linux/slab.h>
#include <linux/clk-provider.h>
#include <linux/of_device.h>
#include <linux/of_address.h>
#include <linux/platform_device.h>

#include <dt-bindings/clock/stratix10-clock.h>

#include "stratix10-clk.h"

<<<<<<< HEAD
static const char * const pll_mux[] = { "osc1", "cb-intosc-hs-div2-clk",
					"f2s-free-clk",};
static const char * const cntr_mux[] = { "main_pll", "periph_pll",
					 "osc1", "cb-intosc-hs-div2-clk",
					 "f2s-free-clk"};
static const char * const boot_mux[] = { "osc1", "cb-intosc-hs-div2-clk",};

static const char * const noc_free_mux[] = {"main_noc_base_clk",
					    "peri_noc_base_clk",
					    "osc1", "cb-intosc-hs-div2-clk",
					    "f2s-free-clk"};

static const char * const emaca_free_mux[] = {"peri_emaca_clk", "boot_clk"};
static const char * const emacb_free_mux[] = {"peri_emacb_clk", "boot_clk"};
static const char * const emac_ptp_free_mux[] = {"peri_emac_ptp_clk", "boot_clk"};
static const char * const gpio_db_free_mux[] = {"peri_gpio_db_clk", "boot_clk"};
static const char * const sdmmc_free_mux[] = {"main_sdmmc_clk", "boot_clk"};
static const char * const s2f_usr1_free_mux[] = {"peri_s2f_usr1_clk", "boot_clk"};
static const char * const psi_ref_free_mux[] = {"peri_psi_ref_clk", "boot_clk"};
static const char * const mpu_mux[] = { "mpu_free_clk", "boot_clk",};

static const char * const s2f_usr0_mux[] = {"f2s-free-clk", "boot_clk"};
static const char * const emac_mux[] = {"emaca_free_clk", "emacb_free_clk"};
static const char * const noc_mux[] = {"noc_free_clk", "boot_clk"};

static const char * const mpu_free_mux[] = {"main_mpu_base_clk",
					    "peri_mpu_base_clk",
					    "osc1", "cb-intosc-hs-div2-clk",
					    "f2s-free-clk"};
=======
static const struct clk_parent_data pll_mux[] = {
	{ .fw_name = "osc1",
	  .name = "osc1" },
	{ .fw_name = "cb-intosc-hs-div2-clk",
	  .name = "cb-intosc-hs-div2-clk" },
	{ .fw_name = "f2s-free-clk",
	  .name = "f2s-free-clk" },
};

static const struct clk_parent_data cntr_mux[] = {
	{ .fw_name =  "main_pll",
	  .name = "main_pll", },
	{ .fw_name = "periph_pll",
	  .name = "periph_pll", },
	{ .fw_name = "osc1",
	  .name = "osc1", },
	{ .fw_name = "cb-intosc-hs-div2-clk",
	  .name = "cb-intosc-hs-div2-clk", },
	{ .fw_name = "f2s-free-clk",
	  .name = "f2s-free-clk", },
};

static const struct clk_parent_data boot_mux[] = {
	{ .fw_name = "osc1",
	  .name = "osc1" },
	{ .fw_name = "cb-intosc-hs-div2-clk",
	  .name = "cb-intosc-hs-div2-clk" },
};

static const struct clk_parent_data noc_free_mux[] = {
	{ .fw_name = "main_noc_base_clk",
	  .name = "main_noc_base_clk", },
	{ .fw_name = "peri_noc_base_clk",
	  .name = "peri_noc_base_clk", },
	{ .fw_name = "osc1",
	  .name = "osc1", },
	{ .fw_name = "cb-intosc-hs-div2-clk",
	  .name = "cb-intosc-hs-div2-clk", },
	{ .fw_name = "f2s-free-clk",
	  .name = "f2s-free-clk", },
};

static const struct clk_parent_data emaca_free_mux[] = {
	{ .fw_name = "peri_emaca_clk",
	  .name = "peri_emaca_clk", },
	{ .fw_name = "boot_clk",
	  .name = "boot_clk", },
};

static const struct clk_parent_data emacb_free_mux[] = {
	{ .fw_name = "peri_emacb_clk",
	  .name = "peri_emacb_clk", },
	{ .fw_name = "boot_clk",
	  .name = "boot_clk", },
};

static const struct clk_parent_data emac_ptp_free_mux[] = {
	{ .fw_name = "peri_emac_ptp_clk",
	  .name = "peri_emac_ptp_clk", },
	{ .fw_name = "boot_clk",
	  .name = "boot_clk", },
};

static const struct clk_parent_data gpio_db_free_mux[] = {
	{ .fw_name = "peri_gpio_db_clk",
	  .name = "peri_gpio_db_clk", },
	{ .fw_name = "boot_clk",
	  .name = "boot_clk", },
};

static const struct clk_parent_data sdmmc_free_mux[] = {
	{ .fw_name = "main_sdmmc_clk",
	  .name = "main_sdmmc_clk", },
	{ .fw_name = "boot_clk",
	  .name = "boot_clk", },
};

static const struct clk_parent_data s2f_usr1_free_mux[] = {
	{ .fw_name = "peri_s2f_usr1_clk",
	  .name = "peri_s2f_usr1_clk", },
	{ .fw_name = "boot_clk",
	  .name = "boot_clk", },
};

static const struct clk_parent_data psi_ref_free_mux[] = {
	{ .fw_name = "peri_psi_ref_clk",
	  .name = "peri_psi_ref_clk", },
	{ .fw_name = "boot_clk",
	  .name = "boot_clk", },
};

static const struct clk_parent_data mpu_mux[] = {
	{ .fw_name = "mpu_free_clk",
	  .name = "mpu_free_clk", },
	{ .fw_name = "boot_clk",
	  .name = "boot_clk", },
};

static const struct clk_parent_data s2f_usr0_mux[] = {
	{ .fw_name = "f2s-free-clk",
	  .name = "f2s-free-clk", },
	{ .fw_name = "boot_clk",
	  .name = "boot_clk", },
};

static const struct clk_parent_data emac_mux[] = {
	{ .fw_name = "emaca_free_clk",
	  .name = "emaca_free_clk", },
	{ .fw_name = "emacb_free_clk",
	  .name = "emacb_free_clk", },
};

static const struct clk_parent_data noc_mux[] = {
	{ .fw_name = "noc_free_clk",
	  .name = "noc_free_clk", },
	{ .fw_name = "boot_clk",
	  .name = "boot_clk", },
};

static const struct clk_parent_data mpu_free_mux[] = {
	{ .fw_name = "main_mpu_base_clk",
	  .name = "main_mpu_base_clk", },
	{ .fw_name = "peri_mpu_base_clk",
	  .name = "peri_mpu_base_clk", },
	{ .fw_name = "osc1",
	  .name = "osc1", },
	{ .fw_name = "cb-intosc-hs-div2-clk",
	  .name = "cb-intosc-hs-div2-clk", },
	{ .fw_name = "f2s-free-clk",
	  .name = "f2s-free-clk", },
};

static const struct clk_parent_data sdmmc_mux[] = {
	{ .fw_name = "sdmmc_free_clk",
	  .name = "sdmmc_free_clk", },
	{ .fw_name = "boot_clk",
	  .name = "boot_clk", },
};

static const struct clk_parent_data s2f_user1_mux[] = {
	{ .fw_name = "s2f_user1_free_clk",
	  .name = "s2f_user1_free_clk", },
	{ .fw_name = "boot_clk",
	  .name = "boot_clk", },
};

static const struct clk_parent_data psi_mux[] = {
	{ .fw_name = "psi_ref_free_clk",
	  .name = "psi_ref_free_clk", },
	{ .fw_name = "boot_clk",
	  .name = "boot_clk", },
};

static const struct clk_parent_data gpio_db_mux[] = {
	{ .fw_name = "gpio_db_free_clk",
	  .name = "gpio_db_free_clk", },
	{ .fw_name = "boot_clk",
	  .name = "boot_clk", },
};

static const struct clk_parent_data emac_ptp_mux[] = {
	{ .fw_name = "emac_ptp_free_clk",
	  .name = "emac_ptp_free_clk", },
	{ .fw_name = "boot_clk",
	  .name = "boot_clk", },
};
>>>>>>> d345a460

/* clocks in AO (always on) controller */
static const struct stratix10_pll_clock s10_pll_clks[] = {
	{ STRATIX10_BOOT_CLK, "boot_clk", boot_mux, ARRAY_SIZE(boot_mux), 0,
	  0x0},
	{ STRATIX10_MAIN_PLL_CLK, "main_pll", pll_mux, ARRAY_SIZE(pll_mux),
	  0, 0x74},
	{ STRATIX10_PERIPH_PLL_CLK, "periph_pll", pll_mux, ARRAY_SIZE(pll_mux),
	  0, 0xe4},
};

static const struct stratix10_perip_c_clock s10_main_perip_c_clks[] = {
	{ STRATIX10_MAIN_MPU_BASE_CLK, "main_mpu_base_clk", "main_pll", NULL, 1, 0, 0x84},
	{ STRATIX10_MAIN_NOC_BASE_CLK, "main_noc_base_clk", "main_pll", NULL, 1, 0, 0x88},
	{ STRATIX10_PERI_MPU_BASE_CLK, "peri_mpu_base_clk", "periph_pll", NULL, 1, 0,
	  0xF4},
	{ STRATIX10_PERI_NOC_BASE_CLK, "peri_noc_base_clk", "periph_pll", NULL, 1, 0,
	  0xF8},
};

static const struct stratix10_perip_cnt_clock s10_main_perip_cnt_clks[] = {
	{ STRATIX10_MPU_FREE_CLK, "mpu_free_clk", NULL, mpu_free_mux, ARRAY_SIZE(mpu_free_mux),
	   0, 0x48, 0, 0, 0},
	{ STRATIX10_NOC_FREE_CLK, "noc_free_clk", NULL, noc_free_mux, ARRAY_SIZE(noc_free_mux),
	  0, 0x4C, 0, 0x3C, 1},
	{ STRATIX10_MAIN_EMACA_CLK, "main_emaca_clk", "main_noc_base_clk", NULL, 1, 0,
	  0x50, 0, 0, 0},
	{ STRATIX10_MAIN_EMACB_CLK, "main_emacb_clk", "main_noc_base_clk", NULL, 1, 0,
	  0x54, 0, 0, 0},
	{ STRATIX10_MAIN_EMAC_PTP_CLK, "main_emac_ptp_clk", "main_noc_base_clk", NULL, 1, 0,
	  0x58, 0, 0, 0},
	{ STRATIX10_MAIN_GPIO_DB_CLK, "main_gpio_db_clk", "main_noc_base_clk", NULL, 1, 0,
	  0x5C, 0, 0, 0},
	{ STRATIX10_MAIN_SDMMC_CLK, "main_sdmmc_clk", "main_noc_base_clk", NULL, 1, 0,
	  0x60, 0, 0, 0},
	{ STRATIX10_MAIN_S2F_USR0_CLK, "main_s2f_usr0_clk", NULL, cntr_mux, ARRAY_SIZE(cntr_mux),
	  0, 0x64, 0, 0, 0},
	{ STRATIX10_MAIN_S2F_USR1_CLK, "main_s2f_usr1_clk", "main_noc_base_clk", NULL, 1, 0,
	  0x68, 0, 0, 0},
	{ STRATIX10_MAIN_PSI_REF_CLK, "main_psi_ref_clk", "main_noc_base_clk", NULL, 1, 0,
	  0x6C, 0, 0, 0},
	{ STRATIX10_PERI_EMACA_CLK, "peri_emaca_clk", NULL, cntr_mux, ARRAY_SIZE(cntr_mux),
	  0, 0xBC, 0, 0, 0},
	{ STRATIX10_PERI_EMACB_CLK, "peri_emacb_clk", NULL, cntr_mux, ARRAY_SIZE(cntr_mux),
	  0, 0xC0, 0, 0, 0},
	{ STRATIX10_PERI_EMAC_PTP_CLK, "peri_emac_ptp_clk", NULL, cntr_mux, ARRAY_SIZE(cntr_mux),
	  0, 0xC4, 0, 0, 0},
	{ STRATIX10_PERI_GPIO_DB_CLK, "peri_gpio_db_clk", NULL, cntr_mux, ARRAY_SIZE(cntr_mux),
	  0, 0xC8, 0, 0, 0},
	{ STRATIX10_PERI_SDMMC_CLK, "peri_sdmmc_clk", NULL, cntr_mux, ARRAY_SIZE(cntr_mux),
	  0, 0xCC, 0, 0, 0},
	{ STRATIX10_PERI_S2F_USR0_CLK, "peri_s2f_usr0_clk", "peri_noc_base_clk", NULL, 1, 0,
	  0xD0, 0, 0, 0},
	{ STRATIX10_PERI_S2F_USR1_CLK, "peri_s2f_usr1_clk", NULL, cntr_mux, ARRAY_SIZE(cntr_mux),
	  0, 0xD4, 0, 0, 0},
	{ STRATIX10_PERI_PSI_REF_CLK, "peri_psi_ref_clk", "peri_noc_base_clk", NULL, 1, 0,
	  0xD8, 0, 0, 0},
	{ STRATIX10_L4_SYS_FREE_CLK, "l4_sys_free_clk", NULL, noc_mux, ARRAY_SIZE(noc_mux), 0,
	  0, 4, 0x3C, 1},
	{ STRATIX10_EMAC_A_FREE_CLK, "emaca_free_clk", NULL, emaca_free_mux, ARRAY_SIZE(emaca_free_mux),
	  0, 0, 2, 0xB0, 0},
	{ STRATIX10_EMAC_B_FREE_CLK, "emacb_free_clk", NULL, emacb_free_mux, ARRAY_SIZE(emacb_free_mux),
	  0, 0, 2, 0xB0, 1},
	{ STRATIX10_EMAC_PTP_FREE_CLK, "emac_ptp_free_clk", NULL, emac_ptp_free_mux,
	  ARRAY_SIZE(emac_ptp_free_mux), 0, 0, 2, 0xB0, 2},
	{ STRATIX10_GPIO_DB_FREE_CLK, "gpio_db_free_clk", NULL, gpio_db_free_mux,
	  ARRAY_SIZE(gpio_db_free_mux), 0, 0, 0, 0xB0, 3},
	{ STRATIX10_SDMMC_FREE_CLK, "sdmmc_free_clk", NULL, sdmmc_free_mux,
	  ARRAY_SIZE(sdmmc_free_mux), 0, 0, 0, 0xB0, 4},
	{ STRATIX10_S2F_USER1_FREE_CLK, "s2f_user1_free_clk", NULL, s2f_usr1_free_mux,
	  ARRAY_SIZE(s2f_usr1_free_mux), 0, 0, 0, 0xB0, 5},
	{ STRATIX10_PSI_REF_FREE_CLK, "psi_ref_free_clk", NULL, psi_ref_free_mux,
	  ARRAY_SIZE(psi_ref_free_mux), 0, 0, 0, 0xB0, 6},
};

static const struct stratix10_gate_clock s10_gate_clks[] = {
	{ STRATIX10_MPU_CLK, "mpu_clk", NULL, mpu_mux, ARRAY_SIZE(mpu_mux), 0, 0x30,
	  0, 0, 0, 0, 0x3C, 0, 0},
	{ STRATIX10_MPU_PERIPH_CLK, "mpu_periph_clk", "mpu_clk", NULL, 1, 0, 0x30,
	  0, 0, 0, 0, 0, 0, 4},
	{ STRATIX10_MPU_L2RAM_CLK, "mpu_l2ram_clk", "mpu_clk", NULL, 1, 0, 0x30,
	  0, 0, 0, 0, 0, 0, 2},
	{ STRATIX10_L4_MAIN_CLK, "l4_main_clk", NULL, noc_mux, ARRAY_SIZE(noc_mux), 0, 0x30,
	  1, 0x70, 0, 2, 0x3C, 1, 0},
	{ STRATIX10_L4_MP_CLK, "l4_mp_clk", NULL, noc_mux, ARRAY_SIZE(noc_mux), 0, 0x30,
	  2, 0x70, 8, 2, 0x3C, 1, 0},
	{ STRATIX10_L4_SP_CLK, "l4_sp_clk", NULL, noc_mux, ARRAY_SIZE(noc_mux), CLK_IS_CRITICAL, 0x30,
	  3, 0x70, 16, 2, 0x3C, 1, 0},
	{ STRATIX10_CS_AT_CLK, "cs_at_clk", NULL, noc_mux, ARRAY_SIZE(noc_mux), 0, 0x30,
	  4, 0x70, 24, 2, 0x3C, 1, 0},
	{ STRATIX10_CS_TRACE_CLK, "cs_trace_clk", NULL, noc_mux, ARRAY_SIZE(noc_mux), 0, 0x30,
	  4, 0x70, 26, 2, 0x3C, 1, 0},
	{ STRATIX10_CS_PDBG_CLK, "cs_pdbg_clk", "cs_at_clk", NULL, 1, 0, 0x30,
	  4, 0x70, 28, 1, 0, 0, 0},
	{ STRATIX10_CS_TIMER_CLK, "cs_timer_clk", NULL, noc_mux, ARRAY_SIZE(noc_mux), 0, 0x30,
	  5, 0, 0, 0, 0x3C, 1, 0},
	{ STRATIX10_S2F_USER0_CLK, "s2f_user0_clk", NULL, s2f_usr0_mux, ARRAY_SIZE(s2f_usr0_mux), 0, 0x30,
	  6, 0, 0, 0, 0, 0, 0},
	{ STRATIX10_EMAC0_CLK, "emac0_clk", NULL, emac_mux, ARRAY_SIZE(emac_mux), 0, 0xA4,
	  0, 0, 0, 0, 0xDC, 26, 0},
	{ STRATIX10_EMAC1_CLK, "emac1_clk", NULL, emac_mux, ARRAY_SIZE(emac_mux), 0, 0xA4,
	  1, 0, 0, 0, 0xDC, 27, 0},
	{ STRATIX10_EMAC2_CLK, "emac2_clk", NULL, emac_mux, ARRAY_SIZE(emac_mux), 0, 0xA4,
	  2, 0, 0, 0, 0xDC, 28, 0},
	{ STRATIX10_EMAC_PTP_CLK, "emac_ptp_clk", NULL, emac_ptp_mux, ARRAY_SIZE(emac_ptp_mux), 0, 0xA4,
	  3, 0, 0, 0, 0xB0, 2, 0},
	{ STRATIX10_GPIO_DB_CLK, "gpio_db_clk", NULL, gpio_db_mux, ARRAY_SIZE(gpio_db_mux), 0, 0xA4,
	  4, 0xE0, 0, 16, 0xB0, 3, 0},
	{ STRATIX10_SDMMC_CLK, "sdmmc_clk", NULL, sdmmc_mux, ARRAY_SIZE(sdmmc_mux), 0, 0xA4,
	  5, 0, 0, 0, 0xB0, 4, 4},
	{ STRATIX10_S2F_USER1_CLK, "s2f_user1_clk", NULL, s2f_user1_mux, ARRAY_SIZE(s2f_user1_mux), 0, 0xA4,
	  6, 0, 0, 0, 0xB0, 5, 0},
	{ STRATIX10_PSI_REF_CLK, "psi_ref_clk", NULL, psi_mux, ARRAY_SIZE(psi_mux), 0, 0xA4,
	  7, 0, 0, 0, 0xB0, 6, 0},
	{ STRATIX10_USB_CLK, "usb_clk", "l4_mp_clk", NULL, 1, 0, 0xA4,
	  8, 0, 0, 0, 0, 0, 0},
	{ STRATIX10_SPI_M_CLK, "spi_m_clk", "l4_mp_clk", NULL, 1, 0, 0xA4,
	  9, 0, 0, 0, 0, 0, 0},
	{ STRATIX10_NAND_X_CLK, "nand_x_clk", "l4_mp_clk", NULL, 1, 0, 0xA4,
	  10, 0, 0, 0, 0, 0, 0},
	{ STRATIX10_NAND_CLK, "nand_clk", "nand_x_clk", NULL, 1, 0, 0xA4,
	  10, 0, 0, 0, 0, 0, 4},
	{ STRATIX10_NAND_ECC_CLK, "nand_ecc_clk", "nand_x_clk", NULL, 1, 0, 0xA4,
	  10, 0, 0, 0, 0, 0, 4},
};

static int s10_clk_register_c_perip(const struct stratix10_perip_c_clock *clks,
				    int nums, struct stratix10_clock_data *data)
{
	struct clk_hw *hw_clk;
	void __iomem *base = data->base;
	int i;

	for (i = 0; i < nums; i++) {
		hw_clk = s10_register_periph(&clks[i], base);
		if (IS_ERR(hw_clk)) {
			pr_err("%s: failed to register clock %s\n",
			       __func__, clks[i].name);
			continue;
		}
		data->clk_data.hws[clks[i].id] = hw_clk;
	}
	return 0;
}

static int s10_clk_register_cnt_perip(const struct stratix10_perip_cnt_clock *clks,
				      int nums, struct stratix10_clock_data *data)
{
	struct clk_hw *hw_clk;
	void __iomem *base = data->base;
	int i;

	for (i = 0; i < nums; i++) {
		hw_clk = s10_register_cnt_periph(&clks[i], base);
		if (IS_ERR(hw_clk)) {
			pr_err("%s: failed to register clock %s\n",
			       __func__, clks[i].name);
			continue;
		}
		data->clk_data.hws[clks[i].id] = hw_clk;
	}

	return 0;
}

static int s10_clk_register_gate(const struct stratix10_gate_clock *clks,
				 int nums, struct stratix10_clock_data *data)
{
	struct clk_hw *hw_clk;
	void __iomem *base = data->base;
	int i;

	for (i = 0; i < nums; i++) {
		hw_clk = s10_register_gate(&clks[i], base);
		if (IS_ERR(hw_clk)) {
			pr_err("%s: failed to register clock %s\n",
			       __func__, clks[i].name);
			continue;
		}
		data->clk_data.hws[clks[i].id] = hw_clk;
	}

	return 0;
}

static int s10_clk_register_pll(const struct stratix10_pll_clock *clks,
				 int nums, struct stratix10_clock_data *data)
{
	struct clk_hw *hw_clk;
	void __iomem *base = data->base;
	int i;

	for (i = 0; i < nums; i++) {
		hw_clk = s10_register_pll(&clks[i], base);
		if (IS_ERR(hw_clk)) {
			pr_err("%s: failed to register clock %s\n",
			       __func__, clks[i].name);
			continue;
		}
		data->clk_data.hws[clks[i].id] = hw_clk;
	}

	return 0;
}

static int s10_clkmgr_init(struct platform_device *pdev)
{
	struct device_node *np = pdev->dev.of_node;
	struct device *dev = &pdev->dev;
	struct stratix10_clock_data *clk_data;
	void __iomem *base;
	int i, num_clks;

	base = devm_platform_ioremap_resource(pdev, 0);
	if (IS_ERR(base)) {
		pr_err("%s: failed to map clock registers\n", __func__);
		return PTR_ERR(base);
	}

	num_clks = STRATIX10_NUM_CLKS;
	clk_data = devm_kzalloc(dev, struct_size(clk_data, clk_data.hws,
						 num_clks), GFP_KERNEL);
	if (!clk_data)
		return -ENOMEM;

	for (i = 0; i < num_clks; i++)
		clk_data->clk_data.hws[i] = ERR_PTR(-ENOENT);

	clk_data->base = base;
	clk_data->clk_data.num = num_clks;

	s10_clk_register_pll(s10_pll_clks, ARRAY_SIZE(s10_pll_clks), clk_data);

	s10_clk_register_c_perip(s10_main_perip_c_clks,
				 ARRAY_SIZE(s10_main_perip_c_clks), clk_data);

	s10_clk_register_cnt_perip(s10_main_perip_cnt_clks,
				   ARRAY_SIZE(s10_main_perip_cnt_clks),
				   clk_data);

	s10_clk_register_gate(s10_gate_clks, ARRAY_SIZE(s10_gate_clks),
			      clk_data);

	of_clk_add_hw_provider(np, of_clk_hw_onecell_get, &clk_data->clk_data);
	return 0;
}

static int s10_clkmgr_probe(struct platform_device *pdev)
{
	return	s10_clkmgr_init(pdev);
}

static const struct of_device_id stratix10_clkmgr_match_table[] = {
	{ .compatible = "intel,stratix10-clkmgr",
	  .data = s10_clkmgr_init },
	{ }
};

static struct platform_driver stratix10_clkmgr_driver = {
	.probe		= s10_clkmgr_probe,
	.driver		= {
		.name	= "stratix10-clkmgr",
		.suppress_bind_attrs = true,
		.of_match_table = stratix10_clkmgr_match_table,
	},
};

static int __init s10_clk_init(void)
{
	return platform_driver_register(&stratix10_clkmgr_driver);
}
core_initcall(s10_clk_init);<|MERGE_RESOLUTION|>--- conflicted
+++ resolved
@@ -12,37 +12,6 @@
 
 #include "stratix10-clk.h"
 
-<<<<<<< HEAD
-static const char * const pll_mux[] = { "osc1", "cb-intosc-hs-div2-clk",
-					"f2s-free-clk",};
-static const char * const cntr_mux[] = { "main_pll", "periph_pll",
-					 "osc1", "cb-intosc-hs-div2-clk",
-					 "f2s-free-clk"};
-static const char * const boot_mux[] = { "osc1", "cb-intosc-hs-div2-clk",};
-
-static const char * const noc_free_mux[] = {"main_noc_base_clk",
-					    "peri_noc_base_clk",
-					    "osc1", "cb-intosc-hs-div2-clk",
-					    "f2s-free-clk"};
-
-static const char * const emaca_free_mux[] = {"peri_emaca_clk", "boot_clk"};
-static const char * const emacb_free_mux[] = {"peri_emacb_clk", "boot_clk"};
-static const char * const emac_ptp_free_mux[] = {"peri_emac_ptp_clk", "boot_clk"};
-static const char * const gpio_db_free_mux[] = {"peri_gpio_db_clk", "boot_clk"};
-static const char * const sdmmc_free_mux[] = {"main_sdmmc_clk", "boot_clk"};
-static const char * const s2f_usr1_free_mux[] = {"peri_s2f_usr1_clk", "boot_clk"};
-static const char * const psi_ref_free_mux[] = {"peri_psi_ref_clk", "boot_clk"};
-static const char * const mpu_mux[] = { "mpu_free_clk", "boot_clk",};
-
-static const char * const s2f_usr0_mux[] = {"f2s-free-clk", "boot_clk"};
-static const char * const emac_mux[] = {"emaca_free_clk", "emacb_free_clk"};
-static const char * const noc_mux[] = {"noc_free_clk", "boot_clk"};
-
-static const char * const mpu_free_mux[] = {"main_mpu_base_clk",
-					    "peri_mpu_base_clk",
-					    "osc1", "cb-intosc-hs-div2-clk",
-					    "f2s-free-clk"};
-=======
 static const struct clk_parent_data pll_mux[] = {
 	{ .fw_name = "osc1",
 	  .name = "osc1" },
@@ -209,7 +178,6 @@
 	{ .fw_name = "boot_clk",
 	  .name = "boot_clk", },
 };
->>>>>>> d345a460
 
 /* clocks in AO (always on) controller */
 static const struct stratix10_pll_clock s10_pll_clks[] = {
