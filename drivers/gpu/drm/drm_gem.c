/*
 * Copyright © 2008 Intel Corporation
 *
 * Permission is hereby granted, free of charge, to any person obtaining a
 * copy of this software and associated documentation files (the "Software"),
 * to deal in the Software without restriction, including without limitation
 * the rights to use, copy, modify, merge, publish, distribute, sublicense,
 * and/or sell copies of the Software, and to permit persons to whom the
 * Software is furnished to do so, subject to the following conditions:
 *
 * The above copyright notice and this permission notice (including the next
 * paragraph) shall be included in all copies or substantial portions of the
 * Software.
 *
 * THE SOFTWARE IS PROVIDED "AS IS", WITHOUT WARRANTY OF ANY KIND, EXPRESS OR
 * IMPLIED, INCLUDING BUT NOT LIMITED TO THE WARRANTIES OF MERCHANTABILITY,
 * FITNESS FOR A PARTICULAR PURPOSE AND NONINFRINGEMENT.  IN NO EVENT SHALL
 * THE AUTHORS OR COPYRIGHT HOLDERS BE LIABLE FOR ANY CLAIM, DAMAGES OR OTHER
 * LIABILITY, WHETHER IN AN ACTION OF CONTRACT, TORT OR OTHERWISE, ARISING
 * FROM, OUT OF OR IN CONNECTION WITH THE SOFTWARE OR THE USE OR OTHER DEALINGS
 * IN THE SOFTWARE.
 *
 * Authors:
 *    Eric Anholt <eric@anholt.net>
 *
 */

#include <linux/types.h>
#include <linux/slab.h>
#include <linux/mm.h>
#include <linux/uaccess.h>
#include <linux/fs.h>
#include <linux/file.h>
#include <linux/module.h>
#include <linux/mman.h>
#include <linux/pagemap.h>
#include <linux/shmem_fs.h>
#include <linux/dma-buf.h>
#include <linux/dma-buf-map.h>
#include <linux/mem_encrypt.h>
#include <linux/pagevec.h>

#include <drm/drm.h>
#include <drm/drm_device.h>
#include <drm/drm_drv.h>
#include <drm/drm_file.h>
#include <drm/drm_gem.h>
#include <drm/drm_managed.h>
#include <drm/drm_print.h>
#include <drm/drm_vma_manager.h>

#include "drm_internal.h"

/** @file drm_gem.c
 *
 * This file provides some of the base ioctls and library routines for
 * the graphics memory manager implemented by each device driver.
 *
 * Because various devices have different requirements in terms of
 * synchronization and migration strategies, implementing that is left up to
 * the driver, and all that the general API provides should be generic --
 * allocating objects, reading/writing data with the cpu, freeing objects.
 * Even there, platform-dependent optimizations for reading/writing data with
 * the CPU mean we'll likely hook those out to driver-specific calls.  However,
 * the DRI2 implementation wants to have at least allocate/mmap be generic.
 *
 * The goal was to have swap-backed object allocation managed through
 * struct file.  However, file descriptors as handles to a struct file have
 * two major failings:
 * - Process limits prevent more than 1024 or so being used at a time by
 *   default.
 * - Inability to allocate high fds will aggravate the X Server's select()
 *   handling, and likely that of many GL client applications as well.
 *
 * This led to a plan of using our own integer IDs (called handles, following
 * DRM terminology) to mimic fds, and implement the fd syscalls we need as
 * ioctls.  The objects themselves will still include the struct file so
 * that we can transition to fds if the required kernel infrastructure shows
 * up at a later date, and as our interface with shmfs for memory allocation.
 */

static void
drm_gem_init_release(struct drm_device *dev, void *ptr)
{
	drm_vma_offset_manager_destroy(dev->vma_offset_manager);
}

/**
 * drm_gem_init - Initialize the GEM device fields
 * @dev: drm_devic structure to initialize
 */
int
drm_gem_init(struct drm_device *dev)
{
	struct drm_vma_offset_manager *vma_offset_manager;

	mutex_init(&dev->object_name_lock);
	idr_init_base(&dev->object_name_idr, 1);

	vma_offset_manager = drmm_kzalloc(dev, sizeof(*vma_offset_manager),
					  GFP_KERNEL);
	if (!vma_offset_manager) {
		DRM_ERROR("out of memory\n");
		return -ENOMEM;
	}

	dev->vma_offset_manager = vma_offset_manager;
	drm_vma_offset_manager_init(vma_offset_manager,
				    DRM_FILE_PAGE_OFFSET_START,
				    DRM_FILE_PAGE_OFFSET_SIZE);

	return drmm_add_action(dev, drm_gem_init_release, NULL);
}

/**
 * drm_gem_object_init - initialize an allocated shmem-backed GEM object
 * @dev: drm_device the object should be initialized for
 * @obj: drm_gem_object to initialize
 * @size: object size
 *
 * Initialize an already allocated GEM object of the specified size with
 * shmfs backing store.
 */
int drm_gem_object_init(struct drm_device *dev,
			struct drm_gem_object *obj, size_t size)
{
	struct file *filp;

	drm_gem_private_object_init(dev, obj, size);

	filp = shmem_file_setup("drm mm object", size, VM_NORESERVE);
	if (IS_ERR(filp))
		return PTR_ERR(filp);

	obj->filp = filp;

	return 0;
}
EXPORT_SYMBOL(drm_gem_object_init);

/**
 * drm_gem_private_object_init - initialize an allocated private GEM object
 * @dev: drm_device the object should be initialized for
 * @obj: drm_gem_object to initialize
 * @size: object size
 *
 * Initialize an already allocated GEM object of the specified size with
 * no GEM provided backing store. Instead the caller is responsible for
 * backing the object and handling it.
 */
void drm_gem_private_object_init(struct drm_device *dev,
				 struct drm_gem_object *obj, size_t size)
{
	BUG_ON((size & (PAGE_SIZE - 1)) != 0);

	obj->dev = dev;
	obj->filp = NULL;

	kref_init(&obj->refcount);
	obj->handle_count = 0;
	obj->size = size;
	dma_resv_init(&obj->_resv);
	if (!obj->resv)
		obj->resv = &obj->_resv;

	drm_vma_node_reset(&obj->vma_node);
}
EXPORT_SYMBOL(drm_gem_private_object_init);

static void
drm_gem_remove_prime_handles(struct drm_gem_object *obj, struct drm_file *filp)
{
	/*
	 * Note: obj->dma_buf can't disappear as long as we still hold a
	 * handle reference in obj->handle_count.
	 */
	mutex_lock(&filp->prime.lock);
	if (obj->dma_buf) {
		drm_prime_remove_buf_handle_locked(&filp->prime,
						   obj->dma_buf);
	}
	mutex_unlock(&filp->prime.lock);
}

/**
 * drm_gem_object_handle_free - release resources bound to userspace handles
 * @obj: GEM object to clean up.
 *
 * Called after the last handle to the object has been closed
 *
 * Removes any name for the object. Note that this must be
 * called before drm_gem_object_free or we'll be touching
 * freed memory
 */
static void drm_gem_object_handle_free(struct drm_gem_object *obj)
{
	struct drm_device *dev = obj->dev;

	/* Remove any name for this object */
	if (obj->name) {
		idr_remove(&dev->object_name_idr, obj->name);
		obj->name = 0;
	}
}

static void drm_gem_object_exported_dma_buf_free(struct drm_gem_object *obj)
{
	/* Unbreak the reference cycle if we have an exported dma_buf. */
	if (obj->dma_buf) {
		dma_buf_put(obj->dma_buf);
		obj->dma_buf = NULL;
	}
}

static void
drm_gem_object_handle_put_unlocked(struct drm_gem_object *obj)
{
	struct drm_device *dev = obj->dev;
	bool final = false;

	if (WARN_ON(READ_ONCE(obj->handle_count) == 0))
		return;

	/*
	* Must bump handle count first as this may be the last
	* ref, in which case the object would disappear before we
	* checked for a name
	*/

	mutex_lock(&dev->object_name_lock);
	if (--obj->handle_count == 0) {
		drm_gem_object_handle_free(obj);
		drm_gem_object_exported_dma_buf_free(obj);
		final = true;
	}
	mutex_unlock(&dev->object_name_lock);

	if (final)
		drm_gem_object_put(obj);
}

/*
 * Called at device or object close to release the file's
 * handle references on objects.
 */
static int
drm_gem_object_release_handle(int id, void *ptr, void *data)
{
	struct drm_file *file_priv = data;
	struct drm_gem_object *obj = ptr;

	if (obj->funcs->close)
		obj->funcs->close(obj, file_priv);

	drm_gem_remove_prime_handles(obj, file_priv);
	drm_vma_node_revoke(&obj->vma_node, file_priv);

	drm_gem_object_handle_put_unlocked(obj);

	return 0;
}

/**
 * drm_gem_handle_delete - deletes the given file-private handle
 * @filp: drm file-private structure to use for the handle look up
 * @handle: userspace handle to delete
 *
 * Removes the GEM handle from the @filp lookup table which has been added with
 * drm_gem_handle_create(). If this is the last handle also cleans up linked
 * resources like GEM names.
 */
int
drm_gem_handle_delete(struct drm_file *filp, u32 handle)
{
	struct drm_gem_object *obj;

	spin_lock(&filp->table_lock);

	/* Check if we currently have a reference on the object */
	obj = idr_replace(&filp->object_idr, NULL, handle);
	spin_unlock(&filp->table_lock);
	if (IS_ERR_OR_NULL(obj))
		return -EINVAL;

	/* Release driver's reference and decrement refcount. */
	drm_gem_object_release_handle(handle, obj, filp);

	/* And finally make the handle available for future allocations. */
	spin_lock(&filp->table_lock);
	idr_remove(&filp->object_idr, handle);
	spin_unlock(&filp->table_lock);

	return 0;
}
EXPORT_SYMBOL(drm_gem_handle_delete);

/**
 * drm_gem_dumb_map_offset - return the fake mmap offset for a gem object
 * @file: drm file-private structure containing the gem object
 * @dev: corresponding drm_device
 * @handle: gem object handle
 * @offset: return location for the fake mmap offset
 *
 * This implements the &drm_driver.dumb_map_offset kms driver callback for
 * drivers which use gem to manage their backing storage.
 *
 * Returns:
 * 0 on success or a negative error code on failure.
 */
int drm_gem_dumb_map_offset(struct drm_file *file, struct drm_device *dev,
			    u32 handle, u64 *offset)
{
	struct drm_gem_object *obj;
	int ret;

	obj = drm_gem_object_lookup(file, handle);
	if (!obj)
		return -ENOENT;

	/* Don't allow imported objects to be mapped */
	if (obj->import_attach) {
		ret = -EINVAL;
		goto out;
	}

	ret = drm_gem_create_mmap_offset(obj);
	if (ret)
		goto out;

	*offset = drm_vma_node_offset_addr(&obj->vma_node);
out:
	drm_gem_object_put(obj);

	return ret;
}
EXPORT_SYMBOL_GPL(drm_gem_dumb_map_offset);

int drm_gem_dumb_destroy(struct drm_file *file,
			 struct drm_device *dev,
			 u32 handle)
{
	return drm_gem_handle_delete(file, handle);
}

/**
 * drm_gem_handle_create_tail - internal functions to create a handle
 * @file_priv: drm file-private structure to register the handle for
 * @obj: object to register
 * @handlep: pointer to return the created handle to the caller
 *
 * This expects the &drm_device.object_name_lock to be held already and will
 * drop it before returning. Used to avoid races in establishing new handles
 * when importing an object from either an flink name or a dma-buf.
 *
 * Handles must be release again through drm_gem_handle_delete(). This is done
 * when userspace closes @file_priv for all attached handles, or through the
 * GEM_CLOSE ioctl for individual handles.
 */
int
drm_gem_handle_create_tail(struct drm_file *file_priv,
			   struct drm_gem_object *obj,
			   u32 *handlep)
{
	struct drm_device *dev = obj->dev;
	u32 handle;
	int ret;

	WARN_ON(!mutex_is_locked(&dev->object_name_lock));
	if (obj->handle_count++ == 0)
		drm_gem_object_get(obj);

	/*
	 * Get the user-visible handle using idr.  Preload and perform
	 * allocation under our spinlock.
	 */
	idr_preload(GFP_KERNEL);
	spin_lock(&file_priv->table_lock);

	ret = idr_alloc(&file_priv->object_idr, obj, 1, 0, GFP_NOWAIT);

	spin_unlock(&file_priv->table_lock);
	idr_preload_end();

	mutex_unlock(&dev->object_name_lock);
	if (ret < 0)
		goto err_unref;

	handle = ret;

	ret = drm_vma_node_allow(&obj->vma_node, file_priv);
	if (ret)
		goto err_remove;

	if (obj->funcs->open) {
		ret = obj->funcs->open(obj, file_priv);
		if (ret)
			goto err_revoke;
	}

	*handlep = handle;
	return 0;

err_revoke:
	drm_vma_node_revoke(&obj->vma_node, file_priv);
err_remove:
	spin_lock(&file_priv->table_lock);
	idr_remove(&file_priv->object_idr, handle);
	spin_unlock(&file_priv->table_lock);
err_unref:
	drm_gem_object_handle_put_unlocked(obj);
	return ret;
}

/**
 * drm_gem_handle_create - create a gem handle for an object
 * @file_priv: drm file-private structure to register the handle for
 * @obj: object to register
 * @handlep: pointer to return the created handle to the caller
 *
 * Create a handle for this object. This adds a handle reference to the object,
 * which includes a regular reference count. Callers will likely want to
 * dereference the object afterwards.
 *
 * Since this publishes @obj to userspace it must be fully set up by this point,
 * drivers must call this last in their buffer object creation callbacks.
 */
int drm_gem_handle_create(struct drm_file *file_priv,
			  struct drm_gem_object *obj,
			  u32 *handlep)
{
	mutex_lock(&obj->dev->object_name_lock);

	return drm_gem_handle_create_tail(file_priv, obj, handlep);
}
EXPORT_SYMBOL(drm_gem_handle_create);


/**
 * drm_gem_free_mmap_offset - release a fake mmap offset for an object
 * @obj: obj in question
 *
 * This routine frees fake offsets allocated by drm_gem_create_mmap_offset().
 *
 * Note that drm_gem_object_release() already calls this function, so drivers
 * don't have to take care of releasing the mmap offset themselves when freeing
 * the GEM object.
 */
void
drm_gem_free_mmap_offset(struct drm_gem_object *obj)
{
	struct drm_device *dev = obj->dev;

	drm_vma_offset_remove(dev->vma_offset_manager, &obj->vma_node);
}
EXPORT_SYMBOL(drm_gem_free_mmap_offset);

/**
 * drm_gem_create_mmap_offset_size - create a fake mmap offset for an object
 * @obj: obj in question
 * @size: the virtual size
 *
 * GEM memory mapping works by handing back to userspace a fake mmap offset
 * it can use in a subsequent mmap(2) call.  The DRM core code then looks
 * up the object based on the offset and sets up the various memory mapping
 * structures.
 *
 * This routine allocates and attaches a fake offset for @obj, in cases where
 * the virtual size differs from the physical size (ie. &drm_gem_object.size).
 * Otherwise just use drm_gem_create_mmap_offset().
 *
 * This function is idempotent and handles an already allocated mmap offset
 * transparently. Drivers do not need to check for this case.
 */
int
drm_gem_create_mmap_offset_size(struct drm_gem_object *obj, size_t size)
{
	struct drm_device *dev = obj->dev;

	return drm_vma_offset_add(dev->vma_offset_manager, &obj->vma_node,
				  size / PAGE_SIZE);
}
EXPORT_SYMBOL(drm_gem_create_mmap_offset_size);

/**
 * drm_gem_create_mmap_offset - create a fake mmap offset for an object
 * @obj: obj in question
 *
 * GEM memory mapping works by handing back to userspace a fake mmap offset
 * it can use in a subsequent mmap(2) call.  The DRM core code then looks
 * up the object based on the offset and sets up the various memory mapping
 * structures.
 *
 * This routine allocates and attaches a fake offset for @obj.
 *
 * Drivers can call drm_gem_free_mmap_offset() before freeing @obj to release
 * the fake offset again.
 */
int drm_gem_create_mmap_offset(struct drm_gem_object *obj)
{
	return drm_gem_create_mmap_offset_size(obj, obj->size);
}
EXPORT_SYMBOL(drm_gem_create_mmap_offset);

/*
 * Move pages to appropriate lru and release the pagevec, decrementing the
 * ref count of those pages.
 */
static void drm_gem_check_release_pagevec(struct pagevec *pvec)
{
	check_move_unevictable_pages(pvec);
	__pagevec_release(pvec);
	cond_resched();
}

/**
 * drm_gem_get_pages - helper to allocate backing pages for a GEM object
 * from shmem
 * @obj: obj in question
 *
 * This reads the page-array of the shmem-backing storage of the given gem
 * object. An array of pages is returned. If a page is not allocated or
 * swapped-out, this will allocate/swap-in the required pages. Note that the
 * whole object is covered by the page-array and pinned in memory.
 *
 * Use drm_gem_put_pages() to release the array and unpin all pages.
 *
 * This uses the GFP-mask set on the shmem-mapping (see mapping_set_gfp_mask()).
 * If you require other GFP-masks, you have to do those allocations yourself.
 *
 * Note that you are not allowed to change gfp-zones during runtime. That is,
 * shmem_read_mapping_page_gfp() must be called with the same gfp_zone(gfp) as
 * set during initialization. If you have special zone constraints, set them
 * after drm_gem_object_init() via mapping_set_gfp_mask(). shmem-core takes care
 * to keep pages in the required zone during swap-in.
 *
 * This function is only valid on objects initialized with
 * drm_gem_object_init(), but not for those initialized with
 * drm_gem_private_object_init() only.
 */
struct page **drm_gem_get_pages(struct drm_gem_object *obj)
{
	struct address_space *mapping;
	struct page *p, **pages;
	struct pagevec pvec;
	int i, npages;


	if (WARN_ON(!obj->filp))
		return ERR_PTR(-EINVAL);

	/* This is the shared memory object that backs the GEM resource */
	mapping = obj->filp->f_mapping;

	/* We already BUG_ON() for non-page-aligned sizes in
	 * drm_gem_object_init(), so we should never hit this unless
	 * driver author is doing something really wrong:
	 */
	WARN_ON((obj->size & (PAGE_SIZE - 1)) != 0);

	npages = obj->size >> PAGE_SHIFT;

	pages = kvmalloc_array(npages, sizeof(struct page *), GFP_KERNEL);
	if (pages == NULL)
		return ERR_PTR(-ENOMEM);

	mapping_set_unevictable(mapping);

	for (i = 0; i < npages; i++) {
		p = shmem_read_mapping_page(mapping, i);
		if (IS_ERR(p))
			goto fail;
		pages[i] = p;

		/* Make sure shmem keeps __GFP_DMA32 allocated pages in the
		 * correct region during swapin. Note that this requires
		 * __GFP_DMA32 to be set in mapping_gfp_mask(inode->i_mapping)
		 * so shmem can relocate pages during swapin if required.
		 */
		BUG_ON(mapping_gfp_constraint(mapping, __GFP_DMA32) &&
				(page_to_pfn(p) >= 0x00100000UL));
	}

	return pages;

fail:
	mapping_clear_unevictable(mapping);
	pagevec_init(&pvec);
	while (i--) {
		if (!pagevec_add(&pvec, pages[i]))
			drm_gem_check_release_pagevec(&pvec);
	}
	if (pagevec_count(&pvec))
		drm_gem_check_release_pagevec(&pvec);

	kvfree(pages);
	return ERR_CAST(p);
}
EXPORT_SYMBOL(drm_gem_get_pages);

/**
 * drm_gem_put_pages - helper to free backing pages for a GEM object
 * @obj: obj in question
 * @pages: pages to free
 * @dirty: if true, pages will be marked as dirty
 * @accessed: if true, the pages will be marked as accessed
 */
void drm_gem_put_pages(struct drm_gem_object *obj, struct page **pages,
		bool dirty, bool accessed)
{
	int i, npages;
	struct address_space *mapping;
	struct pagevec pvec;

	mapping = file_inode(obj->filp)->i_mapping;
	mapping_clear_unevictable(mapping);

	/* We already BUG_ON() for non-page-aligned sizes in
	 * drm_gem_object_init(), so we should never hit this unless
	 * driver author is doing something really wrong:
	 */
	WARN_ON((obj->size & (PAGE_SIZE - 1)) != 0);

	npages = obj->size >> PAGE_SHIFT;

	pagevec_init(&pvec);
	for (i = 0; i < npages; i++) {
		if (!pages[i])
			continue;

		if (dirty)
			set_page_dirty(pages[i]);

		if (accessed)
			mark_page_accessed(pages[i]);

		/* Undo the reference we took when populating the table */
		if (!pagevec_add(&pvec, pages[i]))
			drm_gem_check_release_pagevec(&pvec);
	}
	if (pagevec_count(&pvec))
		drm_gem_check_release_pagevec(&pvec);

	kvfree(pages);
}
EXPORT_SYMBOL(drm_gem_put_pages);

static int objects_lookup(struct drm_file *filp, u32 *handle, int count,
			  struct drm_gem_object **objs)
{
	int i, ret = 0;
	struct drm_gem_object *obj;

	spin_lock(&filp->table_lock);

	for (i = 0; i < count; i++) {
		/* Check if we currently have a reference on the object */
		obj = idr_find(&filp->object_idr, handle[i]);
		if (!obj) {
			ret = -ENOENT;
			break;
		}
		drm_gem_object_get(obj);
		objs[i] = obj;
	}
	spin_unlock(&filp->table_lock);

	return ret;
}

/**
 * drm_gem_objects_lookup - look up GEM objects from an array of handles
 * @filp: DRM file private date
 * @bo_handles: user pointer to array of userspace handle
 * @count: size of handle array
 * @objs_out: returned pointer to array of drm_gem_object pointers
 *
 * Takes an array of userspace handles and returns a newly allocated array of
 * GEM objects.
 *
 * For a single handle lookup, use drm_gem_object_lookup().
 *
 * Returns:
 *
 * @objs filled in with GEM object pointers. Returned GEM objects need to be
 * released with drm_gem_object_put(). -ENOENT is returned on a lookup
 * failure. 0 is returned on success.
 *
 */
int drm_gem_objects_lookup(struct drm_file *filp, void __user *bo_handles,
			   int count, struct drm_gem_object ***objs_out)
{
	int ret;
	u32 *handles;
	struct drm_gem_object **objs;

	if (!count)
		return 0;

	objs = kvmalloc_array(count, sizeof(struct drm_gem_object *),
			     GFP_KERNEL | __GFP_ZERO);
	if (!objs)
		return -ENOMEM;

	*objs_out = objs;

	handles = kvmalloc_array(count, sizeof(u32), GFP_KERNEL);
	if (!handles) {
		ret = -ENOMEM;
		goto out;
	}

	if (copy_from_user(handles, bo_handles, count * sizeof(u32))) {
		ret = -EFAULT;
		DRM_DEBUG("Failed to copy in GEM handles\n");
		goto out;
	}

	ret = objects_lookup(filp, handles, count, objs);
out:
	kvfree(handles);
	return ret;

}
EXPORT_SYMBOL(drm_gem_objects_lookup);

/**
 * drm_gem_object_lookup - look up a GEM object from its handle
 * @filp: DRM file private date
 * @handle: userspace handle
 *
 * Returns:
 *
 * A reference to the object named by the handle if such exists on @filp, NULL
 * otherwise.
 *
 * If looking up an array of handles, use drm_gem_objects_lookup().
 */
struct drm_gem_object *
drm_gem_object_lookup(struct drm_file *filp, u32 handle)
{
	struct drm_gem_object *obj = NULL;

	objects_lookup(filp, &handle, 1, &obj);
	return obj;
}
EXPORT_SYMBOL(drm_gem_object_lookup);

/**
 * drm_gem_dma_resv_wait - Wait on GEM object's reservation's objects
 * shared and/or exclusive fences.
 * @filep: DRM file private date
 * @handle: userspace handle
 * @wait_all: if true, wait on all fences, else wait on just exclusive fence
 * @timeout: timeout value in jiffies or zero to return immediately
 *
 * Returns:
 *
 * Returns -ERESTARTSYS if interrupted, 0 if the wait timed out, or
 * greater than 0 on success.
 */
long drm_gem_dma_resv_wait(struct drm_file *filep, u32 handle,
				    bool wait_all, unsigned long timeout)
{
	long ret;
	struct drm_gem_object *obj;

	obj = drm_gem_object_lookup(filep, handle);
	if (!obj) {
		DRM_DEBUG("Failed to look up GEM BO %d\n", handle);
		return -EINVAL;
	}

	ret = dma_resv_wait_timeout(obj->resv, wait_all, true, timeout);
	if (ret == 0)
		ret = -ETIME;
	else if (ret > 0)
		ret = 0;

	drm_gem_object_put(obj);

	return ret;
}
EXPORT_SYMBOL(drm_gem_dma_resv_wait);

/**
 * drm_gem_close_ioctl - implementation of the GEM_CLOSE ioctl
 * @dev: drm_device
 * @data: ioctl data
 * @file_priv: drm file-private structure
 *
 * Releases the handle to an mm object.
 */
int
drm_gem_close_ioctl(struct drm_device *dev, void *data,
		    struct drm_file *file_priv)
{
	struct drm_gem_close *args = data;
	int ret;

	if (!drm_core_check_feature(dev, DRIVER_GEM))
		return -EOPNOTSUPP;

	ret = drm_gem_handle_delete(file_priv, args->handle);

	return ret;
}

/**
 * drm_gem_flink_ioctl - implementation of the GEM_FLINK ioctl
 * @dev: drm_device
 * @data: ioctl data
 * @file_priv: drm file-private structure
 *
 * Create a global name for an object, returning the name.
 *
 * Note that the name does not hold a reference; when the object
 * is freed, the name goes away.
 */
int
drm_gem_flink_ioctl(struct drm_device *dev, void *data,
		    struct drm_file *file_priv)
{
	struct drm_gem_flink *args = data;
	struct drm_gem_object *obj;
	int ret;

	if (!drm_core_check_feature(dev, DRIVER_GEM))
		return -EOPNOTSUPP;

	obj = drm_gem_object_lookup(file_priv, args->handle);
	if (obj == NULL)
		return -ENOENT;

	mutex_lock(&dev->object_name_lock);
	/* prevent races with concurrent gem_close. */
	if (obj->handle_count == 0) {
		ret = -ENOENT;
		goto err;
	}

	if (!obj->name) {
		ret = idr_alloc(&dev->object_name_idr, obj, 1, 0, GFP_KERNEL);
		if (ret < 0)
			goto err;

		obj->name = ret;
	}

	args->name = (uint64_t) obj->name;
	ret = 0;

err:
	mutex_unlock(&dev->object_name_lock);
	drm_gem_object_put(obj);
	return ret;
}

/**
 * drm_gem_open_ioctl - implementation of the GEM_OPEN ioctl
 * @dev: drm_device
 * @data: ioctl data
 * @file_priv: drm file-private structure
 *
 * Open an object using the global name, returning a handle and the size.
 *
 * This handle (of course) holds a reference to the object, so the object
 * will not go away until the handle is deleted.
 */
int
drm_gem_open_ioctl(struct drm_device *dev, void *data,
		   struct drm_file *file_priv)
{
	struct drm_gem_open *args = data;
	struct drm_gem_object *obj;
	int ret;
	u32 handle;

	if (!drm_core_check_feature(dev, DRIVER_GEM))
		return -EOPNOTSUPP;

	mutex_lock(&dev->object_name_lock);
	obj = idr_find(&dev->object_name_idr, (int) args->name);
	if (obj) {
		drm_gem_object_get(obj);
	} else {
		mutex_unlock(&dev->object_name_lock);
		return -ENOENT;
	}

	/* drm_gem_handle_create_tail unlocks dev->object_name_lock. */
	ret = drm_gem_handle_create_tail(file_priv, obj, &handle);
	if (ret)
		goto err;

	args->handle = handle;
	args->size = obj->size;

err:
	drm_gem_object_put(obj);
	return ret;
}

/**
 * drm_gem_open - initializes GEM file-private structures at devnode open time
 * @dev: drm_device which is being opened by userspace
 * @file_private: drm file-private structure to set up
 *
 * Called at device open time, sets up the structure for handling refcounting
 * of mm objects.
 */
void
drm_gem_open(struct drm_device *dev, struct drm_file *file_private)
{
	idr_init_base(&file_private->object_idr, 1);
	spin_lock_init(&file_private->table_lock);
}

/**
 * drm_gem_release - release file-private GEM resources
 * @dev: drm_device which is being closed by userspace
 * @file_private: drm file-private structure to clean up
 *
 * Called at close time when the filp is going away.
 *
 * Releases any remaining references on objects by this filp.
 */
void
drm_gem_release(struct drm_device *dev, struct drm_file *file_private)
{
	idr_for_each(&file_private->object_idr,
		     &drm_gem_object_release_handle, file_private);
	idr_destroy(&file_private->object_idr);
}

/**
 * drm_gem_object_release - release GEM buffer object resources
 * @obj: GEM buffer object
 *
 * This releases any structures and resources used by @obj and is the inverse of
 * drm_gem_object_init().
 */
void
drm_gem_object_release(struct drm_gem_object *obj)
{
	WARN_ON(obj->dma_buf);

	if (obj->filp)
		fput(obj->filp);

	dma_resv_fini(&obj->_resv);
	drm_gem_free_mmap_offset(obj);
}
EXPORT_SYMBOL(drm_gem_object_release);

/**
 * drm_gem_object_free - free a GEM object
 * @kref: kref of the object to free
 *
 * Called after the last reference to the object has been lost.
 *
 * Frees the object
 */
void
drm_gem_object_free(struct kref *kref)
{
	struct drm_gem_object *obj =
		container_of(kref, struct drm_gem_object, refcount);

	if (WARN_ON(!obj->funcs->free))
		return;

	obj->funcs->free(obj);
}
EXPORT_SYMBOL(drm_gem_object_free);

/**
 * drm_gem_vm_open - vma->ops->open implementation for GEM
 * @vma: VM area structure
 *
 * This function implements the #vm_operations_struct open() callback for GEM
 * drivers. This must be used together with drm_gem_vm_close().
 */
void drm_gem_vm_open(struct vm_area_struct *vma)
{
	struct drm_gem_object *obj = vma->vm_private_data;

	drm_gem_object_get(obj);
}
EXPORT_SYMBOL(drm_gem_vm_open);

/**
 * drm_gem_vm_close - vma->ops->close implementation for GEM
 * @vma: VM area structure
 *
 * This function implements the #vm_operations_struct close() callback for GEM
 * drivers. This must be used together with drm_gem_vm_open().
 */
void drm_gem_vm_close(struct vm_area_struct *vma)
{
	struct drm_gem_object *obj = vma->vm_private_data;

	drm_gem_object_put(obj);
}
EXPORT_SYMBOL(drm_gem_vm_close);

/**
 * drm_gem_mmap_obj - memory map a GEM object
 * @obj: the GEM object to map
 * @obj_size: the object size to be mapped, in bytes
 * @vma: VMA for the area to be mapped
 *
 * Set up the VMA to prepare mapping of the GEM object using the GEM object's
 * vm_ops. Depending on their requirements, GEM objects can either
 * provide a fault handler in their vm_ops (in which case any accesses to
 * the object will be trapped, to perform migration, GTT binding, surface
 * register allocation, or performance monitoring), or mmap the buffer memory
 * synchronously after calling drm_gem_mmap_obj.
 *
 * This function is mainly intended to implement the DMABUF mmap operation, when
 * the GEM object is not looked up based on its fake offset. To implement the
 * DRM mmap operation, drivers should use the drm_gem_mmap() function.
 *
 * drm_gem_mmap_obj() assumes the user is granted access to the buffer while
 * drm_gem_mmap() prevents unprivileged users from mapping random objects. So
 * callers must verify access restrictions before calling this helper.
 *
 * Return 0 or success or -EINVAL if the object size is smaller than the VMA
 * size, or if no vm_ops are provided.
 */
int drm_gem_mmap_obj(struct drm_gem_object *obj, unsigned long obj_size,
		     struct vm_area_struct *vma)
{
	int ret;

	/* Check for valid size. */
	if (obj_size < vma->vm_end - vma->vm_start)
		return -EINVAL;

	/* Take a ref for this mapping of the object, so that the fault
	 * handler can dereference the mmap offset's pointer to the object.
	 * This reference is cleaned up by the corresponding vm_close
	 * (which should happen whether the vma was created by this call, or
	 * by a vm_open due to mremap or partial unmap or whatever).
	 */
	drm_gem_object_get(obj);

	vma->vm_private_data = obj;
	vma->vm_ops = obj->funcs->vm_ops;

	if (obj->funcs->mmap) {
		ret = obj->funcs->mmap(obj, vma);
		if (ret)
			goto err_drm_gem_object_put;
		WARN_ON(!(vma->vm_flags & VM_DONTEXPAND));
	} else {
		if (!vma->vm_ops) {
			ret = -EINVAL;
			goto err_drm_gem_object_put;
		}

		vma->vm_flags |= VM_IO | VM_PFNMAP | VM_DONTEXPAND | VM_DONTDUMP;
		vma->vm_page_prot = pgprot_writecombine(vm_get_page_prot(vma->vm_flags));
		vma->vm_page_prot = pgprot_decrypted(vma->vm_page_prot);
	}

	return 0;

err_drm_gem_object_put:
	drm_gem_object_put(obj);
	return ret;
}
EXPORT_SYMBOL(drm_gem_mmap_obj);

/**
 * drm_gem_mmap - memory map routine for GEM objects
 * @filp: DRM file pointer
 * @vma: VMA for the area to be mapped
 *
 * If a driver supports GEM object mapping, mmap calls on the DRM file
 * descriptor will end up here.
 *
 * Look up the GEM object based on the offset passed in (vma->vm_pgoff will
 * contain the fake offset we created when the GTT map ioctl was called on
 * the object) and map it with a call to drm_gem_mmap_obj().
 *
 * If the caller is not granted access to the buffer object, the mmap will fail
 * with EACCES. Please see the vma manager for more information.
 */
int drm_gem_mmap(struct file *filp, struct vm_area_struct *vma)
{
	struct drm_file *priv = filp->private_data;
	struct drm_device *dev = priv->minor->dev;
	struct drm_gem_object *obj = NULL;
	struct drm_vma_offset_node *node;
	int ret;

	if (drm_dev_is_unplugged(dev))
		return -ENODEV;

	drm_vma_offset_lock_lookup(dev->vma_offset_manager);
	node = drm_vma_offset_exact_lookup_locked(dev->vma_offset_manager,
						  vma->vm_pgoff,
						  vma_pages(vma));
	if (likely(node)) {
		obj = container_of(node, struct drm_gem_object, vma_node);
		/*
		 * When the object is being freed, after it hits 0-refcnt it
		 * proceeds to tear down the object. In the process it will
		 * attempt to remove the VMA offset and so acquire this
		 * mgr->vm_lock.  Therefore if we find an object with a 0-refcnt
		 * that matches our range, we know it is in the process of being
		 * destroyed and will be freed as soon as we release the lock -
		 * so we have to check for the 0-refcnted object and treat it as
		 * invalid.
		 */
		if (!kref_get_unless_zero(&obj->refcount))
			obj = NULL;
	}
	drm_vma_offset_unlock_lookup(dev->vma_offset_manager);

	if (!obj)
		return -EINVAL;

	if (!drm_vma_node_is_allowed(node, priv)) {
		drm_gem_object_put(obj);
		return -EACCES;
	}

	ret = drm_gem_mmap_obj(obj, drm_vma_node_size(node) << PAGE_SHIFT,
			       vma);

	drm_gem_object_put(obj);

	return ret;
}
EXPORT_SYMBOL(drm_gem_mmap);

void drm_gem_print_info(struct drm_printer *p, unsigned int indent,
			const struct drm_gem_object *obj)
{
	drm_printf_indent(p, indent, "name=%d\n", obj->name);
	drm_printf_indent(p, indent, "refcount=%u\n",
			  kref_read(&obj->refcount));
	drm_printf_indent(p, indent, "start=%08lx\n",
			  drm_vma_node_start(&obj->vma_node));
	drm_printf_indent(p, indent, "size=%zu\n", obj->size);
	drm_printf_indent(p, indent, "imported=%s\n",
			  obj->import_attach ? "yes" : "no");

	if (obj->funcs->print_info)
		obj->funcs->print_info(p, indent, obj);
}

int drm_gem_pin(struct drm_gem_object *obj)
{
	if (obj->funcs->pin)
		return obj->funcs->pin(obj);
	else
		return 0;
}

void drm_gem_unpin(struct drm_gem_object *obj)
{
	if (obj->funcs->unpin)
		obj->funcs->unpin(obj);
}

int drm_gem_vmap(struct drm_gem_object *obj, struct dma_buf_map *map)
{
	int ret;

	if (!obj->funcs->vmap)
		return -EOPNOTSUPP;

	ret = obj->funcs->vmap(obj, map);
	if (ret)
		return ret;
	else if (dma_buf_map_is_null(map))
		return -ENOMEM;

	return 0;
}
EXPORT_SYMBOL(drm_gem_vmap);

void drm_gem_vunmap(struct drm_gem_object *obj, struct dma_buf_map *map)
{
	if (dma_buf_map_is_null(map))
		return;

	if (obj->funcs->vunmap)
		obj->funcs->vunmap(obj, map);

	/* Always set the mapping to NULL. Callers may rely on this. */
	dma_buf_map_clear(map);
}
EXPORT_SYMBOL(drm_gem_vunmap);

/**
 * drm_gem_lock_reservations - Sets up the ww context and acquires
 * the lock on an array of GEM objects.
 *
 * Once you've locked your reservations, you'll want to set up space
 * for your shared fences (if applicable), submit your job, then
 * drm_gem_unlock_reservations().
 *
 * @objs: drm_gem_objects to lock
 * @count: Number of objects in @objs
 * @acquire_ctx: struct ww_acquire_ctx that will be initialized as
 * part of tracking this set of locked reservations.
 */
int
drm_gem_lock_reservations(struct drm_gem_object **objs, int count,
			  struct ww_acquire_ctx *acquire_ctx)
{
	int contended = -1;
	int i, ret;

	ww_acquire_init(acquire_ctx, &reservation_ww_class);

retry:
	if (contended != -1) {
		struct drm_gem_object *obj = objs[contended];

		ret = dma_resv_lock_slow_interruptible(obj->resv,
								 acquire_ctx);
		if (ret) {
			ww_acquire_done(acquire_ctx);
			return ret;
		}
	}

	for (i = 0; i < count; i++) {
		if (i == contended)
			continue;

		ret = dma_resv_lock_interruptible(objs[i]->resv,
							    acquire_ctx);
		if (ret) {
			int j;

			for (j = 0; j < i; j++)
				dma_resv_unlock(objs[j]->resv);

			if (contended != -1 && contended >= i)
				dma_resv_unlock(objs[contended]->resv);

			if (ret == -EDEADLK) {
				contended = i;
				goto retry;
			}

			ww_acquire_done(acquire_ctx);
			return ret;
		}
	}

	ww_acquire_done(acquire_ctx);

	return 0;
}
EXPORT_SYMBOL(drm_gem_lock_reservations);

void
drm_gem_unlock_reservations(struct drm_gem_object **objs, int count,
			    struct ww_acquire_ctx *acquire_ctx)
{
	int i;

	for (i = 0; i < count; i++)
		dma_resv_unlock(objs[i]->resv);

	ww_acquire_fini(acquire_ctx);
}
EXPORT_SYMBOL(drm_gem_unlock_reservations);

/**
 * drm_gem_fence_array_add - Adds the fence to an array of fences to be
 * waited on, deduplicating fences from the same context.
 *
 * @fence_array: array of dma_fence * for the job to block on.
 * @fence: the dma_fence to add to the list of dependencies.
 *
 * This functions consumes the reference for @fence both on success and error
 * cases.
 *
 * Returns:
 * 0 on success, or an error on failing to expand the array.
 */
int drm_gem_fence_array_add(struct xarray *fence_array,
			    struct dma_fence *fence)
{
	struct dma_fence *entry;
	unsigned long index;
	u32 id = 0;
	int ret;

	if (!fence)
		return 0;

	/* Deduplicate if we already depend on a fence from the same context.
	 * This lets the size of the array of deps scale with the number of
	 * engines involved, rather than the number of BOs.
	 */
	xa_for_each(fence_array, index, entry) {
		if (entry->context != fence->context)
			continue;

		if (dma_fence_is_later(fence, entry)) {
			dma_fence_put(entry);
			xa_store(fence_array, index, fence, GFP_KERNEL);
		} else {
			dma_fence_put(fence);
		}
		return 0;
	}

	ret = xa_alloc(fence_array, &id, fence, xa_limit_32b, GFP_KERNEL);
	if (ret != 0)
		dma_fence_put(fence);

	return ret;
}
EXPORT_SYMBOL(drm_gem_fence_array_add);

/**
 * drm_gem_fence_array_add_implicit - Adds the implicit dependencies tracked
 * in the GEM object's reservation object to an array of dma_fences for use in
 * scheduling a rendering job.
 *
 * This should be called after drm_gem_lock_reservations() on your array of
 * GEM objects used in the job but before updating the reservations with your
 * own fences.
 *
 * @fence_array: array of dma_fence * for the job to block on.
 * @obj: the gem object to add new dependencies from.
 * @write: whether the job might write the object (so we need to depend on
 * shared fences in the reservation object).
 */
int drm_gem_fence_array_add_implicit(struct xarray *fence_array,
				     struct drm_gem_object *obj,
				     bool write)
{
	struct dma_resv_iter cursor;
	struct dma_fence *fence;
	int ret = 0;

<<<<<<< HEAD
	if (!write) {
		struct dma_fence *fence =
			dma_resv_get_excl_unlocked(obj->resv);

		return drm_gem_fence_array_add(fence_array, fence);
	}

	ret = dma_resv_get_fences(obj->resv, NULL,
						&fence_count, &fences);
	if (ret || !fence_count)
		return ret;

	for (i = 0; i < fence_count; i++) {
		ret = drm_gem_fence_array_add(fence_array, fences[i]);
=======
	dma_resv_for_each_fence(&cursor, obj->resv, write, fence) {
		ret = drm_gem_fence_array_add(fence_array, fence);
>>>>>>> df0cc57e
		if (ret)
			break;
	}
	return ret;
}
EXPORT_SYMBOL(drm_gem_fence_array_add_implicit);<|MERGE_RESOLUTION|>--- conflicted
+++ resolved
@@ -1344,25 +1344,8 @@
 	struct dma_fence *fence;
 	int ret = 0;
 
-<<<<<<< HEAD
-	if (!write) {
-		struct dma_fence *fence =
-			dma_resv_get_excl_unlocked(obj->resv);
-
-		return drm_gem_fence_array_add(fence_array, fence);
-	}
-
-	ret = dma_resv_get_fences(obj->resv, NULL,
-						&fence_count, &fences);
-	if (ret || !fence_count)
-		return ret;
-
-	for (i = 0; i < fence_count; i++) {
-		ret = drm_gem_fence_array_add(fence_array, fences[i]);
-=======
 	dma_resv_for_each_fence(&cursor, obj->resv, write, fence) {
 		ret = drm_gem_fence_array_add(fence_array, fence);
->>>>>>> df0cc57e
 		if (ret)
 			break;
 	}
