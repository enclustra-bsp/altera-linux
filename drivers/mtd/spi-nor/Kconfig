menuconfig MTD_SPI_NOR
	tristate "SPI-NOR device support"
	depends on MTD
	help
	  This is the framework for the SPI NOR which can be used by the SPI
	  device drivers and the SPI-NOR device driver.

if MTD_SPI_NOR

config MTD_MT81xx_NOR
	tristate "Mediatek MT81xx SPI NOR flash controller"
	depends on HAS_IOMEM
	help
	  This enables access to SPI NOR flash, using MT81xx SPI NOR flash
	  controller. This controller does not support generic SPI BUS, it only
	  supports SPI NOR Flash.

config MTD_SPI_NOR_USE_4K_SECTORS
	bool "Use small 4096 B erase sectors"
	default y
	help
	  Many flash memories support erasing small (4096 B) sectors. Depending
	  on the usage this feature may provide performance gain in comparison
	  to erasing whole blocks (32/64 KiB).
	  Changing a small part of the flash's contents is usually faster with
	  small sectors. On the other hand erasing should be faster when using
	  64 KiB block instead of 16 × 4 KiB sectors.

	  Please note that some tools/drivers/filesystems may not work with
	  4096 B erase size (e.g. UBIFS requires 15 KiB as a minimum).

config SPI_ASPEED_SMC
	tristate "Aspeed flash controllers in SPI mode"
	depends on ARCH_ASPEED || COMPILE_TEST
	depends on HAS_IOMEM && OF
	help
	  This enables support for the Firmware Memory controller (FMC)
	  in the Aspeed AST2500/AST2400 SoCs when attached to SPI NOR chips,
	  and support for the SPI flash memory controller (SPI) for
	  the host firmware. The implementation only supports SPI NOR.

config SPI_ATMEL_QUADSPI
	tristate "Atmel Quad SPI Controller"
	depends on ARCH_AT91 || (ARM && COMPILE_TEST)
	depends on OF && HAS_IOMEM
	help
	  This enables support for the Quad SPI controller in master mode.
	  This driver does not support generic SPI. The implementation only
	  supports SPI NOR.

config SPI_CADENCE_QUADSPI
	tristate "Cadence Quad SPI controller"
	depends on OF && (ARM || ARM64 || COMPILE_TEST)
	help
	  Enable support for the Cadence Quad SPI Flash controller.

	  Cadence QSPI is a specialized controller for connecting an SPI
	  Flash over 1/2/4-bit wide bus. Enable this option if you have a
	  device with a Cadence QSPI controller and want to access the
	  Flash as an MTD device.

config SPI_FSL_QUADSPI
	tristate "Freescale Quad SPI controller"
	depends on ARCH_MXC || SOC_LS1021A || ARCH_LAYERSCAPE || COMPILE_TEST
	depends on HAS_IOMEM
	help
	  This enables support for the Quad SPI controller in master mode.
	  This controller does not support generic SPI. It only supports
	  SPI NOR.

config SPI_HISI_SFC
	tristate "Hisilicon SPI-NOR Flash Controller(SFC)"
	depends on ARCH_HISI || COMPILE_TEST
	depends on HAS_IOMEM && HAS_DMA
	help
	  This enables support for hisilicon SPI-NOR flash controller.

config SPI_NXP_SPIFI
	tristate "NXP SPI Flash Interface (SPIFI)"
	depends on OF && (ARCH_LPC18XX || COMPILE_TEST)
	depends on HAS_IOMEM
	help
	  Enable support for the NXP LPC SPI Flash Interface controller.

	  SPIFI is a specialized controller for connecting serial SPI
	  Flash. Enable this option if you have a device with a SPIFI
	  controller and want to access the Flash as a mtd device.

<<<<<<< HEAD
config SPI_CADENCE_QUADSPI
	tristate "Cadence Quad SPI controller"
	depends on ARCH_SOCFPGA
	help
	  This enables support for the Cadence Quad SPI controller and NOR flash.
=======
config SPI_INTEL_SPI
	tristate

config SPI_INTEL_SPI_PCI
	tristate "Intel PCH/PCU SPI flash PCI driver"
	depends on X86 && PCI
	select SPI_INTEL_SPI
	help
	  This enables PCI support for the Intel PCH/PCU SPI controller in
	  master mode. This controller is present in modern Intel hardware
	  and is used to hold BIOS and other persistent settings. Using
	  this driver it is possible to upgrade BIOS directly from Linux.

	  Say N here unless you know what you are doing. Overwriting the
	  SPI flash may render the system unbootable.

	  To compile this driver as a module, choose M here: the module
	  will be called intel-spi-pci.

config SPI_INTEL_SPI_PLATFORM
	tristate "Intel PCH/PCU SPI flash platform driver"
	depends on X86
	select SPI_INTEL_SPI
	help
	  This enables platform support for the Intel PCH/PCU SPI
	  controller in master mode. This controller is present in modern
	  Intel hardware and is used to hold BIOS and other persistent
	  settings. Using this driver it is possible to upgrade BIOS
	  directly from Linux.

	  Say N here unless you know what you are doing. Overwriting the
	  SPI flash may render the system unbootable.

	  To compile this driver as a module, choose M here: the module
	  will be called intel-spi-platform.

config SPI_STM32_QUADSPI
	tristate "STM32 Quad SPI controller"
	depends on ARCH_STM32 || COMPILE_TEST
	help
	  This enables support for the STM32 Quad SPI controller.
	  We only connect the NOR to this controller.
>>>>>>> fd164398

endif # MTD_SPI_NOR<|MERGE_RESOLUTION|>--- conflicted
+++ resolved
@@ -86,13 +86,6 @@
 	  Flash. Enable this option if you have a device with a SPIFI
 	  controller and want to access the Flash as a mtd device.
 
-<<<<<<< HEAD
-config SPI_CADENCE_QUADSPI
-	tristate "Cadence Quad SPI controller"
-	depends on ARCH_SOCFPGA
-	help
-	  This enables support for the Cadence Quad SPI controller and NOR flash.
-=======
 config SPI_INTEL_SPI
 	tristate
 
@@ -135,6 +128,5 @@
 	help
 	  This enables support for the STM32 Quad SPI controller.
 	  We only connect the NOR to this controller.
->>>>>>> fd164398
 
 endif # MTD_SPI_NOR