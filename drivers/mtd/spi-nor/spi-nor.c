--- conflicted
+++ resolved
@@ -1057,13 +1057,8 @@
 	{ "n25q256ax1",  INFO(0x20bb19, 0, 64 * 1024,  512, SECT_4K | SPI_NOR_QUAD_READ) },
 	{ "n25q512a",    INFO(0x20bb20, 0, 64 * 1024, 1024, SECT_4K | USE_FSR | SPI_NOR_QUAD_READ) },
 	{ "n25q512ax3",  INFO(0x20ba20, 0, 64 * 1024, 1024, SECT_4K | USE_FSR | SPI_NOR_QUAD_READ) },
-<<<<<<< HEAD
-	{ "n25q00",      INFO(0x20ba21, 0, 64 * 1024, 2048, SECT_4K | USE_FSR | SPI_NOR_QUAD_READ) },
-	{ "n25q00aa",    INFO(0x20bb21, 0, 64 * 1024, 2048, SECT_4K | USE_FSR | SPI_NOR_QUAD_READ) },
-=======
 	{ "n25q00",      INFO(0x20ba21, 0, 64 * 1024, 2048, SECT_4K | USE_FSR | SPI_NOR_QUAD_READ | NO_CHIP_ERASE) },
 	{ "n25q00a",     INFO(0x20bb21, 0, 64 * 1024, 2048, SECT_4K | USE_FSR | SPI_NOR_QUAD_READ | NO_CHIP_ERASE) },
->>>>>>> fd164398
 
 	/* PMC */
 	{ "pm25lv512",   INFO(0,        0, 32 * 1024,    2, SECT_4K_PMC) },
@@ -1838,19 +1833,6 @@
 			ret = -EIO;
 			goto read_err;
 		}
-<<<<<<< HEAD
-		return status;
-	case CFI_MFR_ST:
-		/*
-		 * The micron_quad_enable function sets quad protocol
-		 * mode, which is problematic for most controllers,
-		 * so we don't use it.  I.e. return zero instead.
-		 */
-		return 0;
-		status = micron_quad_enable(nor);
-		if (status) {
-			dev_err(nor->dev, "Micron quad-read not enabled\n");
-=======
 		if (ret < 0)
 			goto read_err;
 
@@ -2203,7 +2185,6 @@
 		 * the BFPT we are reading is corrupted/wrong.
 		 */
 		if (params->size > 63)
->>>>>>> fd164398
 			return -EINVAL;
 
 		params->size = 1ULL << params->size;
@@ -2951,11 +2932,7 @@
 		code = SPINOR_OP_BRWR;
 		nor->cmd_buf[0] = 0;
 
-<<<<<<< HEAD
-		nor->write_reg(nor, code, nor->cmd_buf, 1, 0);
-=======
 		nor->write_reg(nor, code, nor->cmd_buf, 1);
->>>>>>> fd164398
 	}
 }
 
