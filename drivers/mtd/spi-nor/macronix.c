--- conflicted
+++ resolved
@@ -97,15 +97,7 @@
 			      SPI_NOR_QUAD_READ) },
 	{ "mx66l1g55g",  INFO(0xc2261b, 0, 64 * 1024, 2048)
 		NO_SFDP_FLAGS(SPI_NOR_QUAD_READ) },
-<<<<<<< HEAD
-	{ "mx66u1g45g",  INFO(0xc2253b, 0, 64 * 1024, 2048)
-		PARSE_SFDP
-		FLAGS(SECT_4K | SPI_NOR_DUAL_READ | SPI_NOR_QUAD_READ)
-		FIXUP_FLAGS(SPI_NOR_4B_OPCODES) },
-	{ "mx66u2g45g",	 INFO(0xc2253c, 0, 64 * 1024, 4096)
-=======
 	{ "mx66u2g45g",  INFO(0xc2253c, 0, 64 * 1024, 4096)
->>>>>>> 73f6dc69
 		NO_SFDP_FLAGS(SECT_4K | SPI_NOR_DUAL_READ | SPI_NOR_QUAD_READ)
 		FIXUP_FLAGS(SPI_NOR_4B_OPCODES) },
 	{ "mx66u2g45g",	 INFO(0xc2253c, 0, 64 * 1024, 4096)
