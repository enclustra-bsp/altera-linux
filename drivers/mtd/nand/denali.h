--- conflicted
+++ resolved
@@ -175,13 +175,7 @@
 #define     LOGICAL_PAGE_SPARE_SIZE__VALUE		GENMASK(15, 0)
 
 #define REVISION				0x370
-<<<<<<< HEAD
-#define     REVISION__VALUE				0xffff
-#define MAKE_COMPARABLE_REVISION(x)		swab16((x) & REVISION__VALUE)
-#define REVISION_5_1				0x00000501
-=======
 #define     REVISION__VALUE				GENMASK(15, 0)
->>>>>>> fd164398
 
 #define ONFI_DEVICE_FEATURES			0x380
 #define     ONFI_DEVICE_FEATURES__VALUE			GENMASK(5, 0)
@@ -216,80 +210,6 @@
 #define     FEATURES__INDEX_ADDR			BIT(11)
 
 #define TRANSFER_MODE				0x400
-<<<<<<< HEAD
-#define     TRANSFER_MODE__VALUE			0x0003
-
-#define INTR_STATUS(__bank)	(0x410 + ((__bank) * 0x50))
-#define INTR_EN(__bank)		(0x420 + ((__bank) * 0x50))
-
-/*
- * Some versions of the IP have the ECC fixup handled in hardware.  In this
- * configuration we only get interrupted when the error is uncorrectable.
- * Unfortunately this bit replaces INTR_STATUS__ECC_TRANSACTION_DONE from the
- * old IP.
- * taken from patch by Jamie Iles <jamie at jamieiles.com>
- *  support hardware with internal ECC fixup
- */
-#define     INTR_STATUS__ECC_UNCOR_ERR			0x0001
-
-#define     INTR_STATUS__ECC_TRANSACTION_DONE		0x0001
-#define     INTR_STATUS__ECC_ERR			0x0002
-#define     INTR_STATUS__DMA_CMD_COMP			0x0004
-#define     INTR_STATUS__TIME_OUT			0x0008
-#define     INTR_STATUS__PROGRAM_FAIL			0x0010
-#define     INTR_STATUS__ERASE_FAIL			0x0020
-#define     INTR_STATUS__LOAD_COMP			0x0040
-#define     INTR_STATUS__PROGRAM_COMP			0x0080
-#define     INTR_STATUS__ERASE_COMP			0x0100
-#define     INTR_STATUS__PIPE_CPYBCK_CMD_COMP		0x0200
-#define     INTR_STATUS__LOCKED_BLK			0x0400
-#define     INTR_STATUS__UNSUP_CMD			0x0800
-#define     INTR_STATUS__INT_ACT			0x1000
-#define     INTR_STATUS__RST_COMP			0x2000
-#define     INTR_STATUS__PIPE_CMD_ERR			0x4000
-#define     INTR_STATUS__PAGE_XFER_INC			0x8000
-
-#define     INTR_EN__ECC_TRANSACTION_DONE		0x0001
-#define     INTR_EN__ECC_ERR				0x0002
-#define     INTR_EN__DMA_CMD_COMP			0x0004
-#define     INTR_EN__TIME_OUT				0x0008
-#define     INTR_EN__PROGRAM_FAIL			0x0010
-#define     INTR_EN__ERASE_FAIL				0x0020
-#define     INTR_EN__LOAD_COMP				0x0040
-#define     INTR_EN__PROGRAM_COMP			0x0080
-#define     INTR_EN__ERASE_COMP				0x0100
-#define     INTR_EN__PIPE_CPYBCK_CMD_COMP		0x0200
-#define     INTR_EN__LOCKED_BLK				0x0400
-#define     INTR_EN__UNSUP_CMD				0x0800
-#define     INTR_EN__INT_ACT				0x1000
-#define     INTR_EN__RST_COMP				0x2000
-#define     INTR_EN__PIPE_CMD_ERR			0x4000
-#define     INTR_EN__PAGE_XFER_INC			0x8000
-
-#define PAGE_CNT(__bank)	(0x430 + ((__bank) * 0x50))
-#define ERR_PAGE_ADDR(__bank)	(0x440 + ((__bank) * 0x50))
-#define ERR_BLOCK_ADDR(__bank)	(0x450 + ((__bank) * 0x50))
-
-#define DATA_INTR				0x550
-#define     DATA_INTR__WRITE_SPACE_AV			0x0001
-#define     DATA_INTR__READ_DATA_AV			0x0002
-
-#define DATA_INTR_EN				0x560
-#define     DATA_INTR_EN__WRITE_SPACE_AV		0x0001
-#define     DATA_INTR_EN__READ_DATA_AV			0x0002
-
-#define GPREG_0					0x570
-#define     GPREG_0__VALUE				0xffff
-
-#define GPREG_1					0x580
-#define     GPREG_1__VALUE				0xffff
-
-#define GPREG_2					0x590
-#define     GPREG_2__VALUE				0xffff
-
-#define GPREG_3					0x5a0
-#define     GPREG_3__VALUE				0xffff
-=======
 #define     TRANSFER_MODE__VALUE			GENMASK(1, 0)
 
 #define INTR_STATUS(bank)			(0x410 + (bank) * 0x50)
@@ -317,7 +237,6 @@
 #define PAGE_CNT(bank)				(0x430 + (bank) * 0x50)
 #define ERR_PAGE_ADDR(bank)			(0x440 + (bank) * 0x50)
 #define ERR_BLOCK_ADDR(bank)			(0x450 + (bank) * 0x50)
->>>>>>> fd164398
 
 #define ECC_THRESHOLD				0x600
 #define     ECC_THRESHOLD__VALUE			GENMASK(9, 0)
@@ -374,173 +293,23 @@
 #define     TARGET_ERR_ADDR_HI__VALUE			GENMASK(15, 0)
 
 #define CHNL_ACTIVE				0x760
-<<<<<<< HEAD
-#define     CHNL_ACTIVE__CHANNEL0			0x0001
-#define     CHNL_ACTIVE__CHANNEL1			0x0002
-#define     CHNL_ACTIVE__CHANNEL2			0x0004
-#define     CHNL_ACTIVE__CHANNEL3			0x0008
-
-#define FLASH_BURST_LENGTH		0x770
-#define CHIP_INTERLEAVE_ENABLE_AND_ALLOW_INT_READS		0X780
-#define NO_OF_BLOCKS_PER_LUN		0X790
-#define LUN_STATUS_CMD		0X7A0
-
-#define ACTIVE_SRC_ID				0x800
-#define     ACTIVE_SRC_ID__VALUE			0x00ff
-
-#define PTN_INTR					0x810
-#define     PTN_INTR__CONFIG_ERROR			0x0001
-#define     PTN_INTR__ACCESS_ERROR_BANK0		0x0002
-#define     PTN_INTR__ACCESS_ERROR_BANK1		0x0004
-#define     PTN_INTR__ACCESS_ERROR_BANK2		0x0008
-#define     PTN_INTR__ACCESS_ERROR_BANK3		0x0010
-#define     PTN_INTR__REG_ACCESS_ERROR			0x0020
-
-#define PTN_INTR_EN				0x820
-#define     PTN_INTR_EN__CONFIG_ERROR			0x0001
-#define     PTN_INTR_EN__ACCESS_ERROR_BANK0		0x0002
-#define     PTN_INTR_EN__ACCESS_ERROR_BANK1		0x0004
-#define     PTN_INTR_EN__ACCESS_ERROR_BANK2		0x0008
-#define     PTN_INTR_EN__ACCESS_ERROR_BANK3		0x0010
-#define     PTN_INTR_EN__REG_ACCESS_ERROR		0x0020
-
-#define PERM_SRC_ID(__bank)	(0x830 + ((__bank) * 0x40))
-#define     PERM_SRC_ID__SRCID				0x00ff
-#define     PERM_SRC_ID__DIRECT_ACCESS_ACTIVE		0x0800
-#define     PERM_SRC_ID__WRITE_ACTIVE			0x2000
-#define     PERM_SRC_ID__READ_ACTIVE			0x4000
-#define     PERM_SRC_ID__PARTITION_VALID		0x8000
-
-#define MIN_BLK_ADDR(__bank)	(0x840 + ((__bank) * 0x40))
-#define     MIN_BLK_ADDR__VALUE				0xffff
-
-#define MAX_BLK_ADDR(__bank)	(0x850 + ((__bank) * 0x40))
-#define     MAX_BLK_ADDR__VALUE				0xffff
-
-#define MIN_MAX_BANK(__bank)	(0x860 + ((__bank) * 0x40))
-#define     MIN_MAX_BANK__MIN_VALUE			0x0003
-#define     MIN_MAX_BANK__MAX_VALUE			0x000c
-
-
-/* ffsdefs.h */
-#define CLEAR 0                 /*use this to clear a field instead of "fail"*/
-#define SET   1                 /*use this to set a field instead of "pass"*/
-#define FAIL 1                  /*failed flag*/
-#define PASS 0                  /*success flag*/
-#define ERR -1                  /*error flag*/
-
-/* lld.h */
-#define GOOD_BLOCK 0
-#define DEFECTIVE_BLOCK 1
-#define READ_ERROR 2
-
-#define CLK_X  5
-#define CLK_MULTI 4
-
-/* spectraswconfig.h */
-#define CMD_DMA 0
-
-#define SPECTRA_PARTITION_ID    0
-/**** Block Table and Reserved Block Parameters *****/
-#define SPECTRA_START_BLOCK     3
-#define NUM_FREE_BLOCKS_GATE    30
-
-/* KBV - Updated to LNW scratch register address */
-#define SCRATCH_REG_ADDR    CONFIG_MTD_NAND_DENALI_SCRATCH_REG_ADDR
-#define SCRATCH_REG_SIZE    64
-
-#define GLOB_HWCTL_DEFAULT_BLKS    2048
-
-#define SUPPORT_15BITECC        1
-#define SUPPORT_8BITECC         1
-
-#define CUSTOM_CONF_PARAMS      0
-
-#define ONFI_BLOOM_TIME         1
-#define MODE5_WORKAROUND        0
-
-
-#define MODE_00    0x00000000
-#define MODE_01    0x04000000
-#define MODE_10    0x08000000
-#define MODE_11    0x0C000000
-
-
-#define DATA_TRANSFER_MODE              0
-#define PROTECTION_PER_BLOCK            1
-#define LOAD_WAIT_COUNT                 2
-#define PROGRAM_WAIT_COUNT              3
-#define ERASE_WAIT_COUNT                4
-#define INT_MONITOR_CYCLE_COUNT         5
-#define READ_BUSY_PIN_ENABLED           6
-#define MULTIPLANE_OPERATION_SUPPORT    7
-#define PRE_FETCH_MODE                  8
-#define CE_DONT_CARE_SUPPORT            9
-#define COPYBACK_SUPPORT                10
-#define CACHE_WRITE_SUPPORT             11
-#define CACHE_READ_SUPPORT              12
-#define NUM_PAGES_IN_BLOCK              13
-#define ECC_ENABLE_SELECT               14
-#define WRITE_ENABLE_2_READ_ENABLE      15
-#define ADDRESS_2_DATA                  16
-#define READ_ENABLE_2_WRITE_ENABLE      17
-#define TWO_ROW_ADDRESS_CYCLES          18
-#define MULTIPLANE_ADDRESS_RESTRICT     19
-#define ACC_CLOCKS                      20
-#define READ_WRITE_ENABLE_LOW_COUNT     21
-#define READ_WRITE_ENABLE_HIGH_COUNT    22
-
-#define ECC_SECTOR_SIZE     512
-
-struct nand_buf {
-	int head;
-	int tail;
-	uint8_t *buf;
-	dma_addr_t dma_buf;
-};
-
-#define INTEL_CE4100	1
-#define INTEL_MRST	2
-#define DT		3
-=======
 #define     CHNL_ACTIVE__CHANNEL0			BIT(0)
 #define     CHNL_ACTIVE__CHANNEL1			BIT(1)
 #define     CHNL_ACTIVE__CHANNEL2			BIT(2)
 #define     CHNL_ACTIVE__CHANNEL3			BIT(3)
->>>>>>> fd164398
 
 struct denali_nand_info {
 	struct nand_chip nand;
 	unsigned long clk_x_rate;	/* bus interface clock rate */
 	int active_bank;		/* currently selected bank */
 	struct device *dev;
-<<<<<<< HEAD
-	int total_used_banks;
-	uint32_t block;  /* stored for future use */
-	uint32_t page;
-	void __iomem *flash_reg;  /* Mapped io reg base address */
-	void __iomem *flash_mem;  /* Mapped io reg base address */
-
-	/* elements used by ISR */
-=======
 	void __iomem *reg;		/* Register Interface */
 	void __iomem *host;		/* Host Data/Command Interface */
->>>>>>> fd164398
 	struct completion complete;
 	spinlock_t irq_lock;		/* protect irq_mask and irq_status */
 	u32 irq_mask;			/* interrupts we are waiting for */
 	u32 irq_status;			/* interrupts that have happened */
 	int irq;
-<<<<<<< HEAD
-
-	uint32_t devnum;	/* represent how many nands connected */
-	uint32_t fwblks; /* represent how many blocks FW used */
-	uint32_t totalblks;
-	uint32_t blksperchip;
-	uint32_t bbtskipbytes;
-	uint32_t max_banks;
-	bool have_hw_ecc_fixup;
-=======
 	void *buf;			/* for syndrome layout conversion */
 	dma_addr_t dma_addr;
 	int dma_avail;			/* can support DMA? */
@@ -554,7 +323,6 @@
 	void (*host_write)(struct denali_nand_info *denali, u32 addr, u32 data);
 	void (*setup_dma)(struct denali_nand_info *denali, dma_addr_t dma_addr,
 			  int page, int write);
->>>>>>> fd164398
 };
 
 #define DENALI_CAP_HW_ECC_FIXUP			BIT(0)
