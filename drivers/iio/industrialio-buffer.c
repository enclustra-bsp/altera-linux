/* The industrial I/O core
 *
 * Copyright (c) 2008 Jonathan Cameron
 *
 * This program is free software; you can redistribute it and/or modify it
 * under the terms of the GNU General Public License version 2 as published by
 * the Free Software Foundation.
 *
 * Handling of buffer allocation / resizing.
 *
 *
 * Things to look at here.
 * - Better memory allocation techniques?
 * - Alternative access techniques?
 */
#include <linux/kernel.h>
#include <linux/export.h>
#include <linux/device.h>
#include <linux/fs.h>
#include <linux/cdev.h>
#include <linux/slab.h>
#include <linux/poll.h>
#include <linux/sched.h>

#include <linux/iio/iio.h>
#include "iio_core.h"
#include <linux/iio/sysfs.h>
#include <linux/iio/buffer.h>

static const char * const iio_endian_prefix[] = {
	[IIO_BE] = "be",
	[IIO_LE] = "le",
};

static bool iio_buffer_is_active(struct iio_buffer *buf)
{
	return !list_empty(&buf->buffer_list);
}

/**
 * iio_buffer_read_first_n_outer() - chrdev read for buffer access
 *
 * This function relies on all buffer implementations having an
 * iio_buffer as their first element.
 **/
ssize_t iio_buffer_read_first_n_outer(struct file *filp, char __user *buf,
				      size_t n, loff_t *f_ps)
{
	struct iio_dev *indio_dev = filp->private_data;
	struct iio_buffer *rb = indio_dev->buffer;

	if (!indio_dev->info)
		return -ENODEV;

	if (!rb || !rb->access->read_first_n)
		return -EINVAL;
	return rb->access->read_first_n(rb, n, buf);
}

/**
 * iio_buffer_poll() - poll the buffer to find out if it has data
 */
unsigned int iio_buffer_poll(struct file *filp,
			     struct poll_table_struct *wait)
{
	struct iio_dev *indio_dev = filp->private_data;
	struct iio_buffer *rb = indio_dev->buffer;

	if (!indio_dev->info)
		return -ENODEV;

	poll_wait(filp, &rb->pollq, wait);
	if (rb->stufftoread)
		return POLLIN | POLLRDNORM;
	/* need a way of knowing if there may be enough data... */
	return 0;
}

/**
 * iio_buffer_wakeup_poll - Wakes up the buffer waitqueue
 * @indio_dev: The IIO device
 *
 * Wakes up the event waitqueue used for poll(). Should usually
 * be called when the device is unregistered.
 */
void iio_buffer_wakeup_poll(struct iio_dev *indio_dev)
{
	if (!indio_dev->buffer)
		return;

	wake_up(&indio_dev->buffer->pollq);
}

void iio_buffer_init(struct iio_buffer *buffer)
{
	INIT_LIST_HEAD(&buffer->demux_list);
	INIT_LIST_HEAD(&buffer->buffer_list);
	init_waitqueue_head(&buffer->pollq);
	kref_init(&buffer->ref);
}
EXPORT_SYMBOL(iio_buffer_init);

static ssize_t iio_show_scan_index(struct device *dev,
				   struct device_attribute *attr,
				   char *buf)
{
	return sprintf(buf, "%u\n", to_iio_dev_attr(attr)->c->scan_index);
}

static ssize_t iio_show_fixed_type(struct device *dev,
				   struct device_attribute *attr,
				   char *buf)
{
	struct iio_dev_attr *this_attr = to_iio_dev_attr(attr);
	u8 type = this_attr->c->scan_type.endianness;

	if (type == IIO_CPU) {
#ifdef __LITTLE_ENDIAN
		type = IIO_LE;
#else
		type = IIO_BE;
#endif
	}
	return sprintf(buf, "%s:%c%d/%d>>%u\n",
		       iio_endian_prefix[type],
		       this_attr->c->scan_type.sign,
		       this_attr->c->scan_type.realbits,
		       this_attr->c->scan_type.storagebits,
		       this_attr->c->scan_type.shift);
}

static ssize_t iio_scan_el_show(struct device *dev,
				struct device_attribute *attr,
				char *buf)
{
	int ret;
	struct iio_dev *indio_dev = dev_to_iio_dev(dev);

	ret = test_bit(to_iio_dev_attr(attr)->address,
		       indio_dev->buffer->scan_mask);

	return sprintf(buf, "%d\n", ret);
}

static int iio_scan_mask_clear(struct iio_buffer *buffer, int bit)
{
	clear_bit(bit, buffer->scan_mask);
	return 0;
}

static ssize_t iio_scan_el_store(struct device *dev,
				 struct device_attribute *attr,
				 const char *buf,
				 size_t len)
{
	int ret;
	bool state;
	struct iio_dev *indio_dev = dev_to_iio_dev(dev);
	struct iio_buffer *buffer = indio_dev->buffer;
	struct iio_dev_attr *this_attr = to_iio_dev_attr(attr);

	ret = strtobool(buf, &state);
	if (ret < 0)
		return ret;
	mutex_lock(&indio_dev->mlock);
	if (iio_buffer_is_active(indio_dev->buffer)) {
		ret = -EBUSY;
		goto error_ret;
	}
	ret = iio_scan_mask_query(indio_dev, buffer, this_attr->address);
	if (ret < 0)
		goto error_ret;
	if (!state && ret) {
		ret = iio_scan_mask_clear(buffer, this_attr->address);
		if (ret)
			goto error_ret;
	} else if (state && !ret) {
		ret = iio_scan_mask_set(indio_dev, buffer, this_attr->address);
		if (ret)
			goto error_ret;
	}

error_ret:
	mutex_unlock(&indio_dev->mlock);

	return ret < 0 ? ret : len;

}

static ssize_t iio_scan_el_ts_show(struct device *dev,
				   struct device_attribute *attr,
				   char *buf)
{
	struct iio_dev *indio_dev = dev_to_iio_dev(dev);
	return sprintf(buf, "%d\n", indio_dev->buffer->scan_timestamp);
}

static ssize_t iio_scan_el_ts_store(struct device *dev,
				    struct device_attribute *attr,
				    const char *buf,
				    size_t len)
{
	int ret;
	struct iio_dev *indio_dev = dev_to_iio_dev(dev);
	bool state;

	ret = strtobool(buf, &state);
	if (ret < 0)
		return ret;

	mutex_lock(&indio_dev->mlock);
	if (iio_buffer_is_active(indio_dev->buffer)) {
		ret = -EBUSY;
		goto error_ret;
	}
	indio_dev->buffer->scan_timestamp = state;
error_ret:
	mutex_unlock(&indio_dev->mlock);

	return ret ? ret : len;
}

static int iio_buffer_add_channel_sysfs(struct iio_dev *indio_dev,
					const struct iio_chan_spec *chan)
{
	int ret, attrcount = 0;
	struct iio_buffer *buffer = indio_dev->buffer;

	ret = __iio_add_chan_devattr("index",
				     chan,
				     &iio_show_scan_index,
				     NULL,
				     0,
				     IIO_SEPARATE,
				     &indio_dev->dev,
				     &buffer->scan_el_dev_attr_list);
	if (ret)
		goto error_ret;
	attrcount++;
	ret = __iio_add_chan_devattr("type",
				     chan,
				     &iio_show_fixed_type,
				     NULL,
				     0,
				     0,
				     &indio_dev->dev,
				     &buffer->scan_el_dev_attr_list);
	if (ret)
		goto error_ret;
	attrcount++;
	if (chan->type != IIO_TIMESTAMP)
		ret = __iio_add_chan_devattr("en",
					     chan,
					     &iio_scan_el_show,
					     &iio_scan_el_store,
					     chan->scan_index,
					     0,
					     &indio_dev->dev,
					     &buffer->scan_el_dev_attr_list);
	else
		ret = __iio_add_chan_devattr("en",
					     chan,
					     &iio_scan_el_ts_show,
					     &iio_scan_el_ts_store,
					     chan->scan_index,
					     0,
					     &indio_dev->dev,
					     &buffer->scan_el_dev_attr_list);
	if (ret)
		goto error_ret;
	attrcount++;
	ret = attrcount;
error_ret:
	return ret;
}

static const char * const iio_scan_elements_group_name = "scan_elements";

int iio_buffer_register(struct iio_dev *indio_dev,
			const struct iio_chan_spec *channels,
			int num_channels)
{
	struct iio_dev_attr *p;
	struct attribute **attr;
	struct iio_buffer *buffer = indio_dev->buffer;
	int ret, i, attrn, attrcount, attrcount_orig = 0;

	if (buffer->attrs)
		indio_dev->groups[indio_dev->groupcounter++] = buffer->attrs;

	if (buffer->scan_el_attrs != NULL) {
		attr = buffer->scan_el_attrs->attrs;
		while (*attr++ != NULL)
			attrcount_orig++;
	}
	attrcount = attrcount_orig;
	INIT_LIST_HEAD(&buffer->scan_el_dev_attr_list);
	if (channels) {
		/* new magic */
		for (i = 0; i < num_channels; i++) {
			if (channels[i].scan_index < 0)
				continue;

			/* Establish necessary mask length */
			if (channels[i].scan_index >
			    (int)indio_dev->masklength - 1)
				indio_dev->masklength
					= channels[i].scan_index + 1;

			ret = iio_buffer_add_channel_sysfs(indio_dev,
							 &channels[i]);
			if (ret < 0)
				goto error_cleanup_dynamic;
			attrcount += ret;
			if (channels[i].type == IIO_TIMESTAMP)
				indio_dev->scan_index_timestamp =
					channels[i].scan_index;
		}
		if (indio_dev->masklength && buffer->scan_mask == NULL) {
			buffer->scan_mask = kcalloc(BITS_TO_LONGS(indio_dev->masklength),
						    sizeof(*buffer->scan_mask),
						    GFP_KERNEL);
			if (buffer->scan_mask == NULL) {
				ret = -ENOMEM;
				goto error_cleanup_dynamic;
			}
		}
	}

	buffer->scan_el_group.name = iio_scan_elements_group_name;

	buffer->scan_el_group.attrs = kcalloc(attrcount + 1,
					      sizeof(buffer->scan_el_group.attrs[0]),
					      GFP_KERNEL);
	if (buffer->scan_el_group.attrs == NULL) {
		ret = -ENOMEM;
		goto error_free_scan_mask;
	}
	if (buffer->scan_el_attrs)
		memcpy(buffer->scan_el_group.attrs, buffer->scan_el_attrs,
		       sizeof(buffer->scan_el_group.attrs[0])*attrcount_orig);
	attrn = attrcount_orig;

	list_for_each_entry(p, &buffer->scan_el_dev_attr_list, l)
		buffer->scan_el_group.attrs[attrn++] = &p->dev_attr.attr;
	indio_dev->groups[indio_dev->groupcounter++] = &buffer->scan_el_group;

	return 0;

error_free_scan_mask:
	kfree(buffer->scan_mask);
error_cleanup_dynamic:
	iio_free_chan_devattr_list(&buffer->scan_el_dev_attr_list);

	return ret;
}
EXPORT_SYMBOL(iio_buffer_register);

void iio_buffer_unregister(struct iio_dev *indio_dev)
{
	kfree(indio_dev->buffer->scan_mask);
	kfree(indio_dev->buffer->scan_el_group.attrs);
	iio_free_chan_devattr_list(&indio_dev->buffer->scan_el_dev_attr_list);
}
EXPORT_SYMBOL(iio_buffer_unregister);

ssize_t iio_buffer_read_length(struct device *dev,
			       struct device_attribute *attr,
			       char *buf)
{
	struct iio_dev *indio_dev = dev_to_iio_dev(dev);
	struct iio_buffer *buffer = indio_dev->buffer;

	if (buffer->access->get_length)
		return sprintf(buf, "%d\n",
			       buffer->access->get_length(buffer));

	return 0;
}
EXPORT_SYMBOL(iio_buffer_read_length);

ssize_t iio_buffer_write_length(struct device *dev,
				struct device_attribute *attr,
				const char *buf,
				size_t len)
{
	struct iio_dev *indio_dev = dev_to_iio_dev(dev);
	struct iio_buffer *buffer = indio_dev->buffer;
	unsigned int val;
	int ret;

	ret = kstrtouint(buf, 10, &val);
	if (ret)
		return ret;

	if (buffer->access->get_length)
		if (val == buffer->access->get_length(buffer))
			return len;

	mutex_lock(&indio_dev->mlock);
	if (iio_buffer_is_active(indio_dev->buffer)) {
		ret = -EBUSY;
	} else {
		if (buffer->access->set_length)
			buffer->access->set_length(buffer, val);
		ret = 0;
	}
	mutex_unlock(&indio_dev->mlock);

	return ret ? ret : len;
}
EXPORT_SYMBOL(iio_buffer_write_length);

ssize_t iio_buffer_show_enable(struct device *dev,
			       struct device_attribute *attr,
			       char *buf)
{
	struct iio_dev *indio_dev = dev_to_iio_dev(dev);
	return sprintf(buf, "%d\n", iio_buffer_is_active(indio_dev->buffer));
}
EXPORT_SYMBOL(iio_buffer_show_enable);

/* Note NULL used as error indicator as it doesn't make sense. */
static const unsigned long *iio_scan_mask_match(const unsigned long *av_masks,
					  unsigned int masklength,
					  const unsigned long *mask)
{
	if (bitmap_empty(mask, masklength))
		return NULL;
	while (*av_masks) {
		if (bitmap_subset(mask, av_masks, masklength))
			return av_masks;
		av_masks += BITS_TO_LONGS(masklength);
	}
	return NULL;
}

static int iio_compute_scan_bytes(struct iio_dev *indio_dev,
				const unsigned long *mask, bool timestamp)
{
	const struct iio_chan_spec *ch;
	unsigned bytes = 0;
	int length, i;

	/* How much space will the demuxed element take? */
	for_each_set_bit(i, mask,
			 indio_dev->masklength) {
		ch = iio_find_channel_from_si(indio_dev, i);
		length = ch->scan_type.storagebits / 8;
		bytes = ALIGN(bytes, length);
		bytes += length;
	}
	if (timestamp) {
		ch = iio_find_channel_from_si(indio_dev,
					      indio_dev->scan_index_timestamp);
		length = ch->scan_type.storagebits / 8;
		bytes = ALIGN(bytes, length);
		bytes += length;
	}
	return bytes;
}

<<<<<<< HEAD
=======
static void iio_buffer_activate(struct iio_dev *indio_dev,
	struct iio_buffer *buffer)
{
	iio_buffer_get(buffer);
	list_add(&buffer->buffer_list, &indio_dev->buffer_list);
}

static void iio_buffer_deactivate(struct iio_buffer *buffer)
{
	list_del_init(&buffer->buffer_list);
	iio_buffer_put(buffer);
}

>>>>>>> d8ec26d7
void iio_disable_all_buffers(struct iio_dev *indio_dev)
{
	struct iio_buffer *buffer, *_buffer;

	if (list_empty(&indio_dev->buffer_list))
		return;

	if (indio_dev->setup_ops->predisable)
		indio_dev->setup_ops->predisable(indio_dev);

	list_for_each_entry_safe(buffer, _buffer,
			&indio_dev->buffer_list, buffer_list)
<<<<<<< HEAD
		list_del_init(&buffer->buffer_list);
=======
		iio_buffer_deactivate(buffer);
>>>>>>> d8ec26d7

	indio_dev->currentmode = INDIO_DIRECT_MODE;
	if (indio_dev->setup_ops->postdisable)
		indio_dev->setup_ops->postdisable(indio_dev);

	if (indio_dev->available_scan_masks == NULL)
		kfree(indio_dev->active_scan_mask);
}

<<<<<<< HEAD
int iio_update_buffers(struct iio_dev *indio_dev,
=======
static void iio_buffer_update_bytes_per_datum(struct iio_dev *indio_dev,
	struct iio_buffer *buffer)
{
	unsigned int bytes;

	if (!buffer->access->set_bytes_per_datum)
		return;

	bytes = iio_compute_scan_bytes(indio_dev, buffer->scan_mask,
		buffer->scan_timestamp);

	buffer->access->set_bytes_per_datum(buffer, bytes);
}

static int __iio_update_buffers(struct iio_dev *indio_dev,
>>>>>>> d8ec26d7
		       struct iio_buffer *insert_buffer,
		       struct iio_buffer *remove_buffer)
{
	int ret;
	int success = 0;
	struct iio_buffer *buffer;
	unsigned long *compound_mask;
	const unsigned long *old_mask;

	/* Wind down existing buffers - iff there are any */
	if (!list_empty(&indio_dev->buffer_list)) {
		if (indio_dev->setup_ops->predisable) {
			ret = indio_dev->setup_ops->predisable(indio_dev);
			if (ret)
				goto error_ret;
		}
		indio_dev->currentmode = INDIO_DIRECT_MODE;
		if (indio_dev->setup_ops->postdisable) {
			ret = indio_dev->setup_ops->postdisable(indio_dev);
			if (ret)
				goto error_ret;
		}
	}
	/* Keep a copy of current setup to allow roll back */
	old_mask = indio_dev->active_scan_mask;
	if (!indio_dev->available_scan_masks)
		indio_dev->active_scan_mask = NULL;

	if (remove_buffer)
		iio_buffer_deactivate(remove_buffer);
	if (insert_buffer)
		iio_buffer_activate(indio_dev, insert_buffer);

	/* If no buffers in list, we are done */
	if (list_empty(&indio_dev->buffer_list)) {
		indio_dev->currentmode = INDIO_DIRECT_MODE;
		if (indio_dev->available_scan_masks == NULL)
			kfree(old_mask);
		return 0;
	}

	/* What scan mask do we actually have? */
	compound_mask = kcalloc(BITS_TO_LONGS(indio_dev->masklength),
				sizeof(long), GFP_KERNEL);
	if (compound_mask == NULL) {
		if (indio_dev->available_scan_masks == NULL)
			kfree(old_mask);
		return -ENOMEM;
	}
	indio_dev->scan_timestamp = 0;

	list_for_each_entry(buffer, &indio_dev->buffer_list, buffer_list) {
		bitmap_or(compound_mask, compound_mask, buffer->scan_mask,
			  indio_dev->masklength);
		indio_dev->scan_timestamp |= buffer->scan_timestamp;
	}
	if (indio_dev->available_scan_masks) {
		indio_dev->active_scan_mask =
			iio_scan_mask_match(indio_dev->available_scan_masks,
					    indio_dev->masklength,
					    compound_mask);
		if (indio_dev->active_scan_mask == NULL) {
			/*
			 * Roll back.
			 * Note can only occur when adding a buffer.
			 */
<<<<<<< HEAD
			list_del(&insert_buffer->buffer_list);
=======
			iio_buffer_deactivate(insert_buffer);
>>>>>>> d8ec26d7
			if (old_mask) {
				indio_dev->active_scan_mask = old_mask;
				success = -EINVAL;
			}
			else {
				kfree(compound_mask);
				ret = -EINVAL;
				goto error_ret;
			}
		}
	} else {
		indio_dev->active_scan_mask = compound_mask;
	}

	iio_update_demux(indio_dev);

	/* Wind up again */
	if (indio_dev->setup_ops->preenable) {
		ret = indio_dev->setup_ops->preenable(indio_dev);
		if (ret) {
			printk(KERN_ERR
			       "Buffer not started: buffer preenable failed (%d)\n", ret);
			goto error_remove_inserted;
		}
	}
	indio_dev->scan_bytes =
		iio_compute_scan_bytes(indio_dev,
				       indio_dev->active_scan_mask,
				       indio_dev->scan_timestamp);
	list_for_each_entry(buffer, &indio_dev->buffer_list, buffer_list) {
		iio_buffer_update_bytes_per_datum(indio_dev, buffer);
		if (buffer->access->request_update) {
			ret = buffer->access->request_update(buffer);
			if (ret) {
				printk(KERN_INFO
				       "Buffer not started: buffer parameter update failed (%d)\n", ret);
				goto error_run_postdisable;
			}
		}
	}
	if (indio_dev->info->update_scan_mode) {
		ret = indio_dev->info
			->update_scan_mode(indio_dev,
					   indio_dev->active_scan_mask);
		if (ret < 0) {
			printk(KERN_INFO "Buffer not started: update scan mode failed (%d)\n", ret);
			goto error_run_postdisable;
		}
	}
	/* Definitely possible for devices to support both of these. */
	if (indio_dev->modes & INDIO_BUFFER_TRIGGERED) {
		if (!indio_dev->trig) {
			printk(KERN_INFO "Buffer not started: no trigger\n");
			ret = -EINVAL;
			/* Can only occur on first buffer */
			goto error_run_postdisable;
		}
		indio_dev->currentmode = INDIO_BUFFER_TRIGGERED;
	} else if (indio_dev->modes & INDIO_BUFFER_HARDWARE) {
		indio_dev->currentmode = INDIO_BUFFER_HARDWARE;
	} else { /* Should never be reached */
		ret = -EINVAL;
		goto error_run_postdisable;
	}

	if (indio_dev->setup_ops->postenable) {
		ret = indio_dev->setup_ops->postenable(indio_dev);
		if (ret) {
			printk(KERN_INFO
			       "Buffer not started: postenable failed (%d)\n", ret);
			indio_dev->currentmode = INDIO_DIRECT_MODE;
			if (indio_dev->setup_ops->postdisable)
				indio_dev->setup_ops->postdisable(indio_dev);
			goto error_disable_all_buffers;
		}
	}

	if (indio_dev->available_scan_masks)
		kfree(compound_mask);
	else
		kfree(old_mask);

	return success;

error_disable_all_buffers:
	indio_dev->currentmode = INDIO_DIRECT_MODE;
error_run_postdisable:
	if (indio_dev->setup_ops->postdisable)
		indio_dev->setup_ops->postdisable(indio_dev);
error_remove_inserted:

	if (insert_buffer)
		iio_buffer_deactivate(insert_buffer);
	indio_dev->active_scan_mask = old_mask;
	kfree(compound_mask);
error_ret:

	return ret;
}

int iio_update_buffers(struct iio_dev *indio_dev,
		       struct iio_buffer *insert_buffer,
		       struct iio_buffer *remove_buffer)
{
	int ret;

	if (insert_buffer == remove_buffer)
		return 0;

	mutex_lock(&indio_dev->info_exist_lock);
	mutex_lock(&indio_dev->mlock);

	if (insert_buffer && iio_buffer_is_active(insert_buffer))
		insert_buffer = NULL;

	if (remove_buffer && !iio_buffer_is_active(remove_buffer))
		remove_buffer = NULL;

	if (!insert_buffer && !remove_buffer) {
		ret = 0;
		goto out_unlock;
	}

	if (indio_dev->info == NULL) {
		ret = -ENODEV;
		goto out_unlock;
	}

	ret = __iio_update_buffers(indio_dev, insert_buffer, remove_buffer);

out_unlock:
	mutex_unlock(&indio_dev->mlock);
	mutex_unlock(&indio_dev->info_exist_lock);

	return ret;
}
EXPORT_SYMBOL_GPL(iio_update_buffers);

ssize_t iio_buffer_store_enable(struct device *dev,
				struct device_attribute *attr,
				const char *buf,
				size_t len)
{
	int ret;
	bool requested_state;
	struct iio_dev *indio_dev = dev_to_iio_dev(dev);
	bool inlist;

	ret = strtobool(buf, &requested_state);
	if (ret < 0)
		return ret;

	mutex_lock(&indio_dev->mlock);

	/* Find out if it is in the list */
	inlist = iio_buffer_is_active(indio_dev->buffer);
	/* Already in desired state */
	if (inlist == requested_state)
		goto done;

	if (requested_state)
		ret = __iio_update_buffers(indio_dev,
					 indio_dev->buffer, NULL);
	else
		ret = __iio_update_buffers(indio_dev,
					 NULL, indio_dev->buffer);

	if (ret < 0)
		goto done;
done:
	mutex_unlock(&indio_dev->mlock);
	return (ret < 0) ? ret : len;
}
EXPORT_SYMBOL(iio_buffer_store_enable);

/**
 * iio_validate_scan_mask_onehot() - Validates that exactly one channel is selected
 * @indio_dev: the iio device
 * @mask: scan mask to be checked
 *
 * Return true if exactly one bit is set in the scan mask, false otherwise. It
 * can be used for devices where only one channel can be active for sampling at
 * a time.
 */
bool iio_validate_scan_mask_onehot(struct iio_dev *indio_dev,
	const unsigned long *mask)
{
	return bitmap_weight(mask, indio_dev->masklength) == 1;
}
EXPORT_SYMBOL_GPL(iio_validate_scan_mask_onehot);

static bool iio_validate_scan_mask(struct iio_dev *indio_dev,
	const unsigned long *mask)
{
	if (!indio_dev->setup_ops->validate_scan_mask)
		return true;

	return indio_dev->setup_ops->validate_scan_mask(indio_dev, mask);
}

/**
 * iio_scan_mask_set() - set particular bit in the scan mask
 * @indio_dev: the iio device
 * @buffer: the buffer whose scan mask we are interested in
 * @bit: the bit to be set.
 *
 * Note that at this point we have no way of knowing what other
 * buffers might request, hence this code only verifies that the
 * individual buffers request is plausible.
 */
int iio_scan_mask_set(struct iio_dev *indio_dev,
		      struct iio_buffer *buffer, int bit)
{
	const unsigned long *mask;
	unsigned long *trialmask;

	trialmask = kmalloc(sizeof(*trialmask)*
			    BITS_TO_LONGS(indio_dev->masklength),
			    GFP_KERNEL);

	if (trialmask == NULL)
		return -ENOMEM;
	if (!indio_dev->masklength) {
		WARN_ON("Trying to set scanmask prior to registering buffer\n");
		goto err_invalid_mask;
	}
	bitmap_copy(trialmask, buffer->scan_mask, indio_dev->masklength);
	set_bit(bit, trialmask);

	if (!iio_validate_scan_mask(indio_dev, trialmask))
		goto err_invalid_mask;

	if (indio_dev->available_scan_masks) {
		mask = iio_scan_mask_match(indio_dev->available_scan_masks,
					   indio_dev->masklength,
					   trialmask);
		if (!mask)
			goto err_invalid_mask;
	}
	bitmap_copy(buffer->scan_mask, trialmask, indio_dev->masklength);

	kfree(trialmask);

	return 0;

err_invalid_mask:
	kfree(trialmask);
	return -EINVAL;
}
EXPORT_SYMBOL_GPL(iio_scan_mask_set);

int iio_scan_mask_query(struct iio_dev *indio_dev,
			struct iio_buffer *buffer, int bit)
{
	if (bit > indio_dev->masklength)
		return -EINVAL;

	if (!buffer->scan_mask)
		return 0;

	return test_bit(bit, buffer->scan_mask);
};
EXPORT_SYMBOL_GPL(iio_scan_mask_query);

/**
 * struct iio_demux_table() - table describing demux memcpy ops
 * @from:	index to copy from
 * @to:		index to copy to
 * @length:	how many bytes to copy
 * @l:		list head used for management
 */
struct iio_demux_table {
	unsigned from;
	unsigned to;
	unsigned length;
	struct list_head l;
};

static const void *iio_demux(struct iio_buffer *buffer,
				 const void *datain)
{
	struct iio_demux_table *t;

	if (list_empty(&buffer->demux_list))
		return datain;
	list_for_each_entry(t, &buffer->demux_list, l)
		memcpy(buffer->demux_bounce + t->to,
		       datain + t->from, t->length);

	return buffer->demux_bounce;
}

static int iio_push_to_buffer(struct iio_buffer *buffer, const void *data)
{
	const void *dataout = iio_demux(buffer, data);

	return buffer->access->store_to(buffer, dataout);
}

static void iio_buffer_demux_free(struct iio_buffer *buffer)
{
	struct iio_demux_table *p, *q;
	list_for_each_entry_safe(p, q, &buffer->demux_list, l) {
		list_del(&p->l);
		kfree(p);
	}
}


int iio_push_to_buffers(struct iio_dev *indio_dev, const void *data)
{
	int ret;
	struct iio_buffer *buf;

	list_for_each_entry(buf, &indio_dev->buffer_list, buffer_list) {
		ret = iio_push_to_buffer(buf, data);
		if (ret < 0)
			return ret;
	}

	return 0;
}
EXPORT_SYMBOL_GPL(iio_push_to_buffers);

static int iio_buffer_update_demux(struct iio_dev *indio_dev,
				   struct iio_buffer *buffer)
{
	const struct iio_chan_spec *ch;
	int ret, in_ind = -1, out_ind, length;
	unsigned in_loc = 0, out_loc = 0;
	struct iio_demux_table *p;

	/* Clear out any old demux */
	iio_buffer_demux_free(buffer);
	kfree(buffer->demux_bounce);
	buffer->demux_bounce = NULL;

	/* First work out which scan mode we will actually have */
	if (bitmap_equal(indio_dev->active_scan_mask,
			 buffer->scan_mask,
			 indio_dev->masklength))
		return 0;

	/* Now we have the two masks, work from least sig and build up sizes */
	for_each_set_bit(out_ind,
			 indio_dev->active_scan_mask,
			 indio_dev->masklength) {
		in_ind = find_next_bit(indio_dev->active_scan_mask,
				       indio_dev->masklength,
				       in_ind + 1);
		while (in_ind != out_ind) {
			in_ind = find_next_bit(indio_dev->active_scan_mask,
					       indio_dev->masklength,
					       in_ind + 1);
			ch = iio_find_channel_from_si(indio_dev, in_ind);
			length = ch->scan_type.storagebits/8;
			/* Make sure we are aligned */
			in_loc += length;
			if (in_loc % length)
				in_loc += length - in_loc % length;
		}
		p = kmalloc(sizeof(*p), GFP_KERNEL);
		if (p == NULL) {
			ret = -ENOMEM;
			goto error_clear_mux_table;
		}
		ch = iio_find_channel_from_si(indio_dev, in_ind);
		length = ch->scan_type.storagebits/8;
		if (out_loc % length)
			out_loc += length - out_loc % length;
		if (in_loc % length)
			in_loc += length - in_loc % length;
		p->from = in_loc;
		p->to = out_loc;
		p->length = length;
		list_add_tail(&p->l, &buffer->demux_list);
		out_loc += length;
		in_loc += length;
	}
	/* Relies on scan_timestamp being last */
	if (buffer->scan_timestamp) {
		p = kmalloc(sizeof(*p), GFP_KERNEL);
		if (p == NULL) {
			ret = -ENOMEM;
			goto error_clear_mux_table;
		}
		ch = iio_find_channel_from_si(indio_dev,
			indio_dev->scan_index_timestamp);
		length = ch->scan_type.storagebits/8;
		if (out_loc % length)
			out_loc += length - out_loc % length;
		if (in_loc % length)
			in_loc += length - in_loc % length;
		p->from = in_loc;
		p->to = out_loc;
		p->length = length;
		list_add_tail(&p->l, &buffer->demux_list);
		out_loc += length;
		in_loc += length;
	}
	buffer->demux_bounce = kzalloc(out_loc, GFP_KERNEL);
	if (buffer->demux_bounce == NULL) {
		ret = -ENOMEM;
		goto error_clear_mux_table;
	}
	return 0;

error_clear_mux_table:
	iio_buffer_demux_free(buffer);

	return ret;
}

int iio_update_demux(struct iio_dev *indio_dev)
{
	struct iio_buffer *buffer;
	int ret;

	list_for_each_entry(buffer, &indio_dev->buffer_list, buffer_list) {
		ret = iio_buffer_update_demux(indio_dev, buffer);
		if (ret < 0)
			goto error_clear_mux_table;
	}
	return 0;

error_clear_mux_table:
	list_for_each_entry(buffer, &indio_dev->buffer_list, buffer_list)
		iio_buffer_demux_free(buffer);

	return ret;
}
EXPORT_SYMBOL_GPL(iio_update_demux);

/**
 * iio_buffer_release() - Free a buffer's resources
 * @ref: Pointer to the kref embedded in the iio_buffer struct
 *
 * This function is called when the last reference to the buffer has been
 * dropped. It will typically free all resources allocated by the buffer. Do not
 * call this function manually, always use iio_buffer_put() when done using a
 * buffer.
 */
static void iio_buffer_release(struct kref *ref)
{
	struct iio_buffer *buffer = container_of(ref, struct iio_buffer, ref);

	buffer->access->release(buffer);
}

/**
 * iio_buffer_get() - Grab a reference to the buffer
 * @buffer: The buffer to grab a reference for, may be NULL
 *
 * Returns the pointer to the buffer that was passed into the function.
 */
struct iio_buffer *iio_buffer_get(struct iio_buffer *buffer)
{
	if (buffer)
		kref_get(&buffer->ref);

	return buffer;
}
EXPORT_SYMBOL_GPL(iio_buffer_get);

/**
 * iio_buffer_put() - Release the reference to the buffer
 * @buffer: The buffer to release the reference for, may be NULL
 */
void iio_buffer_put(struct iio_buffer *buffer)
{
	if (buffer)
		kref_put(&buffer->ref, iio_buffer_release);
}
EXPORT_SYMBOL_GPL(iio_buffer_put);<|MERGE_RESOLUTION|>--- conflicted
+++ resolved
@@ -460,8 +460,6 @@
 	return bytes;
 }
 
-<<<<<<< HEAD
-=======
 static void iio_buffer_activate(struct iio_dev *indio_dev,
 	struct iio_buffer *buffer)
 {
@@ -475,7 +473,6 @@
 	iio_buffer_put(buffer);
 }
 
->>>>>>> d8ec26d7
 void iio_disable_all_buffers(struct iio_dev *indio_dev)
 {
 	struct iio_buffer *buffer, *_buffer;
@@ -488,11 +485,7 @@
 
 	list_for_each_entry_safe(buffer, _buffer,
 			&indio_dev->buffer_list, buffer_list)
-<<<<<<< HEAD
-		list_del_init(&buffer->buffer_list);
-=======
 		iio_buffer_deactivate(buffer);
->>>>>>> d8ec26d7
 
 	indio_dev->currentmode = INDIO_DIRECT_MODE;
 	if (indio_dev->setup_ops->postdisable)
@@ -502,9 +495,6 @@
 		kfree(indio_dev->active_scan_mask);
 }
 
-<<<<<<< HEAD
-int iio_update_buffers(struct iio_dev *indio_dev,
-=======
 static void iio_buffer_update_bytes_per_datum(struct iio_dev *indio_dev,
 	struct iio_buffer *buffer)
 {
@@ -520,7 +510,6 @@
 }
 
 static int __iio_update_buffers(struct iio_dev *indio_dev,
->>>>>>> d8ec26d7
 		       struct iio_buffer *insert_buffer,
 		       struct iio_buffer *remove_buffer)
 {
@@ -587,11 +576,7 @@
 			 * Roll back.
 			 * Note can only occur when adding a buffer.
 			 */
-<<<<<<< HEAD
-			list_del(&insert_buffer->buffer_list);
-=======
 			iio_buffer_deactivate(insert_buffer);
->>>>>>> d8ec26d7
 			if (old_mask) {
 				indio_dev->active_scan_mask = old_mask;
 				success = -EINVAL;
