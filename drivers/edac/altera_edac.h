--- conflicted
+++ resolved
@@ -32,11 +32,7 @@
 #define CV_CTLCFG_GEN_SB_ERR       0x2000
 #define CV_CTLCFG_GEN_DB_ERR       0x4000
 
-<<<<<<< HEAD
-#define CV_CTLCFG_ECC_AUTO_EN     (CV_CTLCFG_ECC_EN)
-=======
 #define CV_CTLCFG_ECC_AUTO_EN		CV_CTLCFG_ECC_EN
->>>>>>> cb5bb3a5
 
 /* SDRAM Controller Address Width Register */
 #define CV_DRAMADDRW_OFST          0x2C
