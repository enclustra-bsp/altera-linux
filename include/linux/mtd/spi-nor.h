--- conflicted
+++ resolved
@@ -284,15 +284,9 @@
 	u8			read_opcode;
 	u8			read_dummy;
 	u8			program_opcode;
-<<<<<<< HEAD
-	u32			jedec_id;
-
-	enum read_mode		flash_read;
-=======
 	enum spi_nor_protocol	read_proto;
 	enum spi_nor_protocol	write_proto;
 	enum spi_nor_protocol	reg_proto;
->>>>>>> fd164398
 	bool			sst_write_second;
 	u32			flags;
 	u8			cmd_buf[SPI_NOR_MAX_CMD_SIZE];
@@ -300,13 +294,7 @@
 	int (*prepare)(struct spi_nor *nor, enum spi_nor_ops ops);
 	void (*unprepare)(struct spi_nor *nor, enum spi_nor_ops ops);
 	int (*read_reg)(struct spi_nor *nor, u8 opcode, u8 *buf, int len);
-<<<<<<< HEAD
-	int (*write_reg)(struct spi_nor *nor, u8 opcode, u8 *buf, int len,
-			int write_enable);
-	void (*shutdown)(struct spi_nor *nor);
-=======
 	int (*write_reg)(struct spi_nor *nor, u8 opcode, u8 *buf, int len);
->>>>>>> fd164398
 
 	ssize_t (*read)(struct spi_nor *nor, loff_t from,
 			size_t len, u_char *read_buf);
@@ -420,13 +408,4 @@
  */
 void spi_nor_shutdown(struct spi_nor *nor);
 
-/**
- * spi_nor_shutdown() - prepare for reboot
- * @nor:       the spi_nor structure
- *
- * The drivers can use this fuction to get the address back to
- * 0 as will be required for a ROM boot.
- */
-void spi_nor_shutdown(struct spi_nor *nor);
-
 #endif