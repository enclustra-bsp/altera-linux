// SPDX-License-Identifier: (GPL-2.0-only OR BSD-3-Clause)
//
// This file is provided under a dual BSD/GPLv2 license.  When using or
// redistributing this file, you may do so under either license.
//
// Copyright(c) 2018 Intel Corporation. All rights reserved.
//
// Author: Liam Girdwood <liam.r.girdwood@linux.intel.com>
//

#include <linux/bits.h>
#include <linux/device.h>
#include <linux/errno.h>
#include <linux/firmware.h>
#include <linux/workqueue.h>
#include <sound/tlv.h>
#include <uapi/sound/sof/tokens.h>
#include "sof-priv.h"
#include "sof-audio.h"
#include "ops.h"

#define COMP_ID_UNASSIGNED		0xffffffff
/*
 * Constants used in the computation of linear volume gain
 * from dB gain 20th root of 10 in Q1.16 fixed-point notation
 */
#define VOL_TWENTIETH_ROOT_OF_TEN	73533
/* 40th root of 10 in Q1.16 fixed-point notation*/
#define VOL_FORTIETH_ROOT_OF_TEN	69419

/* 0.5 dB step value in topology TLV */
#define VOL_HALF_DB_STEP	50

/* TLV data items */
#define TLV_MIN		0
#define TLV_STEP	1
#define TLV_MUTE	2

/* size of tplg abi in byte */
#define SOF_TPLG_ABI_SIZE 3

/**
 * sof_update_ipc_object - Parse multiple sets of tokens within the token array associated with the
 *			    token ID.
 * @scomp: pointer to SOC component
 * @object: target IPC struct to save the parsed values
 * @token_id: token ID for the token array to be searched
 * @tuples: pointer to the tuples array
 * @num_tuples: number of tuples in the tuples array
 * @object_size: size of the object
 * @token_instance_num: number of times the same @token_id needs to be parsed i.e. the function
 *			looks for @token_instance_num of each token in the token array associated
 *			with the @token_id
 */
int sof_update_ipc_object(struct snd_soc_component *scomp, void *object, enum sof_tokens token_id,
			  struct snd_sof_tuple *tuples, int num_tuples,
			  size_t object_size, int token_instance_num)
{
	struct snd_sof_dev *sdev = snd_soc_component_get_drvdata(scomp);
	const struct sof_ipc_tplg_ops *ipc_tplg_ops = sdev->ipc->ops->tplg;
	const struct sof_token_info *token_list = ipc_tplg_ops->token_list;
	const struct sof_topology_token *tokens;
	int i, j;

	if (token_list[token_id].count < 0) {
		dev_err(scomp->dev, "Invalid token count for token ID: %d\n", token_id);
		return -EINVAL;
	}

	/* No tokens to match */
	if (!token_list[token_id].count)
		return 0;

	tokens = token_list[token_id].tokens;
	if (!tokens) {
		dev_err(scomp->dev, "Invalid tokens for token id: %d\n", token_id);
		return -EINVAL;
	}

	for (i = 0; i < token_list[token_id].count; i++) {
		int offset = 0;
		int num_tokens_matched = 0;

		for (j = 0; j < num_tuples; j++) {
			if (tokens[i].token == tuples[j].token) {
				switch (tokens[i].type) {
				case SND_SOC_TPLG_TUPLE_TYPE_WORD:
				{
					u32 *val = (u32 *)((u8 *)object + tokens[i].offset +
							   offset);

					*val = tuples[j].value.v;
					break;
				}
				case SND_SOC_TPLG_TUPLE_TYPE_SHORT:
				case SND_SOC_TPLG_TUPLE_TYPE_BOOL:
				{
					u16 *val = (u16 *)((u8 *)object + tokens[i].offset +
							    offset);

					*val = (u16)tuples[j].value.v;
					break;
				}
				case SND_SOC_TPLG_TUPLE_TYPE_STRING:
				{
					if (!tokens[i].get_token) {
						dev_err(scomp->dev,
							"get_token not defined for token %d in %s\n",
							tokens[i].token, token_list[token_id].name);
						return -EINVAL;
					}

					tokens[i].get_token((void *)tuples[j].value.s, object,
							    tokens[i].offset + offset);
					break;
				}
				default:
					break;
				}

				num_tokens_matched++;

				/* found all required sets of current token. Move to the next one */
				if (!(num_tokens_matched % token_instance_num))
					break;

				/* move to the next object */
				offset += object_size;
			}
		}
	}

	return 0;
}

<<<<<<< HEAD
static inline int get_tlv_data(const int *p, int tlv[TLV_ITEMS])
=======
static inline int get_tlv_data(const int *p, int tlv[SOF_TLV_ITEMS])
>>>>>>> 88084a3d
{
	/* we only support dB scale TLV type at the moment */
	if ((int)p[SNDRV_CTL_TLVO_TYPE] != SNDRV_CTL_TLVT_DB_SCALE)
		return -EINVAL;

	/* min value in topology tlv data is multiplied by 100 */
	tlv[TLV_MIN] = (int)p[SNDRV_CTL_TLVO_DB_SCALE_MIN] / 100;

	/* volume steps */
	tlv[TLV_STEP] = (int)(p[SNDRV_CTL_TLVO_DB_SCALE_MUTE_AND_STEP] &
				TLV_DB_SCALE_MASK);

	/* mute ON/OFF */
	if ((p[SNDRV_CTL_TLVO_DB_SCALE_MUTE_AND_STEP] &
		TLV_DB_SCALE_MUTE) == 0)
		tlv[TLV_MUTE] = 0;
	else
		tlv[TLV_MUTE] = 1;

	return 0;
}

/*
 * Function to truncate an unsigned 64-bit number
 * by x bits and return 32-bit unsigned number. This
 * function also takes care of rounding while truncating
 */
static inline u32 vol_shift_64(u64 i, u32 x)
{
	/* do not truncate more than 32 bits */
	if (x > 32)
		x = 32;

	if (x == 0)
		return (u32)i;

	return (u32)(((i >> (x - 1)) + 1) >> 1);
}

/*
 * Function to compute a ^ exp where,
 * a is a fractional number represented by a fixed-point
 * integer with a fractional world length of "fwl"
 * exp is an integer
 * fwl is the fractional word length
 * Return value is a fractional number represented by a
 * fixed-point integer with a fractional word length of "fwl"
 */
static u32 vol_pow32(u32 a, int exp, u32 fwl)
{
	int i, iter;
	u32 power = 1 << fwl;
	u64 numerator;

	/* if exponent is 0, return 1 */
	if (exp == 0)
		return power;

	/* determine the number of iterations based on the exponent */
	if (exp < 0)
		iter = exp * -1;
	else
		iter = exp;

	/* mutiply a "iter" times to compute power */
	for (i = 0; i < iter; i++) {
		/*
		 * Product of 2 Qx.fwl fixed-point numbers yields a Q2*x.2*fwl
		 * Truncate product back to fwl fractional bits with rounding
		 */
		power = vol_shift_64((u64)power * a, fwl);
	}

	if (exp > 0) {
		/* if exp is positive, return the result */
		return power;
	}

	/* if exp is negative, return the multiplicative inverse */
	numerator = (u64)1 << (fwl << 1);
	do_div(numerator, power);

	return (u32)numerator;
}

/*
 * Function to calculate volume gain from TLV data.
 * This function can only handle gain steps that are multiples of 0.5 dB
 */
u32 vol_compute_gain(u32 value, int *tlv)
{
	int dB_gain;
	u32 linear_gain;
	int f_step;

	/* mute volume */
	if (value == 0 && tlv[TLV_MUTE])
		return 0;

	/*
	 * compute dB gain from tlv. tlv_step
	 * in topology is multiplied by 100
	 */
	dB_gain = tlv[TLV_MIN] + (value * tlv[TLV_STEP]) / 100;

	/*
	 * compute linear gain represented by fixed-point
	 * int with VOLUME_FWL fractional bits
	 */
	linear_gain = vol_pow32(VOL_TWENTIETH_ROOT_OF_TEN, dB_gain, VOLUME_FWL);

	/* extract the fractional part of volume step */
	f_step = tlv[TLV_STEP] - (tlv[TLV_STEP] / 100);

	/* if volume step is an odd multiple of 0.5 dB */
	if (f_step == VOL_HALF_DB_STEP && (value & 1))
		linear_gain = vol_shift_64((u64)linear_gain *
						  VOL_FORTIETH_ROOT_OF_TEN,
						  VOLUME_FWL);

	return linear_gain;
}

/*
 * Set up volume table for kcontrols from tlv data
 * "size" specifies the number of entries in the table
 */
static int set_up_volume_table(struct snd_sof_control *scontrol,
			       int tlv[SOF_TLV_ITEMS], int size)
{
	struct snd_soc_component *scomp = scontrol->scomp;
	struct snd_sof_dev *sdev = snd_soc_component_get_drvdata(scomp);
	const struct sof_ipc_tplg_ops *tplg_ops = sdev->ipc->ops->tplg;

	if (tplg_ops->control->set_up_volume_table)
		return tplg_ops->control->set_up_volume_table(scontrol, tlv, size);

	dev_err(scomp->dev, "Mandatory op %s not set\n", __func__);
	return -EINVAL;
}

struct sof_dai_types {
	const char *name;
	enum sof_ipc_dai_type type;
};

static const struct sof_dai_types sof_dais[] = {
	{"SSP", SOF_DAI_INTEL_SSP},
	{"HDA", SOF_DAI_INTEL_HDA},
	{"DMIC", SOF_DAI_INTEL_DMIC},
	{"ALH", SOF_DAI_INTEL_ALH},
	{"SAI", SOF_DAI_IMX_SAI},
	{"ESAI", SOF_DAI_IMX_ESAI},
	{"ACP", SOF_DAI_AMD_BT},
	{"ACPSP", SOF_DAI_AMD_SP},
	{"ACPDMIC", SOF_DAI_AMD_DMIC},
	{"AFE", SOF_DAI_MEDIATEK_AFE},
};

static enum sof_ipc_dai_type find_dai(const char *name)
{
	int i;

	for (i = 0; i < ARRAY_SIZE(sof_dais); i++) {
		if (strcmp(name, sof_dais[i].name) == 0)
			return sof_dais[i].type;
	}

	return SOF_DAI_INTEL_NONE;
}

/*
 * Supported Frame format types and lookup, add new ones to end of list.
 */

struct sof_frame_types {
	const char *name;
	enum sof_ipc_frame frame;
};

static const struct sof_frame_types sof_frames[] = {
	{"s16le", SOF_IPC_FRAME_S16_LE},
	{"s24le", SOF_IPC_FRAME_S24_4LE},
	{"s32le", SOF_IPC_FRAME_S32_LE},
	{"float", SOF_IPC_FRAME_FLOAT},
};

static enum sof_ipc_frame find_format(const char *name)
{
	int i;

	for (i = 0; i < ARRAY_SIZE(sof_frames); i++) {
		if (strcmp(name, sof_frames[i].name) == 0)
			return sof_frames[i].frame;
	}

	/* use s32le if nothing is specified */
	return SOF_IPC_FRAME_S32_LE;
}

int get_token_u32(void *elem, void *object, u32 offset)
{
	struct snd_soc_tplg_vendor_value_elem *velem = elem;
	u32 *val = (u32 *)((u8 *)object + offset);

	*val = le32_to_cpu(velem->value);
	return 0;
}

int get_token_u16(void *elem, void *object, u32 offset)
{
	struct snd_soc_tplg_vendor_value_elem *velem = elem;
	u16 *val = (u16 *)((u8 *)object + offset);

	*val = (u16)le32_to_cpu(velem->value);
	return 0;
}

int get_token_uuid(void *elem, void *object, u32 offset)
{
	struct snd_soc_tplg_vendor_uuid_elem *velem = elem;
	u8 *dst = (u8 *)object + offset;

	memcpy(dst, velem->uuid, UUID_SIZE);

	return 0;
}

int get_token_comp_format(void *elem, void *object, u32 offset)
{
	u32 *val = (u32 *)((u8 *)object + offset);

	*val = find_format((const char *)elem);
	return 0;
}

int get_token_dai_type(void *elem, void *object, u32 offset)
{
	u32 *val = (u32 *)((u8 *)object + offset);

	*val = find_dai((const char *)elem);
	return 0;
}

/* PCM */
static const struct sof_topology_token stream_tokens[] = {
	{SOF_TKN_STREAM_PLAYBACK_COMPATIBLE_D0I3, SND_SOC_TPLG_TUPLE_TYPE_BOOL, get_token_u16,
		offsetof(struct snd_sof_pcm, stream[0].d0i3_compatible)},
	{SOF_TKN_STREAM_CAPTURE_COMPATIBLE_D0I3, SND_SOC_TPLG_TUPLE_TYPE_BOOL, get_token_u16,
		offsetof(struct snd_sof_pcm, stream[1].d0i3_compatible)},
};

/* Leds */
static const struct sof_topology_token led_tokens[] = {
	{SOF_TKN_MUTE_LED_USE, SND_SOC_TPLG_TUPLE_TYPE_WORD, get_token_u32,
		offsetof(struct snd_sof_led_control, use_led)},
	{SOF_TKN_MUTE_LED_DIRECTION, SND_SOC_TPLG_TUPLE_TYPE_WORD, get_token_u32,
		offsetof(struct snd_sof_led_control, direction)},
};

/**
 * sof_parse_uuid_tokens - Parse multiple sets of UUID tokens
 * @scomp: pointer to soc component
 * @object: target ipc struct for parsed values
 * @offset: offset within the object pointer
 * @tokens: array of struct sof_topology_token containing the tokens to be matched
 * @num_tokens: number of tokens in tokens array
 * @array: source pointer to consecutive vendor arrays in topology
 *
 * This function parses multiple sets of string type tokens in vendor arrays
 */
static int sof_parse_uuid_tokens(struct snd_soc_component *scomp,
				  void *object, size_t offset,
				  const struct sof_topology_token *tokens, int num_tokens,
				  struct snd_soc_tplg_vendor_array *array)
{
	struct snd_soc_tplg_vendor_uuid_elem *elem;
	int found = 0;
	int i, j;

	/* parse element by element */
	for (i = 0; i < le32_to_cpu(array->num_elems); i++) {
		elem = &array->uuid[i];

		/* search for token */
		for (j = 0; j < num_tokens; j++) {
			/* match token type */
			if (tokens[j].type != SND_SOC_TPLG_TUPLE_TYPE_UUID)
				continue;

			/* match token id */
			if (tokens[j].token != le32_to_cpu(elem->token))
				continue;

			/* matched - now load token */
			tokens[j].get_token(elem, object,
					    offset + tokens[j].offset);

			found++;
		}
	}

	return found;
}

/**
 * sof_copy_tuples - Parse tokens and copy them to the @tuples array
 * @sdev: pointer to struct snd_sof_dev
 * @array: source pointer to consecutive vendor arrays in topology
 * @array_size: size of @array
 * @token_id: Token ID associated with a token array
 * @token_instance_num: number of times the same @token_id needs to be parsed i.e. the function
 *			looks for @token_instance_num of each token in the token array associated
 *			with the @token_id
 * @tuples: tuples array to copy the matched tuples to
 * @tuples_size: size of @tuples
 * @num_copied_tuples: pointer to the number of copied tuples in the tuples array
 *
 */
static int sof_copy_tuples(struct snd_sof_dev *sdev, struct snd_soc_tplg_vendor_array *array,
			   int array_size, u32 token_id, int token_instance_num,
			   struct snd_sof_tuple *tuples, int tuples_size, int *num_copied_tuples)
{
	const struct sof_ipc_tplg_ops *ipc_tplg_ops = sdev->ipc->ops->tplg;
	const struct sof_token_info *token_list = ipc_tplg_ops->token_list;
	const struct sof_topology_token *tokens;
	int found = 0;
	int num_tokens, asize;
	int i, j;

	/* nothing to do if token_list is NULL */
	if (!token_list)
		return 0;

	if (!tuples || !num_copied_tuples) {
		dev_err(sdev->dev, "Invalid tuples array\n");
		return -EINVAL;
	}

	tokens = token_list[token_id].tokens;
	num_tokens = token_list[token_id].count;

	if (!tokens) {
		dev_err(sdev->dev, "No token array defined for token ID: %d\n", token_id);
		return -EINVAL;
	}

	/* check if there's space in the tuples array for new tokens */
	if (*num_copied_tuples >= tuples_size) {
		dev_err(sdev->dev, "No space in tuples array for new tokens from %s",
			token_list[token_id].name);
		return -EINVAL;
	}

	while (array_size > 0 && found < num_tokens * token_instance_num) {
		asize = le32_to_cpu(array->size);

		/* validate asize */
		if (asize < 0) {
			dev_err(sdev->dev, "Invalid array size 0x%x\n", asize);
			return -EINVAL;
		}

		/* make sure there is enough data before parsing */
		array_size -= asize;
		if (array_size < 0) {
			dev_err(sdev->dev, "Invalid array size 0x%x\n", asize);
			return -EINVAL;
		}

		/* parse element by element */
		for (i = 0; i < le32_to_cpu(array->num_elems); i++) {
			/* search for token */
			for (j = 0; j < num_tokens; j++) {
				/* match token type */
				if (!(tokens[j].type == SND_SOC_TPLG_TUPLE_TYPE_WORD ||
				      tokens[j].type == SND_SOC_TPLG_TUPLE_TYPE_SHORT ||
				      tokens[j].type == SND_SOC_TPLG_TUPLE_TYPE_BYTE ||
				      tokens[j].type == SND_SOC_TPLG_TUPLE_TYPE_BOOL ||
				      tokens[j].type == SND_SOC_TPLG_TUPLE_TYPE_STRING))
					continue;

				if (tokens[j].type == SND_SOC_TPLG_TUPLE_TYPE_STRING) {
					struct snd_soc_tplg_vendor_string_elem *elem;

					elem = &array->string[i];

					/* match token id */
					if (tokens[j].token != le32_to_cpu(elem->token))
						continue;

					tuples[*num_copied_tuples].token = tokens[j].token;
					tuples[*num_copied_tuples].value.s = elem->string;
				} else {
					struct snd_soc_tplg_vendor_value_elem *elem;

					elem = &array->value[i];

					/* match token id */
					if (tokens[j].token != le32_to_cpu(elem->token))
						continue;

					tuples[*num_copied_tuples].token = tokens[j].token;
					tuples[*num_copied_tuples].value.v =
						le32_to_cpu(elem->value);
				}
				found++;
				(*num_copied_tuples)++;

				/* stop if there's no space for any more new tuples */
				if (*num_copied_tuples == tuples_size)
					return 0;
			}
		}

		/* next array */
		array = (struct snd_soc_tplg_vendor_array *)((u8 *)array + asize);
	}

	return 0;
}

/**
 * sof_parse_string_tokens - Parse multiple sets of tokens
 * @scomp: pointer to soc component
 * @object: target ipc struct for parsed values
 * @offset: offset within the object pointer
 * @tokens: array of struct sof_topology_token containing the tokens to be matched
 * @num_tokens: number of tokens in tokens array
 * @array: source pointer to consecutive vendor arrays in topology
 *
 * This function parses multiple sets of string type tokens in vendor arrays
 */
static int sof_parse_string_tokens(struct snd_soc_component *scomp,
				   void *object, int offset,
				   const struct sof_topology_token *tokens, int num_tokens,
				   struct snd_soc_tplg_vendor_array *array)
{
	struct snd_soc_tplg_vendor_string_elem *elem;
	int found = 0;
	int i, j;

	/* parse element by element */
	for (i = 0; i < le32_to_cpu(array->num_elems); i++) {
		elem = &array->string[i];

		/* search for token */
		for (j = 0; j < num_tokens; j++) {
			/* match token type */
			if (tokens[j].type != SND_SOC_TPLG_TUPLE_TYPE_STRING)
				continue;

			/* match token id */
			if (tokens[j].token != le32_to_cpu(elem->token))
				continue;

			/* matched - now load token */
			tokens[j].get_token(elem->string, object, offset + tokens[j].offset);

			found++;
		}
	}

	return found;
}

/**
 * sof_parse_word_tokens - Parse multiple sets of tokens
 * @scomp: pointer to soc component
 * @object: target ipc struct for parsed values
 * @offset: offset within the object pointer
 * @tokens: array of struct sof_topology_token containing the tokens to be matched
 * @num_tokens: number of tokens in tokens array
 * @array: source pointer to consecutive vendor arrays in topology
 *
 * This function parses multiple sets of word type tokens in vendor arrays
 */
static int sof_parse_word_tokens(struct snd_soc_component *scomp,
				  void *object, int offset,
				  const struct sof_topology_token *tokens, int num_tokens,
				  struct snd_soc_tplg_vendor_array *array)
{
	struct snd_soc_tplg_vendor_value_elem *elem;
	int found = 0;
	int i, j;

	/* parse element by element */
	for (i = 0; i < le32_to_cpu(array->num_elems); i++) {
		elem = &array->value[i];

		/* search for token */
		for (j = 0; j < num_tokens; j++) {
			/* match token type */
			if (!(tokens[j].type == SND_SOC_TPLG_TUPLE_TYPE_WORD ||
			      tokens[j].type == SND_SOC_TPLG_TUPLE_TYPE_SHORT ||
			      tokens[j].type == SND_SOC_TPLG_TUPLE_TYPE_BYTE ||
			      tokens[j].type == SND_SOC_TPLG_TUPLE_TYPE_BOOL))
				continue;

			/* match token id */
			if (tokens[j].token != le32_to_cpu(elem->token))
				continue;

			/* load token */
			tokens[j].get_token(elem, object, offset + tokens[j].offset);

			found++;
		}
	}

	return found;
}

/**
 * sof_parse_token_sets - Parse multiple sets of tokens
 * @scomp: pointer to soc component
 * @object: target ipc struct for parsed values
 * @tokens: token definition array describing what tokens to parse
 * @count: number of tokens in definition array
 * @array: source pointer to consecutive vendor arrays in topology
 * @array_size: total size of @array
 * @token_instance_num: number of times the same tokens needs to be parsed i.e. the function
 *			looks for @token_instance_num of each token in the @tokens
 * @object_size: offset to next target ipc struct with multiple sets
 *
 * This function parses multiple sets of tokens in vendor arrays into
 * consecutive ipc structs.
 */
static int sof_parse_token_sets(struct snd_soc_component *scomp,
				void *object, const struct sof_topology_token *tokens,
				int count, struct snd_soc_tplg_vendor_array *array,
				int array_size, int token_instance_num, size_t object_size)
{
	size_t offset = 0;
	int found = 0;
	int total = 0;
	int asize;

	while (array_size > 0 && total < count * token_instance_num) {
		asize = le32_to_cpu(array->size);

		/* validate asize */
		if (asize < 0) { /* FIXME: A zero-size array makes no sense */
			dev_err(scomp->dev, "error: invalid array size 0x%x\n",
				asize);
			return -EINVAL;
		}

		/* make sure there is enough data before parsing */
		array_size -= asize;
		if (array_size < 0) {
			dev_err(scomp->dev, "error: invalid array size 0x%x\n",
				asize);
			return -EINVAL;
		}

		/* call correct parser depending on type */
		switch (le32_to_cpu(array->type)) {
		case SND_SOC_TPLG_TUPLE_TYPE_UUID:
			found += sof_parse_uuid_tokens(scomp, object, offset, tokens, count,
						       array);
			break;
		case SND_SOC_TPLG_TUPLE_TYPE_STRING:
			found += sof_parse_string_tokens(scomp, object, offset, tokens, count,
							 array);
			break;
		case SND_SOC_TPLG_TUPLE_TYPE_BOOL:
		case SND_SOC_TPLG_TUPLE_TYPE_BYTE:
		case SND_SOC_TPLG_TUPLE_TYPE_WORD:
		case SND_SOC_TPLG_TUPLE_TYPE_SHORT:
			found += sof_parse_word_tokens(scomp, object, offset, tokens, count,
						       array);
			break;
		default:
			dev_err(scomp->dev, "error: unknown token type %d\n",
				array->type);
			return -EINVAL;
		}

		/* next array */
		array = (struct snd_soc_tplg_vendor_array *)((u8 *)array
			+ asize);

		/* move to next target struct */
		if (found >= count) {
			offset += object_size;
			total += found;
			found = 0;
		}
	}

	return 0;
}

/**
 * sof_parse_tokens - Parse one set of tokens
 * @scomp: pointer to soc component
 * @object: target ipc struct for parsed values
 * @tokens: token definition array describing what tokens to parse
 * @num_tokens: number of tokens in definition array
 * @array: source pointer to consecutive vendor arrays in topology
 * @array_size: total size of @array
 *
 * This function parses a single set of tokens in vendor arrays into
 * consecutive ipc structs.
 */
static int sof_parse_tokens(struct snd_soc_component *scomp,  void *object,
			    const struct sof_topology_token *tokens, int num_tokens,
			    struct snd_soc_tplg_vendor_array *array,
			    int array_size)

{
	/*
	 * sof_parse_tokens is used when topology contains only a single set of
	 * identical tuples arrays. So additional parameters to
	 * sof_parse_token_sets are sets = 1 (only 1 set) and
	 * object_size = 0 (irrelevant).
	 */
	return sof_parse_token_sets(scomp, object, tokens, num_tokens, array,
				    array_size, 1, 0);
}

/*
 * Standard Kcontrols.
 */

static int sof_control_load_volume(struct snd_soc_component *scomp,
				   struct snd_sof_control *scontrol,
				   struct snd_kcontrol_new *kc,
				   struct snd_soc_tplg_ctl_hdr *hdr)
{
	struct snd_sof_dev *sdev = snd_soc_component_get_drvdata(scomp);
	struct snd_soc_tplg_mixer_control *mc =
		container_of(hdr, struct snd_soc_tplg_mixer_control, hdr);
<<<<<<< HEAD
	int tlv[TLV_ITEMS];
=======
	int tlv[SOF_TLV_ITEMS];
	unsigned int mask;
>>>>>>> 88084a3d
	int ret;

	/* validate topology data */
	if (le32_to_cpu(mc->num_channels) > SND_SOC_TPLG_MAX_CHAN)
		return -EINVAL;

	/*
	 * If control has more than 2 channels we need to override the info. This is because even if
	 * ASoC layer has defined topology's max channel count to SND_SOC_TPLG_MAX_CHAN = 8, the
	 * pre-defined dapm control types (and related functions) creating the actual control
	 * restrict the channels only to mono or stereo.
	 */
	if (le32_to_cpu(mc->num_channels) > 2)
		kc->info = snd_sof_volume_info;

	scontrol->comp_id = sdev->next_comp_id;
	scontrol->min_volume_step = le32_to_cpu(mc->min);
	scontrol->max_volume_step = le32_to_cpu(mc->max);
	scontrol->num_channels = le32_to_cpu(mc->num_channels);

	scontrol->max = le32_to_cpu(mc->max);
	if (le32_to_cpu(mc->max) == 1)
		goto skip;

	/* extract tlv data */
	if (!kc->tlv.p || get_tlv_data(kc->tlv.p, tlv) < 0) {
		dev_err(scomp->dev, "error: invalid TLV data\n");
		return -EINVAL;
	}

	/* set up volume table */
	ret = set_up_volume_table(scontrol, tlv, le32_to_cpu(mc->max) + 1);
	if (ret < 0) {
		dev_err(scomp->dev, "error: setting up volume table\n");
		return ret;
	}

skip:
	/* set up possible led control from mixer private data */
	ret = sof_parse_tokens(scomp, &scontrol->led_ctl, led_tokens,
			       ARRAY_SIZE(led_tokens), mc->priv.array,
			       le32_to_cpu(mc->priv.size));
	if (ret != 0) {
		dev_err(scomp->dev, "error: parse led tokens failed %d\n",
			le32_to_cpu(mc->priv.size));
		goto err;
<<<<<<< HEAD
=======
	}

	if (scontrol->led_ctl.use_led) {
		mask = scontrol->led_ctl.direction ? SNDRV_CTL_ELEM_ACCESS_MIC_LED :
							SNDRV_CTL_ELEM_ACCESS_SPK_LED;
		scontrol->access &= ~SNDRV_CTL_ELEM_ACCESS_LED_MASK;
		scontrol->access |= mask;
		kc->access &= ~SNDRV_CTL_ELEM_ACCESS_LED_MASK;
		kc->access |= mask;
		sdev->led_present = true;
>>>>>>> 88084a3d
	}

	dev_dbg(scomp->dev, "tplg: load kcontrol index %d chans %d\n",
		scontrol->comp_id, scontrol->num_channels);

	return 0;

err:
	if (le32_to_cpu(mc->max) > 1)
		kfree(scontrol->volume_table);

	return ret;
}

static int sof_control_load_enum(struct snd_soc_component *scomp,
				 struct snd_sof_control *scontrol,
				 struct snd_kcontrol_new *kc,
				 struct snd_soc_tplg_ctl_hdr *hdr)
{
	struct snd_sof_dev *sdev = snd_soc_component_get_drvdata(scomp);
	struct snd_soc_tplg_enum_control *ec =
		container_of(hdr, struct snd_soc_tplg_enum_control, hdr);

	/* validate topology data */
	if (le32_to_cpu(ec->num_channels) > SND_SOC_TPLG_MAX_CHAN)
		return -EINVAL;

	scontrol->comp_id = sdev->next_comp_id;
	scontrol->num_channels = le32_to_cpu(ec->num_channels);

	dev_dbg(scomp->dev, "tplg: load kcontrol index %d chans %d comp_id %d\n",
		scontrol->comp_id, scontrol->num_channels, scontrol->comp_id);

	return 0;
}

static int sof_control_load_bytes(struct snd_soc_component *scomp,
				  struct snd_sof_control *scontrol,
				  struct snd_kcontrol_new *kc,
				  struct snd_soc_tplg_ctl_hdr *hdr)
{
	struct snd_sof_dev *sdev = snd_soc_component_get_drvdata(scomp);
	struct snd_soc_tplg_bytes_control *control =
		container_of(hdr, struct snd_soc_tplg_bytes_control, hdr);
	struct soc_bytes_ext *sbe = (struct soc_bytes_ext *)kc->private_value;
	size_t priv_size = le32_to_cpu(control->priv.size);

	scontrol->max_size = sbe->max;
	scontrol->comp_id = sdev->next_comp_id;

	dev_dbg(scomp->dev, "tplg: load kcontrol index %d\n", scontrol->comp_id);

	/* copy the private data */
	if (priv_size > 0) {
		scontrol->priv = kmemdup(control->priv.data, priv_size, GFP_KERNEL);
		if (!scontrol->priv)
			return -ENOMEM;

		scontrol->priv_size = priv_size;
	}

	return 0;
}

/* external kcontrol init - used for any driver specific init */
static int sof_control_load(struct snd_soc_component *scomp, int index,
			    struct snd_kcontrol_new *kc,
			    struct snd_soc_tplg_ctl_hdr *hdr)
{
	struct soc_mixer_control *sm;
	struct soc_bytes_ext *sbe;
	struct soc_enum *se;
	struct snd_sof_dev *sdev = snd_soc_component_get_drvdata(scomp);
	struct snd_soc_dobj *dobj;
	struct snd_sof_control *scontrol;
	int ret;

	dev_dbg(scomp->dev, "tplg: load control type %d name : %s\n",
		hdr->type, hdr->name);

	scontrol = kzalloc(sizeof(*scontrol), GFP_KERNEL);
	if (!scontrol)
		return -ENOMEM;

	scontrol->name = kstrdup(hdr->name, GFP_KERNEL);
	if (!scontrol->name) {
		kfree(scontrol);
		return -ENOMEM;
	}

	scontrol->scomp = scomp;
	scontrol->access = kc->access;
	scontrol->info_type = le32_to_cpu(hdr->ops.info);
	scontrol->index = kc->index;

	switch (le32_to_cpu(hdr->ops.info)) {
	case SND_SOC_TPLG_CTL_VOLSW:
	case SND_SOC_TPLG_CTL_VOLSW_SX:
	case SND_SOC_TPLG_CTL_VOLSW_XR_SX:
		sm = (struct soc_mixer_control *)kc->private_value;
		dobj = &sm->dobj;
		ret = sof_control_load_volume(scomp, scontrol, kc, hdr);
		break;
	case SND_SOC_TPLG_CTL_BYTES:
		sbe = (struct soc_bytes_ext *)kc->private_value;
		dobj = &sbe->dobj;
		ret = sof_control_load_bytes(scomp, scontrol, kc, hdr);
		break;
	case SND_SOC_TPLG_CTL_ENUM:
	case SND_SOC_TPLG_CTL_ENUM_VALUE:
		se = (struct soc_enum *)kc->private_value;
		dobj = &se->dobj;
		ret = sof_control_load_enum(scomp, scontrol, kc, hdr);
		break;
	case SND_SOC_TPLG_CTL_RANGE:
	case SND_SOC_TPLG_CTL_STROBE:
	case SND_SOC_TPLG_DAPM_CTL_VOLSW:
	case SND_SOC_TPLG_DAPM_CTL_ENUM_DOUBLE:
	case SND_SOC_TPLG_DAPM_CTL_ENUM_VIRT:
	case SND_SOC_TPLG_DAPM_CTL_ENUM_VALUE:
	case SND_SOC_TPLG_DAPM_CTL_PIN:
	default:
		dev_warn(scomp->dev, "control type not supported %d:%d:%d\n",
			 hdr->ops.get, hdr->ops.put, hdr->ops.info);
		kfree(scontrol->name);
		kfree(scontrol);
		return 0;
	}

	if (ret < 0) {
		kfree(scontrol->name);
		kfree(scontrol);
		return ret;
	}

	scontrol->led_ctl.led_value = -1;

	dobj->private = scontrol;
	list_add(&scontrol->list, &sdev->kcontrol_list);
	return 0;
}

static int sof_control_unload(struct snd_soc_component *scomp,
			      struct snd_soc_dobj *dobj)
{
	struct snd_sof_dev *sdev = snd_soc_component_get_drvdata(scomp);
	const struct sof_ipc_tplg_ops *ipc_tplg_ops = sdev->ipc->ops->tplg;
	struct snd_sof_control *scontrol = dobj->private;
	int ret = 0;

	dev_dbg(scomp->dev, "tplg: unload control name : %s\n", scontrol->name);

	if (ipc_tplg_ops->control_free) {
		ret = ipc_tplg_ops->control_free(sdev, scontrol);
		if (ret < 0)
			dev_err(scomp->dev, "failed to free control: %s\n", scontrol->name);
	}

	/* free all data before returning in case of error too */
	kfree(scontrol->ipc_control_data);
	kfree(scontrol->priv);
	kfree(scontrol->name);
	list_del(&scontrol->list);
	kfree(scontrol);

	return ret;
}

/*
 * DAI Topology
 */

static int sof_connect_dai_widget(struct snd_soc_component *scomp,
				  struct snd_soc_dapm_widget *w,
				  struct snd_soc_tplg_dapm_widget *tw,
				  struct snd_sof_dai *dai)
{
	struct snd_soc_card *card = scomp->card;
	struct snd_soc_pcm_runtime *rtd;
	struct snd_soc_dai *cpu_dai;
	int i;

	if (!w->sname) {
		dev_err(scomp->dev, "Widget %s does not have stream\n", w->name);
		return -EINVAL;
	}

	list_for_each_entry(rtd, &card->rtd_list, list) {
		dev_vdbg(scomp->dev, "tplg: check widget: %s stream: %s dai stream: %s\n",
			 w->name,  w->sname, rtd->dai_link->stream_name);

		/* does stream match DAI link ? */
		if (!rtd->dai_link->stream_name ||
		    strcmp(w->sname, rtd->dai_link->stream_name))
			continue;

		switch (w->id) {
		case snd_soc_dapm_dai_out:
			for_each_rtd_cpu_dais(rtd, i, cpu_dai) {
				/*
				 * Please create DAI widget in the right order
				 * to ensure BE will connect to the right DAI
				 * widget.
				 */
				if (!cpu_dai->capture_widget) {
					cpu_dai->capture_widget = w;
					break;
				}
			}
			if (i == rtd->num_cpus) {
				dev_err(scomp->dev, "error: can't find BE for DAI %s\n",
					w->name);

				return -EINVAL;
			}
			dai->name = rtd->dai_link->name;
			dev_dbg(scomp->dev, "tplg: connected widget %s -> DAI link %s\n",
				w->name, rtd->dai_link->name);
			break;
		case snd_soc_dapm_dai_in:
			for_each_rtd_cpu_dais(rtd, i, cpu_dai) {
				/*
				 * Please create DAI widget in the right order
				 * to ensure BE will connect to the right DAI
				 * widget.
				 */
				if (!cpu_dai->playback_widget) {
					cpu_dai->playback_widget = w;
					break;
				}
			}
			if (i == rtd->num_cpus) {
				dev_err(scomp->dev, "error: can't find BE for DAI %s\n",
					w->name);

				return -EINVAL;
			}
			dai->name = rtd->dai_link->name;
			dev_dbg(scomp->dev, "tplg: connected widget %s -> DAI link %s\n",
				w->name, rtd->dai_link->name);
			break;
		default:
			break;
		}
	}

	/* check we have a connection */
	if (!dai->name) {
		dev_err(scomp->dev, "error: can't connect DAI %s stream %s\n",
			w->name, w->sname);
		return -EINVAL;
	}

	return 0;
}

static void sof_disconnect_dai_widget(struct snd_soc_component *scomp,
				      struct snd_soc_dapm_widget *w)
{
	struct snd_soc_card *card = scomp->card;
	struct snd_soc_pcm_runtime *rtd;
	struct snd_soc_dai *cpu_dai;
	int i;

	if (!w->sname)
		return;

	list_for_each_entry(rtd, &card->rtd_list, list) {
		/* does stream match DAI link ? */
		if (!rtd->dai_link->stream_name ||
		    strcmp(w->sname, rtd->dai_link->stream_name))
			continue;

		switch (w->id) {
		case snd_soc_dapm_dai_out:
			for_each_rtd_cpu_dais(rtd, i, cpu_dai) {
				if (cpu_dai->capture_widget == w) {
					cpu_dai->capture_widget = NULL;
					break;
				}
			}
			break;
		case snd_soc_dapm_dai_in:
			for_each_rtd_cpu_dais(rtd, i, cpu_dai) {
				if (cpu_dai->playback_widget == w) {
					cpu_dai->playback_widget = NULL;
					break;
				}
			}
			break;
		default:
			break;
		}
	}
}

/* bind PCM ID to host component ID */
static int spcm_bind(struct snd_soc_component *scomp, struct snd_sof_pcm *spcm,
		     int dir)
{
	struct snd_sof_widget *host_widget;

	host_widget = snd_sof_find_swidget_sname(scomp,
						 spcm->pcm.caps[dir].name,
						 dir);
	if (!host_widget) {
		dev_err(scomp->dev, "can't find host comp to bind pcm\n");
		return -EINVAL;
	}

	spcm->stream[dir].comp_id = host_widget->comp_id;

	return 0;
}

static int sof_widget_parse_tokens(struct snd_soc_component *scomp, struct snd_sof_widget *swidget,
				   struct snd_soc_tplg_dapm_widget *tw,
				   enum sof_tokens *object_token_list, int count)
{
	struct snd_sof_dev *sdev = snd_soc_component_get_drvdata(scomp);
	const struct sof_ipc_tplg_ops *ipc_tplg_ops = sdev->ipc->ops->tplg;
	const struct sof_token_info *token_list = ipc_tplg_ops->token_list;
	struct snd_soc_tplg_private *private = &tw->priv;
	int num_tuples = 0;
<<<<<<< HEAD
	size_t size;
=======
>>>>>>> 88084a3d
	int ret, i;

	if (count > 0 && !object_token_list) {
		dev_err(scomp->dev, "No token list for widget %s\n", swidget->widget->name);
		return -EINVAL;
	}

	/* calculate max size of tuples array */
	for (i = 0; i < count; i++)
		num_tuples += token_list[object_token_list[i]].count;

	/* allocate memory for tuples array */
<<<<<<< HEAD
	size = sizeof(struct snd_sof_tuple) * num_tuples;
	swidget->tuples = kzalloc(size, GFP_KERNEL);
=======
	swidget->tuples = kcalloc(num_tuples, sizeof(*swidget->tuples), GFP_KERNEL);
>>>>>>> 88084a3d
	if (!swidget->tuples)
		return -ENOMEM;

	/* parse token list for widget */
	for (i = 0; i < count; i++) {
		if (object_token_list[i] >= SOF_TOKEN_COUNT) {
			dev_err(scomp->dev, "Invalid token id %d for widget %s\n",
				object_token_list[i], swidget->widget->name);
			ret = -EINVAL;
			goto err;
		}

		/* parse and save UUID in swidget */
		if (object_token_list[i] == SOF_COMP_EXT_TOKENS) {
			ret = sof_parse_tokens(scomp, swidget,
					       token_list[object_token_list[i]].tokens,
					       token_list[object_token_list[i]].count,
					       private->array, le32_to_cpu(private->size));
			if (ret < 0) {
				dev_err(scomp->dev, "Failed parsing %s for widget %s\n",
					token_list[object_token_list[i]].name,
					swidget->widget->name);
				goto err;
			}

			continue;
		}

		/* copy one set of tuples per token ID into swidget->tuples */
		ret = sof_copy_tuples(sdev, private->array, le32_to_cpu(private->size),
				      object_token_list[i], 1, swidget->tuples,
				      num_tuples, &swidget->num_tuples);
		if (ret < 0) {
			dev_err(scomp->dev, "Failed parsing %s for widget %s err: %d\n",
				token_list[object_token_list[i]].name, swidget->widget->name, ret);
			goto err;
		}
	}

	return 0;
err:
	kfree(swidget->tuples);
	return ret;
}

static int sof_get_token_value(u32 token_id, struct snd_sof_tuple *tuples, int num_tuples)
{
	int i;

	if (!tuples)
		return -EINVAL;

	for (i = 0; i < num_tuples; i++) {
		if (tuples[i].token == token_id)
			return tuples[i].value.v;
	}

	return -EINVAL;
}

/* external widget init - used for any driver specific init */
static int sof_widget_ready(struct snd_soc_component *scomp, int index,
			    struct snd_soc_dapm_widget *w,
			    struct snd_soc_tplg_dapm_widget *tw)
{
	struct snd_sof_dev *sdev = snd_soc_component_get_drvdata(scomp);
	const struct sof_ipc_tplg_ops *ipc_tplg_ops = sdev->ipc->ops->tplg;
	const struct sof_ipc_tplg_widget_ops *widget_ops = ipc_tplg_ops->widget;
	struct snd_sof_widget *swidget;
	struct snd_sof_dai *dai;
	enum sof_tokens *token_list;
	int token_list_size;
	int ret = 0;

	swidget = kzalloc(sizeof(*swidget), GFP_KERNEL);
	if (!swidget)
		return -ENOMEM;

	swidget->scomp = scomp;
	swidget->widget = w;
	swidget->comp_id = sdev->next_comp_id++;
	swidget->complete = 0;
	swidget->id = w->id;
	swidget->pipeline_id = index;
	swidget->private = NULL;

	dev_dbg(scomp->dev, "tplg: ready widget id %d pipe %d type %d name : %s stream %s\n",
		swidget->comp_id, index, swidget->id, tw->name,
		strnlen(tw->sname, SNDRV_CTL_ELEM_ID_NAME_MAXLEN) > 0
			? tw->sname : "none");

	token_list = widget_ops[w->id].token_list;
	token_list_size = widget_ops[w->id].token_list_size;

	/* handle any special case widgets */
	switch (w->id) {
	case snd_soc_dapm_dai_in:
	case snd_soc_dapm_dai_out:
		dai = kzalloc(sizeof(*dai), GFP_KERNEL);
		if (!dai) {
			kfree(swidget);
			return -ENOMEM;

		}

		ret = sof_widget_parse_tokens(scomp, swidget, tw, token_list, token_list_size);
		if (!ret)
			ret = sof_connect_dai_widget(scomp, w, tw, dai);
		if (ret < 0) {
			kfree(dai);
			break;
		}
		list_add(&dai->list, &sdev->dai_list);
		swidget->private = dai;
		break;
	case snd_soc_dapm_effect:
		/* check we have some tokens - we need at least process type */
		if (le32_to_cpu(tw->priv.size) == 0) {
			dev_err(scomp->dev, "error: process tokens not found\n");
			ret = -EINVAL;
			break;
		}
		ret = sof_widget_parse_tokens(scomp, swidget, tw, token_list, token_list_size);
		break;
	case snd_soc_dapm_pga:
		if (!le32_to_cpu(tw->num_kcontrols)) {
			dev_err(scomp->dev, "invalid kcontrol count %d for volume\n",
				tw->num_kcontrols);
			ret = -EINVAL;
			break;
		}

		fallthrough;
	case snd_soc_dapm_mixer:
	case snd_soc_dapm_buffer:
	case snd_soc_dapm_scheduler:
	case snd_soc_dapm_aif_out:
	case snd_soc_dapm_aif_in:
	case snd_soc_dapm_src:
	case snd_soc_dapm_asrc:
	case snd_soc_dapm_siggen:
	case snd_soc_dapm_mux:
	case snd_soc_dapm_demux:
		ret = sof_widget_parse_tokens(scomp, swidget, tw,  token_list, token_list_size);
		break;
	case snd_soc_dapm_switch:
	case snd_soc_dapm_dai_link:
	case snd_soc_dapm_kcontrol:
	default:
		dev_dbg(scomp->dev, "widget type %d name %s not handled\n", swidget->id, tw->name);
		break;
	}

	if (sof_debug_check_flag(SOF_DBG_DISABLE_MULTICORE)) {
		swidget->core = SOF_DSP_PRIMARY_CORE;
	} else {
		int core = sof_get_token_value(SOF_TKN_COMP_CORE_ID, swidget->tuples,
					       swidget->num_tuples);

		if (core >= 0)
			swidget->core = core;
	}

	/* check token parsing reply */
	if (ret < 0) {
		dev_err(scomp->dev,
			"error: failed to add widget id %d type %d name : %s stream %s\n",
			tw->shift, swidget->id, tw->name,
			strnlen(tw->sname, SNDRV_CTL_ELEM_ID_NAME_MAXLEN) > 0
				? tw->sname : "none");
		kfree(swidget);
		return ret;
	}

	/* bind widget to external event */
	if (tw->event_type) {
		if (widget_ops[w->id].bind_event) {
			ret = widget_ops[w->id].bind_event(scomp, swidget,
							   le16_to_cpu(tw->event_type));
			if (ret) {
				dev_err(scomp->dev, "widget event binding failed for %s\n",
					swidget->widget->name);
				kfree(swidget->private);
				kfree(swidget->tuples);
				kfree(swidget);
				return ret;
			}
		}
	}

	w->dobj.private = swidget;
	list_add(&swidget->list, &sdev->widget_list);
	return ret;
}

static int sof_route_unload(struct snd_soc_component *scomp,
			    struct snd_soc_dobj *dobj)
{
	struct snd_sof_route *sroute;

	sroute = dobj->private;
	if (!sroute)
		return 0;

	/* free sroute and its private data */
	kfree(sroute->private);
	list_del(&sroute->list);
	kfree(sroute);

	return 0;
}

static int sof_widget_unload(struct snd_soc_component *scomp,
			     struct snd_soc_dobj *dobj)
{
	struct snd_sof_dev *sdev = snd_soc_component_get_drvdata(scomp);
	const struct sof_ipc_tplg_ops *ipc_tplg_ops = sdev->ipc->ops->tplg;
	const struct sof_ipc_tplg_widget_ops *widget_ops = ipc_tplg_ops->widget;
	const struct snd_kcontrol_new *kc;
	struct snd_soc_dapm_widget *widget;
	struct snd_sof_control *scontrol;
	struct snd_sof_widget *swidget;
	struct soc_mixer_control *sm;
	struct soc_bytes_ext *sbe;
	struct snd_sof_dai *dai;
	struct soc_enum *se;
	int ret = 0;
	int i;

	swidget = dobj->private;
	if (!swidget)
		return 0;

	widget = swidget->widget;

	switch (swidget->id) {
	case snd_soc_dapm_dai_in:
	case snd_soc_dapm_dai_out:
		dai = swidget->private;

		if (dai)
			list_del(&dai->list);

		sof_disconnect_dai_widget(scomp, widget);

		break;
	default:
		break;
	}
	for (i = 0; i < widget->num_kcontrols; i++) {
		kc = &widget->kcontrol_news[i];
		switch (widget->dobj.widget.kcontrol_type[i]) {
		case SND_SOC_TPLG_TYPE_MIXER:
			sm = (struct soc_mixer_control *)kc->private_value;
			scontrol = sm->dobj.private;
			if (sm->max > 1)
				kfree(scontrol->volume_table);
			break;
		case SND_SOC_TPLG_TYPE_ENUM:
			se = (struct soc_enum *)kc->private_value;
			scontrol = se->dobj.private;
			break;
		case SND_SOC_TPLG_TYPE_BYTES:
			sbe = (struct soc_bytes_ext *)kc->private_value;
			scontrol = sbe->dobj.private;
			break;
		default:
			dev_warn(scomp->dev, "unsupported kcontrol_type\n");
			goto out;
		}
		kfree(scontrol->ipc_control_data);
		list_del(&scontrol->list);
		kfree(scontrol->name);
		kfree(scontrol);
	}

out:
	/* free IPC related data */
	if (widget_ops[swidget->id].ipc_free)
		widget_ops[swidget->id].ipc_free(swidget);

	kfree(swidget->tuples);

	/* remove and free swidget object */
	list_del(&swidget->list);
	kfree(swidget);

	return ret;
}

/*
 * DAI HW configuration.
 */

/* FE DAI - used for any driver specific init */
static int sof_dai_load(struct snd_soc_component *scomp, int index,
			struct snd_soc_dai_driver *dai_drv,
			struct snd_soc_tplg_pcm *pcm, struct snd_soc_dai *dai)
{
	struct snd_sof_dev *sdev = snd_soc_component_get_drvdata(scomp);
	struct snd_soc_tplg_stream_caps *caps;
	struct snd_soc_tplg_private *private = &pcm->priv;
	struct snd_sof_pcm *spcm;
	int stream;
	int ret;

	/* nothing to do for BEs atm */
	if (!pcm)
		return 0;

	spcm = kzalloc(sizeof(*spcm), GFP_KERNEL);
	if (!spcm)
		return -ENOMEM;

	spcm->scomp = scomp;

	for_each_pcm_streams(stream) {
		spcm->stream[stream].comp_id = COMP_ID_UNASSIGNED;
		if (pcm->compress)
			snd_sof_compr_init_elapsed_work(&spcm->stream[stream].period_elapsed_work);
		else
			snd_sof_pcm_init_elapsed_work(&spcm->stream[stream].period_elapsed_work);
	}

	spcm->pcm = *pcm;
	dev_dbg(scomp->dev, "tplg: load pcm %s\n", pcm->dai_name);

	dai_drv->dobj.private = spcm;
	list_add(&spcm->list, &sdev->pcm_list);

	ret = sof_parse_tokens(scomp, spcm, stream_tokens,
			       ARRAY_SIZE(stream_tokens), private->array,
			       le32_to_cpu(private->size));
	if (ret) {
		dev_err(scomp->dev, "error: parse stream tokens failed %d\n",
			le32_to_cpu(private->size));
		return ret;
	}

	/* do we need to allocate playback PCM DMA pages */
	if (!spcm->pcm.playback)
		goto capture;

	stream = SNDRV_PCM_STREAM_PLAYBACK;

	dev_vdbg(scomp->dev, "tplg: pcm %s stream tokens: playback d0i3:%d\n",
		 spcm->pcm.pcm_name, spcm->stream[stream].d0i3_compatible);

	caps = &spcm->pcm.caps[stream];

	/* allocate playback page table buffer */
	ret = snd_dma_alloc_pages(SNDRV_DMA_TYPE_DEV, sdev->dev,
				  PAGE_SIZE, &spcm->stream[stream].page_table);
	if (ret < 0) {
		dev_err(scomp->dev, "error: can't alloc page table for %s %d\n",
			caps->name, ret);

		return ret;
	}

	/* bind pcm to host comp */
	ret = spcm_bind(scomp, spcm, stream);
	if (ret) {
		dev_err(scomp->dev,
			"error: can't bind pcm to host\n");
		goto free_playback_tables;
	}

capture:
	stream = SNDRV_PCM_STREAM_CAPTURE;

	/* do we need to allocate capture PCM DMA pages */
	if (!spcm->pcm.capture)
		return ret;

	dev_vdbg(scomp->dev, "tplg: pcm %s stream tokens: capture d0i3:%d\n",
		 spcm->pcm.pcm_name, spcm->stream[stream].d0i3_compatible);

	caps = &spcm->pcm.caps[stream];

	/* allocate capture page table buffer */
	ret = snd_dma_alloc_pages(SNDRV_DMA_TYPE_DEV, sdev->dev,
				  PAGE_SIZE, &spcm->stream[stream].page_table);
	if (ret < 0) {
		dev_err(scomp->dev, "error: can't alloc page table for %s %d\n",
			caps->name, ret);
		goto free_playback_tables;
	}

	/* bind pcm to host comp */
	ret = spcm_bind(scomp, spcm, stream);
	if (ret) {
		dev_err(scomp->dev,
			"error: can't bind pcm to host\n");
		snd_dma_free_pages(&spcm->stream[stream].page_table);
		goto free_playback_tables;
	}

	return ret;

free_playback_tables:
	if (spcm->pcm.playback)
		snd_dma_free_pages(&spcm->stream[SNDRV_PCM_STREAM_PLAYBACK].page_table);

	return ret;
}

static int sof_dai_unload(struct snd_soc_component *scomp,
			  struct snd_soc_dobj *dobj)
{
	struct snd_sof_pcm *spcm = dobj->private;

	/* free PCM DMA pages */
	if (spcm->pcm.playback)
		snd_dma_free_pages(&spcm->stream[SNDRV_PCM_STREAM_PLAYBACK].page_table);

	if (spcm->pcm.capture)
		snd_dma_free_pages(&spcm->stream[SNDRV_PCM_STREAM_CAPTURE].page_table);

	/* remove from list and free spcm */
	list_del(&spcm->list);
	kfree(spcm);

	return 0;
}

static const struct sof_topology_token common_dai_link_tokens[] = {
	{SOF_TKN_DAI_TYPE, SND_SOC_TPLG_TUPLE_TYPE_STRING, get_token_dai_type,
		offsetof(struct snd_sof_dai_link, type)},
};

/* DAI link - used for any driver specific init */
static int sof_link_load(struct snd_soc_component *scomp, int index, struct snd_soc_dai_link *link,
			 struct snd_soc_tplg_link_config *cfg)
{
	struct snd_sof_dev *sdev = snd_soc_component_get_drvdata(scomp);
	const struct sof_ipc_tplg_ops *ipc_tplg_ops = sdev->ipc->ops->tplg;
	const struct sof_token_info *token_list = ipc_tplg_ops->token_list;
	struct snd_soc_tplg_private *private = &cfg->priv;
	struct snd_sof_dai_link *slink;
<<<<<<< HEAD
	size_t size;
=======
>>>>>>> 88084a3d
	u32 token_id = 0;
	int num_tuples = 0;
	int ret, num_sets;

	if (!link->platforms) {
		dev_err(scomp->dev, "error: no platforms\n");
		return -EINVAL;
	}
	link->platforms->name = dev_name(scomp->dev);

	/*
	 * Set nonatomic property for FE dai links as their trigger action
	 * involves IPC's.
	 */
	if (!link->no_pcm) {
		link->nonatomic = true;

		/*
		 * set default trigger order for all links. Exceptions to
		 * the rule will be handled in sof_pcm_dai_link_fixup()
		 * For playback, the sequence is the following: start FE,
		 * start BE, stop BE, stop FE; for Capture the sequence is
		 * inverted start BE, start FE, stop FE, stop BE
		 */
		link->trigger[SNDRV_PCM_STREAM_PLAYBACK] =
					SND_SOC_DPCM_TRIGGER_PRE;
		link->trigger[SNDRV_PCM_STREAM_CAPTURE] =
					SND_SOC_DPCM_TRIGGER_POST;

		/* nothing more to do for FE dai links */
		return 0;
	}

	/* check we have some tokens - we need at least DAI type */
	if (le32_to_cpu(private->size) == 0) {
		dev_err(scomp->dev, "error: expected tokens for DAI, none found\n");
		return -EINVAL;
	}

	slink = kzalloc(sizeof(*slink), GFP_KERNEL);
	if (!slink)
		return -ENOMEM;

	slink->num_hw_configs = le32_to_cpu(cfg->num_hw_configs);
	slink->hw_configs = kmemdup(cfg->hw_config,
				    sizeof(*slink->hw_configs) * slink->num_hw_configs,
				    GFP_KERNEL);
	if (!slink->hw_configs) {
		kfree(slink);
		return -ENOMEM;
	}

	slink->default_hw_cfg_id = le32_to_cpu(cfg->default_hw_config_id);
	slink->link = link;

	dev_dbg(scomp->dev, "tplg: %d hw_configs found, default id: %d for dai link %s!\n",
		slink->num_hw_configs, slink->default_hw_cfg_id, link->name);

	ret = sof_parse_tokens(scomp, slink, common_dai_link_tokens,
			       ARRAY_SIZE(common_dai_link_tokens),
			       private->array, le32_to_cpu(private->size));
	if (ret < 0) {
		dev_err(scomp->dev, "Failed tp parse common DAI link tokens\n");
		kfree(slink->hw_configs);
		kfree(slink);
		return ret;
	}

	if (!token_list)
		goto out;

	/* calculate size of tuples array */
	num_tuples += token_list[SOF_DAI_LINK_TOKENS].count;
	num_sets = slink->num_hw_configs;
	switch (slink->type) {
	case SOF_DAI_INTEL_SSP:
		token_id = SOF_SSP_TOKENS;
		num_tuples += token_list[SOF_SSP_TOKENS].count * slink->num_hw_configs;
		break;
	case SOF_DAI_INTEL_DMIC:
		token_id = SOF_DMIC_TOKENS;
		num_tuples += token_list[SOF_DMIC_TOKENS].count;

		/* Allocate memory for max PDM controllers */
		num_tuples += token_list[SOF_DMIC_PDM_TOKENS].count * SOF_DAI_INTEL_DMIC_NUM_CTRL;
		break;
	case SOF_DAI_INTEL_HDA:
		token_id = SOF_HDA_TOKENS;
		num_tuples += token_list[SOF_HDA_TOKENS].count;
		break;
	case SOF_DAI_INTEL_ALH:
		token_id = SOF_ALH_TOKENS;
		num_tuples += token_list[SOF_ALH_TOKENS].count;
		break;
	case SOF_DAI_IMX_SAI:
		token_id = SOF_SAI_TOKENS;
		num_tuples += token_list[SOF_SAI_TOKENS].count;
		break;
	case SOF_DAI_IMX_ESAI:
		token_id = SOF_ESAI_TOKENS;
		num_tuples += token_list[SOF_ESAI_TOKENS].count;
		break;
	case SOF_DAI_MEDIATEK_AFE:
		token_id = SOF_AFE_TOKENS;
		num_tuples += token_list[SOF_AFE_TOKENS].count;
		break;
	default:
		break;
	}

	/* allocate memory for tuples array */
<<<<<<< HEAD
	size = sizeof(struct snd_sof_tuple) * num_tuples;
	slink->tuples = kzalloc(size, GFP_KERNEL);
=======
	slink->tuples = kcalloc(num_tuples, sizeof(*slink->tuples), GFP_KERNEL);
>>>>>>> 88084a3d
	if (!slink->tuples) {
		kfree(slink->hw_configs);
		kfree(slink);
		return -ENOMEM;
	}

<<<<<<< HEAD
	/* parse one set of DAI link tokens */
	ret = sof_copy_tuples(sdev, private->array, le32_to_cpu(private->size),
			      SOF_DAI_LINK_TOKENS, 1, slink->tuples,
			      num_tuples, &slink->num_tuples);
	if (ret < 0) {
		dev_err(scomp->dev, "failed to parse %s for dai link %s\n",
			token_list[SOF_DAI_LINK_TOKENS].name, link->name);
		goto err;
=======
	if (token_list[SOF_DAI_LINK_TOKENS].tokens) {
		/* parse one set of DAI link tokens */
		ret = sof_copy_tuples(sdev, private->array, le32_to_cpu(private->size),
				      SOF_DAI_LINK_TOKENS, 1, slink->tuples,
				      num_tuples, &slink->num_tuples);
		if (ret < 0) {
			dev_err(scomp->dev, "failed to parse %s for dai link %s\n",
				token_list[SOF_DAI_LINK_TOKENS].name, link->name);
			goto err;
		}
>>>>>>> 88084a3d
	}

	/* nothing more to do if there are no DAI type-specific tokens defined */
	if (!token_id || !token_list[token_id].tokens)
		goto out;

	/* parse "num_sets" sets of DAI-specific tokens */
	ret = sof_copy_tuples(sdev, private->array, le32_to_cpu(private->size),
			      token_id, num_sets, slink->tuples, num_tuples, &slink->num_tuples);
	if (ret < 0) {
		dev_err(scomp->dev, "failed to parse %s for dai link %s\n",
			token_list[token_id].name, link->name);
		goto err;
	}

	/* for DMIC, also parse all sets of DMIC PDM tokens based on active PDM count */
	if (token_id == SOF_DMIC_TOKENS) {
		num_sets = sof_get_token_value(SOF_TKN_INTEL_DMIC_NUM_PDM_ACTIVE,
					       slink->tuples, slink->num_tuples);

		if (num_sets < 0) {
			dev_err(sdev->dev, "Invalid active PDM count for %s\n", link->name);
			ret = num_sets;
			goto err;
		}

		ret = sof_copy_tuples(sdev, private->array, le32_to_cpu(private->size),
				      SOF_DMIC_PDM_TOKENS, num_sets, slink->tuples,
				      num_tuples, &slink->num_tuples);
		if (ret < 0) {
			dev_err(scomp->dev, "failed to parse %s for dai link %s\n",
				token_list[SOF_DMIC_PDM_TOKENS].name, link->name);
			goto err;
		}
	}
out:
	link->dobj.private = slink;
	list_add(&slink->list, &sdev->dai_link_list);

	return 0;

err:
	kfree(slink->tuples);
	kfree(slink->hw_configs);
	kfree(slink);

	return ret;
}

static int sof_link_unload(struct snd_soc_component *scomp, struct snd_soc_dobj *dobj)
{
	struct snd_sof_dai_link *slink = dobj->private;

	if (!slink)
		return 0;

	kfree(slink->tuples);
	list_del(&slink->list);
	kfree(slink->hw_configs);
	kfree(slink);
	dobj->private = NULL;

	return 0;
}

/* DAI link - used for any driver specific init */
static int sof_route_load(struct snd_soc_component *scomp, int index,
			  struct snd_soc_dapm_route *route)
{
	struct snd_sof_dev *sdev = snd_soc_component_get_drvdata(scomp);
	struct snd_sof_widget *source_swidget, *sink_swidget;
	struct snd_soc_dobj *dobj = &route->dobj;
	struct snd_sof_route *sroute;
	int ret = 0;

	/* allocate memory for sroute and connect */
	sroute = kzalloc(sizeof(*sroute), GFP_KERNEL);
	if (!sroute)
		return -ENOMEM;

	sroute->scomp = scomp;
	dev_dbg(scomp->dev, "sink %s control %s source %s\n",
		route->sink, route->control ? route->control : "none",
		route->source);

	/* source component */
	source_swidget = snd_sof_find_swidget(scomp, (char *)route->source);
	if (!source_swidget) {
		dev_err(scomp->dev, "error: source %s not found\n",
			route->source);
		ret = -EINVAL;
		goto err;
	}

	/*
	 * Virtual widgets of type output/out_drv may be added in topology
	 * for compatibility. These are not handled by the FW.
	 * So, don't send routes whose source/sink widget is of such types
	 * to the DSP.
	 */
	if (source_swidget->id == snd_soc_dapm_out_drv ||
	    source_swidget->id == snd_soc_dapm_output)
		goto err;

	/* sink component */
	sink_swidget = snd_sof_find_swidget(scomp, (char *)route->sink);
	if (!sink_swidget) {
		dev_err(scomp->dev, "error: sink %s not found\n",
			route->sink);
		ret = -EINVAL;
		goto err;
	}

	/*
	 * Don't send routes whose sink widget is of type
	 * output or out_drv to the DSP
	 */
	if (sink_swidget->id == snd_soc_dapm_out_drv ||
	    sink_swidget->id == snd_soc_dapm_output)
		goto err;

	sroute->route = route;
	dobj->private = sroute;
	sroute->src_widget = source_swidget;
	sroute->sink_widget = sink_swidget;

	/* add route to route list */
	list_add(&sroute->list, &sdev->route_list);

	return 0;
err:
	kfree(sroute);
	return ret;
}

/**
 * sof_set_pipe_widget - Set pipe_widget for a component
 * @sdev: pointer to struct snd_sof_dev
 * @pipe_widget: pointer to struct snd_sof_widget of type snd_soc_dapm_scheduler
 * @swidget: pointer to struct snd_sof_widget that has the same pipeline ID as @pipe_widget
 *
 * Return: 0 if successful, -EINVAL on error.
 * The function checks if @swidget is associated with any volatile controls. If so, setting
 * the dynamic_pipeline_widget is disallowed.
 */
static int sof_set_pipe_widget(struct snd_sof_dev *sdev, struct snd_sof_widget *pipe_widget,
			       struct snd_sof_widget *swidget)
{
	struct snd_sof_control *scontrol;

	if (pipe_widget->dynamic_pipeline_widget) {
		/* dynamic widgets cannot have volatile kcontrols */
		list_for_each_entry(scontrol, &sdev->kcontrol_list, list)
			if (scontrol->comp_id == swidget->comp_id &&
			    (scontrol->access & SNDRV_CTL_ELEM_ACCESS_VOLATILE)) {
				dev_err(sdev->dev,
					"error: volatile control found for dynamic widget %s\n",
					swidget->widget->name);
				return -EINVAL;
			}
	}

	/* set the pipe_widget and apply the dynamic_pipeline_widget_flag */
	swidget->pipe_widget = pipe_widget;
	swidget->dynamic_pipeline_widget = pipe_widget->dynamic_pipeline_widget;

	return 0;
}

/* completion - called at completion of firmware loading */
static int sof_complete(struct snd_soc_component *scomp)
{
	struct snd_sof_dev *sdev = snd_soc_component_get_drvdata(scomp);
	struct snd_sof_widget *swidget, *comp_swidget;
	const struct sof_ipc_tplg_ops *ipc_tplg_ops = sdev->ipc->ops->tplg;
	const struct sof_ipc_tplg_widget_ops *widget_ops = ipc_tplg_ops->widget;
	struct snd_sof_control *scontrol;
	int ret;

	/* first update all control IPC structures based on the IPC version */
	if (ipc_tplg_ops->control_setup)
		list_for_each_entry(scontrol, &sdev->kcontrol_list, list) {
			ret = ipc_tplg_ops->control_setup(sdev, scontrol);
			if (ret < 0) {
				dev_err(sdev->dev, "failed updating IPC struct for control %s\n",
					scontrol->name);
				return ret;
			}
		}

	/*
	 * then update all widget IPC structures. If any of the ipc_setup callbacks fail, the
	 * topology will be removed and all widgets will be unloaded resulting in freeing all
	 * associated memories.
	 */
	list_for_each_entry(swidget, &sdev->widget_list, list) {
		if (widget_ops[swidget->id].ipc_setup) {
			ret = widget_ops[swidget->id].ipc_setup(swidget);
			if (ret < 0) {
				dev_err(sdev->dev, "failed updating IPC struct for %s\n",
					swidget->widget->name);
				return ret;
			}
		}
	}

	/* set the pipe_widget and apply the dynamic_pipeline_widget_flag */
	list_for_each_entry(swidget, &sdev->widget_list, list) {
		switch (swidget->id) {
		case snd_soc_dapm_scheduler:
			/*
			 * Apply the dynamic_pipeline_widget flag and set the pipe_widget field
			 * for all widgets that have the same pipeline ID as the scheduler widget
			 */
			list_for_each_entry(comp_swidget, &sdev->widget_list, list)
				if (comp_swidget->pipeline_id == swidget->pipeline_id) {
					ret = sof_set_pipe_widget(sdev, swidget, comp_swidget);
					if (ret < 0)
						return ret;
				}
			break;
		default:
			break;
		}
	}

	/* verify topology components loading including dynamic pipelines */
	if (sof_debug_check_flag(SOF_DBG_VERIFY_TPLG)) {
		if (ipc_tplg_ops->set_up_all_pipelines && ipc_tplg_ops->tear_down_all_pipelines) {
			ret = ipc_tplg_ops->set_up_all_pipelines(sdev, true);
			if (ret < 0) {
				dev_err(sdev->dev, "Failed to set up all topology pipelines: %d\n",
					ret);
				return ret;
			}

			ret = ipc_tplg_ops->tear_down_all_pipelines(sdev, true);
			if (ret < 0) {
				dev_err(sdev->dev, "Failed to tear down topology pipelines: %d\n",
					ret);
				return ret;
			}
		}
	}

	/* set up static pipelines */
	if (ipc_tplg_ops->set_up_all_pipelines)
		return ipc_tplg_ops->set_up_all_pipelines(sdev, false);

	return 0;
}

/* manifest - optional to inform component of manifest */
static int sof_manifest(struct snd_soc_component *scomp, int index,
			struct snd_soc_tplg_manifest *man)
{
	u32 size;
	u32 abi_version;

	size = le32_to_cpu(man->priv.size);

	/* backward compatible with tplg without ABI info */
	if (!size) {
		dev_dbg(scomp->dev, "No topology ABI info\n");
		return 0;
	}

	if (size != SOF_TPLG_ABI_SIZE) {
		dev_err(scomp->dev, "error: invalid topology ABI size\n");
		return -EINVAL;
	}

	dev_info(scomp->dev,
		 "Topology: ABI %d:%d:%d Kernel ABI %d:%d:%d\n",
		 man->priv.data[0], man->priv.data[1],
		 man->priv.data[2], SOF_ABI_MAJOR, SOF_ABI_MINOR,
		 SOF_ABI_PATCH);

	abi_version = SOF_ABI_VER(man->priv.data[0],
				  man->priv.data[1],
				  man->priv.data[2]);

	if (SOF_ABI_VERSION_INCOMPATIBLE(SOF_ABI_VERSION, abi_version)) {
		dev_err(scomp->dev, "error: incompatible topology ABI version\n");
		return -EINVAL;
	}

	if (SOF_ABI_VERSION_MINOR(abi_version) > SOF_ABI_MINOR) {
		if (!IS_ENABLED(CONFIG_SND_SOC_SOF_STRICT_ABI_CHECKS)) {
			dev_warn(scomp->dev, "warn: topology ABI is more recent than kernel\n");
		} else {
			dev_err(scomp->dev, "error: topology ABI is more recent than kernel\n");
			return -EINVAL;
		}
	}

	return 0;
}

/* vendor specific kcontrol handlers available for binding */
static const struct snd_soc_tplg_kcontrol_ops sof_io_ops[] = {
	{SOF_TPLG_KCTL_VOL_ID, snd_sof_volume_get, snd_sof_volume_put},
	{SOF_TPLG_KCTL_BYTES_ID, snd_sof_bytes_get, snd_sof_bytes_put},
	{SOF_TPLG_KCTL_ENUM_ID, snd_sof_enum_get, snd_sof_enum_put},
	{SOF_TPLG_KCTL_SWITCH_ID, snd_sof_switch_get, snd_sof_switch_put},
};

/* vendor specific bytes ext handlers available for binding */
static const struct snd_soc_tplg_bytes_ext_ops sof_bytes_ext_ops[] = {
	{SOF_TPLG_KCTL_BYTES_ID, snd_sof_bytes_ext_get, snd_sof_bytes_ext_put},
	{SOF_TPLG_KCTL_BYTES_VOLATILE_RO, snd_sof_bytes_ext_volatile_get},
};

static struct snd_soc_tplg_ops sof_tplg_ops = {
	/* external kcontrol init - used for any driver specific init */
	.control_load	= sof_control_load,
	.control_unload	= sof_control_unload,

	/* external kcontrol init - used for any driver specific init */
	.dapm_route_load	= sof_route_load,
	.dapm_route_unload	= sof_route_unload,

	/* external widget init - used for any driver specific init */
	/* .widget_load is not currently used */
	.widget_ready	= sof_widget_ready,
	.widget_unload	= sof_widget_unload,

	/* FE DAI - used for any driver specific init */
	.dai_load	= sof_dai_load,
	.dai_unload	= sof_dai_unload,

	/* DAI link - used for any driver specific init */
	.link_load	= sof_link_load,
	.link_unload	= sof_link_unload,

	/* completion - called at completion of firmware loading */
	.complete	= sof_complete,

	/* manifest - optional to inform component of manifest */
	.manifest	= sof_manifest,

	/* vendor specific kcontrol handlers available for binding */
	.io_ops		= sof_io_ops,
	.io_ops_count	= ARRAY_SIZE(sof_io_ops),

	/* vendor specific bytes ext handlers available for binding */
	.bytes_ext_ops	= sof_bytes_ext_ops,
	.bytes_ext_ops_count	= ARRAY_SIZE(sof_bytes_ext_ops),
};

int snd_sof_load_topology(struct snd_soc_component *scomp, const char *file)
{
	struct snd_sof_dev *sdev = snd_soc_component_get_drvdata(scomp);
	const struct firmware *fw;
	int ret;

	dev_dbg(scomp->dev, "loading topology:%s\n", file);

	ret = request_firmware(&fw, file, scomp->dev);
	if (ret < 0) {
		dev_err(scomp->dev, "error: tplg request firmware %s failed err: %d\n",
			file, ret);
		dev_err(scomp->dev,
			"you may need to download the firmware from https://github.com/thesofproject/sof-bin/\n");
		return ret;
	}

	ret = snd_soc_tplg_component_load(scomp, &sof_tplg_ops, fw);
	if (ret < 0) {
		dev_err(scomp->dev, "error: tplg component load failed %d\n",
			ret);
		ret = -EINVAL;
	}

	release_firmware(fw);

	if (ret >= 0 && sdev->led_present)
		ret = snd_ctl_led_request();

	return ret;
}
EXPORT_SYMBOL(snd_sof_load_topology);<|MERGE_RESOLUTION|>--- conflicted
+++ resolved
@@ -133,11 +133,7 @@
 	return 0;
 }
 
-<<<<<<< HEAD
-static inline int get_tlv_data(const int *p, int tlv[TLV_ITEMS])
-=======
 static inline int get_tlv_data(const int *p, int tlv[SOF_TLV_ITEMS])
->>>>>>> 88084a3d
 {
 	/* we only support dB scale TLV type at the moment */
 	if ((int)p[SNDRV_CTL_TLVO_TYPE] != SNDRV_CTL_TLVT_DB_SCALE)
@@ -772,12 +768,8 @@
 	struct snd_sof_dev *sdev = snd_soc_component_get_drvdata(scomp);
 	struct snd_soc_tplg_mixer_control *mc =
 		container_of(hdr, struct snd_soc_tplg_mixer_control, hdr);
-<<<<<<< HEAD
-	int tlv[TLV_ITEMS];
-=======
 	int tlv[SOF_TLV_ITEMS];
 	unsigned int mask;
->>>>>>> 88084a3d
 	int ret;
 
 	/* validate topology data */
@@ -824,8 +816,6 @@
 		dev_err(scomp->dev, "error: parse led tokens failed %d\n",
 			le32_to_cpu(mc->priv.size));
 		goto err;
-<<<<<<< HEAD
-=======
 	}
 
 	if (scontrol->led_ctl.use_led) {
@@ -836,7 +826,6 @@
 		kc->access &= ~SNDRV_CTL_ELEM_ACCESS_LED_MASK;
 		kc->access |= mask;
 		sdev->led_present = true;
->>>>>>> 88084a3d
 	}
 
 	dev_dbg(scomp->dev, "tplg: load kcontrol index %d chans %d\n",
@@ -1161,10 +1150,6 @@
 	const struct sof_token_info *token_list = ipc_tplg_ops->token_list;
 	struct snd_soc_tplg_private *private = &tw->priv;
 	int num_tuples = 0;
-<<<<<<< HEAD
-	size_t size;
-=======
->>>>>>> 88084a3d
 	int ret, i;
 
 	if (count > 0 && !object_token_list) {
@@ -1177,12 +1162,7 @@
 		num_tuples += token_list[object_token_list[i]].count;
 
 	/* allocate memory for tuples array */
-<<<<<<< HEAD
-	size = sizeof(struct snd_sof_tuple) * num_tuples;
-	swidget->tuples = kzalloc(size, GFP_KERNEL);
-=======
 	swidget->tuples = kcalloc(num_tuples, sizeof(*swidget->tuples), GFP_KERNEL);
->>>>>>> 88084a3d
 	if (!swidget->tuples)
 		return -ENOMEM;
 
@@ -1623,10 +1603,6 @@
 	const struct sof_token_info *token_list = ipc_tplg_ops->token_list;
 	struct snd_soc_tplg_private *private = &cfg->priv;
 	struct snd_sof_dai_link *slink;
-<<<<<<< HEAD
-	size_t size;
-=======
->>>>>>> 88084a3d
 	u32 token_id = 0;
 	int num_tuples = 0;
 	int ret, num_sets;
@@ -1738,28 +1714,13 @@
 	}
 
 	/* allocate memory for tuples array */
-<<<<<<< HEAD
-	size = sizeof(struct snd_sof_tuple) * num_tuples;
-	slink->tuples = kzalloc(size, GFP_KERNEL);
-=======
 	slink->tuples = kcalloc(num_tuples, sizeof(*slink->tuples), GFP_KERNEL);
->>>>>>> 88084a3d
 	if (!slink->tuples) {
 		kfree(slink->hw_configs);
 		kfree(slink);
 		return -ENOMEM;
 	}
 
-<<<<<<< HEAD
-	/* parse one set of DAI link tokens */
-	ret = sof_copy_tuples(sdev, private->array, le32_to_cpu(private->size),
-			      SOF_DAI_LINK_TOKENS, 1, slink->tuples,
-			      num_tuples, &slink->num_tuples);
-	if (ret < 0) {
-		dev_err(scomp->dev, "failed to parse %s for dai link %s\n",
-			token_list[SOF_DAI_LINK_TOKENS].name, link->name);
-		goto err;
-=======
 	if (token_list[SOF_DAI_LINK_TOKENS].tokens) {
 		/* parse one set of DAI link tokens */
 		ret = sof_copy_tuples(sdev, private->array, le32_to_cpu(private->size),
@@ -1770,7 +1731,6 @@
 				token_list[SOF_DAI_LINK_TOKENS].name, link->name);
 			goto err;
 		}
->>>>>>> 88084a3d
 	}
 
 	/* nothing more to do if there are no DAI type-specific tokens defined */
