--- conflicted
+++ resolved
@@ -8,11 +8,6 @@
   - reg : should contain registers location and length for data and reg.
   - reg-names: Should contain the reg names "nand_data" and "denali_reg"
   - interrupts : The interrupt number.
-<<<<<<< HEAD
-  - dm-mask : DMA bit mask
-  - have-hw-ecc-fixup : boolean indicating controller has ECC correction
-    in hardware, and also has slightly diffrent interrupt status bits.
-=======
 
 Optional properties:
   - nand-ecc-step-size: see nand.txt for details.  If present, the value must be
@@ -24,7 +19,6 @@
       8, 16, 24  for "socionext,uniphier-denali-nand-v5a"
       8, 16      for "socionext,uniphier-denali-nand-v5b"
   - nand-ecc-maximize: see nand.txt for details
->>>>>>> fd164398
 
 The device tree may optionally contain sub-nodes describing partitions of the
 address space. See partition.txt for more detail.
@@ -38,9 +32,4 @@
 	reg = <0xff900000 0x20>, <0xffb80000 0x1000>;
 	reg-names = "nand_data", "denali_reg";
 	interrupts = <0 144 4>;
-<<<<<<< HEAD
-	dma-mask = <0xffffffff>;
-	have-hw-ecc-fixup;
-=======
->>>>>>> fd164398
 };