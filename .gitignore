--- conflicted
+++ resolved
@@ -160,11 +160,6 @@
 # Kdevelop4
 *.kdev4
 
-<<<<<<< HEAD
-# Enclustra buildscripts related files
-postfetch.sh
-postbuild.sh
-=======
 # Clang's compilation database file
 /compile_commands.json
 
@@ -172,5 +167,4 @@
 sphinx_*/
 
 # Rust analyzer configuration
-/rust-project.json
->>>>>>> d345a460
+/rust-project.json